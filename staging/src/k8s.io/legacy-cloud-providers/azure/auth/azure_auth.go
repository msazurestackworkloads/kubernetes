/*
Copyright 2017 The Kubernetes Authors.

Licensed under the Apache License, Version 2.0 (the "License");
you may not use this file except in compliance with the License.
You may obtain a copy of the License at

    http://www.apache.org/licenses/LICENSE-2.0

Unless required by applicable law or agreed to in writing, software
distributed under the License is distributed on an "AS IS" BASIS,
WITHOUT WARRANTIES OR CONDITIONS OF ANY KIND, either express or implied.
See the License for the specific language governing permissions and
limitations under the License.
*/

package auth

import (
	"crypto/rsa"
	"crypto/x509"
	"fmt"
	"io/ioutil"
	"strings"

	"github.com/Azure/go-autorest/autorest/adal"
	"github.com/Azure/go-autorest/autorest/azure"
	"golang.org/x/crypto/pkcs12"
	"k8s.io/klog"
)

var (
	// ErrorNoAuth indicates that no credentials are provided.
	ErrorNoAuth = fmt.Errorf("no credentials provided for Azure cloud provider")
)

const (
	adfsIdentitySystem = "ADFS"
)

// AzureAuthConfig holds auth related part of cloud config
type AzureAuthConfig struct {
	// The cloud environment identifier. Takes values from https://github.com/Azure/go-autorest/blob/ec5f4903f77ed9927ac95b19ab8e44ada64c1356/autorest/azure/environments.go#L13
	Cloud string `json:"cloud,omitempty" yaml:"cloud,omitempty"`
	// The AAD Tenant ID for the Subscription that the cluster is deployed in
	TenantID string `json:"tenantId,omitempty" yaml:"tenantId,omitempty"`
	// The ClientID for an AAD application with RBAC access to talk to Azure RM APIs
	AADClientID string `json:"aadClientId,omitempty" yaml:"aadClientId,omitempty"`
	// The ClientSecret for an AAD application with RBAC access to talk to Azure RM APIs
	AADClientSecret string `json:"aadClientSecret,omitempty" yaml:"aadClientSecret,omitempty"`
	// The path of a client certificate for an AAD application with RBAC access to talk to Azure RM APIs
	AADClientCertPath string `json:"aadClientCertPath,omitempty" yaml:"aadClientCertPath,omitempty"`
	// The password of the client certificate for an AAD application with RBAC access to talk to Azure RM APIs
	AADClientCertPassword string `json:"aadClientCertPassword,omitempty" yaml:"aadClientCertPassword,omitempty"`
	// Use managed service identity for the virtual machine to access Azure ARM APIs
	UseManagedIdentityExtension bool `json:"useManagedIdentityExtension,omitempty" yaml:"useManagedIdentityExtension,omitempty"`
	// UserAssignedIdentityID contains the Client ID of the user assigned MSI which is assigned to the underlying VMs. If empty the user assigned identity is not used.
	// More details of the user assigned identity can be found at: https://docs.microsoft.com/en-us/azure/active-directory/managed-service-identity/overview
	// For the user assigned identity specified here to be used, the UseManagedIdentityExtension has to be set to true.
	UserAssignedIdentityID string `json:"userAssignedIdentityID,omitempty" yaml:"userAssignedIdentityID,omitempty"`
	// The ID of the Azure Subscription that the cluster is deployed in
	SubscriptionID string `json:"subscriptionId,omitempty" yaml:"subscriptionId,omitempty"`
	// The ID of the Azure Subscription that the cluster is deployed in
	IdentitySystem string `json:"identitySystem" yaml:"identitySystem"`
}

// GetServicePrincipalToken creates a new service principal token based on the configuration
func GetServicePrincipalToken(config *AzureAuthConfig, env *azure.Environment) (*adal.ServicePrincipalToken, error) {
	var tenantID string
	if strings.EqualFold(config.IdentitySystem, adfsIdentitySystem) {
		tenantID = "adfs"
	} else {
		tenantID = config.TenantID
	}
	if config.UseManagedIdentityExtension {
		klog.V(2).Infoln("azure: using managed identity extension to retrieve access token")
		msiEndpoint, err := adal.GetMSIVMEndpoint()
		if err != nil {
			return nil, fmt.Errorf("Getting the managed service identity endpoint: %v", err)
		}
		if len(config.UserAssignedIdentityID) > 0 {
			klog.V(4).Info("azure: using User Assigned MSI ID to retrieve access token")
			return adal.NewServicePrincipalTokenFromMSIWithUserAssignedID(msiEndpoint,
				env.ServiceManagementEndpoint,
				config.UserAssignedIdentityID)
		}
		klog.V(4).Info("azure: using System Assigned MSI to retrieve access token")
		return adal.NewServicePrincipalTokenFromMSI(
			msiEndpoint,
			env.ServiceManagementEndpoint)
	}

<<<<<<< HEAD
	oauthConfig, err := adal.NewOAuthConfig(env.ActiveDirectoryEndpoint, tenantID)
=======
	oauthConfig, err := adal.NewOAuthConfigWithAPIVersion(env.ActiveDirectoryEndpoint, config.TenantID, nil)
>>>>>>> 2e808b7c
	if err != nil {
		return nil, fmt.Errorf("creating the OAuth config: %v", err)
	}

	if len(config.AADClientSecret) > 0 {
		klog.V(2).Infoln("azure: using client_id+client_secret to retrieve access token")
		return adal.NewServicePrincipalToken(
			*oauthConfig,
			config.AADClientID,
			config.AADClientSecret,
			env.ServiceManagementEndpoint)
	}

	if len(config.AADClientCertPath) > 0 && len(config.AADClientCertPassword) > 0 {
		klog.V(2).Infoln("azure: using jwt client_assertion (client_cert+client_private_key) to retrieve access token")
		certData, err := ioutil.ReadFile(config.AADClientCertPath)
		if err != nil {
			return nil, fmt.Errorf("reading the client certificate from file %s: %v", config.AADClientCertPath, err)
		}
		certificate, privateKey, err := decodePkcs12(certData, config.AADClientCertPassword)
		if err != nil {
			return nil, fmt.Errorf("decoding the client certificate: %v", err)
		}
		return adal.NewServicePrincipalTokenFromCertificate(
			*oauthConfig,
			config.AADClientID,
			certificate,
			privateKey,
			env.ServiceManagementEndpoint)
	}

	return nil, ErrorNoAuth
}

// ParseAzureEnvironment returns azure environment by name
func ParseAzureEnvironment(cloudName string) (*azure.Environment, error) {
	var env azure.Environment
	var err error
	if cloudName == "" {
		env = azure.PublicCloud
	} else {
		env, err = azure.EnvironmentFromName(cloudName)
	}
	return &env, err
}

// decodePkcs12 decodes a PKCS#12 client certificate by extracting the public certificate and
// the private RSA key
func decodePkcs12(pkcs []byte, password string) (*x509.Certificate, *rsa.PrivateKey, error) {
	privateKey, certificate, err := pkcs12.Decode(pkcs, password)
	if err != nil {
		return nil, nil, fmt.Errorf("decoding the PKCS#12 client certificate: %v", err)
	}
	rsaPrivateKey, isRsaKey := privateKey.(*rsa.PrivateKey)
	if !isRsaKey {
		return nil, nil, fmt.Errorf("PKCS#12 certificate must contain a RSA private key")
	}

	return certificate, rsaPrivateKey, nil
}<|MERGE_RESOLUTION|>--- conflicted
+++ resolved
@@ -90,11 +90,7 @@
 			env.ServiceManagementEndpoint)
 	}
 
-<<<<<<< HEAD
-	oauthConfig, err := adal.NewOAuthConfig(env.ActiveDirectoryEndpoint, tenantID)
-=======
-	oauthConfig, err := adal.NewOAuthConfigWithAPIVersion(env.ActiveDirectoryEndpoint, config.TenantID, nil)
->>>>>>> 2e808b7c
+	oauthConfig, err := adal.NewOAuthConfigWithAPIVersion(env.ActiveDirectoryEndpoint, tenantID, nil)
 	if err != nil {
 		return nil, fmt.Errorf("creating the OAuth config: %v", err)
 	}
