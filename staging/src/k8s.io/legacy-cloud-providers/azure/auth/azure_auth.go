--- conflicted
+++ resolved
@@ -90,11 +90,7 @@
 			env.ServiceManagementEndpoint)
 	}
 
-<<<<<<< HEAD
-	oauthConfig, err := adal.NewOAuthConfigWithAPIVersion(env.ActiveDirectoryEndpoint, tenantID, nil)
-=======
-	oauthConfig, err := adal.NewOAuthConfig(env.ActiveDirectoryEndpoint, config.TenantID)
->>>>>>> 1bea6c00
+	oauthConfig, err := adal.NewOAuthConfig(env.ActiveDirectoryEndpoint, tenantID)
 	if err != nil {
 		return nil, fmt.Errorf("creating the OAuth config: %v", err)
 	}
