--- conflicted
+++ resolved
@@ -34,12 +34,8 @@
 
 const (
 	// The version number is taken from "github.com/Azure/azure-sdk-for-go/services/network/mgmt/2018-07-01/network".
-<<<<<<< HEAD
-	azureNetworkAPIVersion = "2017-10-01"
-=======
-	azureNetworkAPIVersion              = "2018-07-01"
+	azureNetworkAPIVersion              = "2017-10-01"
 	virtualMachineScaleSetsDeallocating = "Deallocating"
->>>>>>> 67d2fcf2
 )
 
 // Helpers for rate limiting error/error channel creation
@@ -103,11 +99,7 @@
 	CreateOrUpdate(ctx context.Context, resourceGroupName string, VMScaleSetName string, parameters compute.VirtualMachineScaleSet) (resp *http.Response, err error)
 	Get(ctx context.Context, resourceGroupName string, VMScaleSetName string) (result compute.VirtualMachineScaleSet, err error)
 	List(ctx context.Context, resourceGroupName string) (result []compute.VirtualMachineScaleSet, err error)
-<<<<<<< HEAD
 	UpdateInstances(ctx context.Context, resourceGroupName string, VMScaleSetName string, VMInstanceIDs compute.VirtualMachineScaleSetVMInstanceRequiredIDs) (resp *http.Response, err error)
-=======
-	CreateOrUpdate(ctx context.Context, resourceGroupName string, VMScaleSetName string, parameters compute.VirtualMachineScaleSet) (resp *http.Response, err error)
->>>>>>> 67d2fcf2
 }
 
 // VirtualMachineScaleSetVMsClient defines needed functions for azure compute.VirtualMachineScaleSetVMsClient
@@ -990,7 +982,6 @@
 	return result, nil
 }
 
-<<<<<<< HEAD
 func (az *azVirtualMachineScaleSetsClient) UpdateInstances(ctx context.Context, resourceGroupName string, VMScaleSetName string, VMInstanceIDs compute.VirtualMachineScaleSetVMInstanceRequiredIDs) (resp *http.Response, err error) {
 	/* Write rate limiting */
 	if !az.rateLimiterWriter.TryAccept() {
@@ -1013,28 +1004,6 @@
 	err = future.WaitForCompletionRef(ctx, az.client.Client)
 	mc.Observe(err)
 	return future.Response(), err
-=======
-func (az *azVirtualMachineScaleSetsClient) CreateOrUpdate(ctx context.Context, resourceGroupName string, vmScaleSetName string, parameters compute.VirtualMachineScaleSet) (resp *http.Response, err error) {
-	/* Write rate limiting */
-	if !az.rateLimiterWriter.TryAccept() {
-		err = createRateLimitErr(true, "NiCreateOrUpdate")
-		return
-	}
-
-	klog.V(10).Infof("azVirtualMachineScaleSetsClient.CreateOrUpdate(%q,%q): start", resourceGroupName, vmScaleSetName)
-	defer func() {
-		klog.V(10).Infof("azVirtualMachineScaleSetsClient.CreateOrUpdate(%q,%q): end", resourceGroupName, vmScaleSetName)
-	}()
-
-	mc := newMetricContext("vmss", "create_or_update", resourceGroupName, az.client.SubscriptionID, "")
-	future, err := az.client.CreateOrUpdate(ctx, resourceGroupName, vmScaleSetName, parameters)
-	if err != nil {
-		return future.Response(), mc.Observe(err)
-	}
-
-	err = future.WaitForCompletionRef(ctx, az.client.Client)
-	return future.Response(), mc.Observe(err)
->>>>>>> 67d2fcf2
 }
 
 // azVirtualMachineScaleSetVMsClient implements VirtualMachineScaleSetVMsClient.
