// +build !providerless

/*
Copyright 2017 The Kubernetes Authors.

Licensed under the Apache License, Version 2.0 (the "License");
you may not use this file except in compliance with the License.
You may obtain a copy of the License at

    http://www.apache.org/licenses/LICENSE-2.0

Unless required by applicable law or agreed to in writing, software
distributed under the License is distributed on an "AS IS" BASIS,
WITHOUT WARRANTIES OR CONDITIONS OF ANY KIND, either express or implied.
See the License for the specific language governing permissions and
limitations under the License.
*/

package azure

import (
	"errors"
	"fmt"
	"regexp"
	"sort"
	"strconv"
	"strings"
	"sync"

	"github.com/Azure/azure-sdk-for-go/services/compute/mgmt/2019-07-01/compute"
	"github.com/Azure/azure-sdk-for-go/services/network/mgmt/2019-06-01/network"
	"github.com/Azure/go-autorest/autorest/to"

	v1 "k8s.io/api/core/v1"
	"k8s.io/apimachinery/pkg/types"
	"k8s.io/apimachinery/pkg/util/sets"
	"k8s.io/apimachinery/pkg/util/wait"
	cloudprovider "k8s.io/cloud-provider"
	"k8s.io/klog"
)

var (
	// ErrorNotVmssInstance indicates an instance is not belongint to any vmss.
	ErrorNotVmssInstance = errors.New("not a vmss instance")

	scaleSetNameRE         = regexp.MustCompile(`.*/subscriptions/(?:.*)/Microsoft.Compute/virtualMachineScaleSets/(.+)/virtualMachines(?:.*)`)
	resourceGroupRE        = regexp.MustCompile(`.*/subscriptions/(?:.*)/resourceGroups/(.+)/providers/Microsoft.Compute/virtualMachineScaleSets/(?:.*)/virtualMachines(?:.*)`)
	vmssMachineIDTemplate  = "/subscriptions/%s/resourceGroups/%s/providers/Microsoft.Compute/virtualMachineScaleSets/%s/virtualMachines/%s"
	vmssIPConfigurationRE  = regexp.MustCompile(`.*/subscriptions/(?:.*)/resourceGroups/(.+)/providers/Microsoft.Compute/virtualMachineScaleSets/(.+)/virtualMachines/(.+)/networkInterfaces(?:.*)`)
	vmssPIPConfigurationRE = regexp.MustCompile(`.*/subscriptions/(?:.*)/resourceGroups/(.+)/providers/Microsoft.Compute/virtualMachineScaleSets/(.+)/virtualMachines/(.+)/networkInterfaces/(.+)/ipConfigurations/(.+)/publicIPAddresses/(.+)`)
	vmssVMProviderIDRE     = regexp.MustCompile(`azure:///subscriptions/(?:.*)/resourceGroups/(.+)/providers/Microsoft.Compute/virtualMachineScaleSets/(.+)/virtualMachines/(?:\d+)`)
)

// scaleSet implements VMSet interface for Azure scale set.
type scaleSet struct {
	*Cloud

	// availabilitySet is also required for scaleSet because some instances
	// (e.g. master nodes) may not belong to any scale sets.
	availabilitySet VMSet

	vmssVMCache               *timedCache
	availabilitySetNodesCache *timedCache
}

// newScaleSet creates a new scaleSet.
func newScaleSet(az *Cloud) (VMSet, error) {
	var err error
	ss := &scaleSet{
		Cloud:           az,
		availabilitySet: newAvailabilitySet(az),
	}

	ss.availabilitySetNodesCache, err = ss.newAvailabilitySetNodesCache()
	if err != nil {
		return nil, err
	}

	ss.vmssVMCache, err = ss.newVMSSVirtualMachinesCache()
	if err != nil {
		return nil, err
	}

	return ss, nil
}

// getVmssVM gets virtualMachineScaleSetVM by nodeName from cache.
// It returns cloudprovider.InstanceNotFound if node does not belong to any scale sets.
func (ss *scaleSet) getVmssVM(nodeName string) (string, string, *compute.VirtualMachineScaleSetVM, error) {
	getter := func(nodeName string) (string, string, *compute.VirtualMachineScaleSetVM, error) {
		cached, err := ss.vmssVMCache.Get(vmssVirtualMachinesKey)
		if err != nil {
			return "", "", nil, err
		}

		virtualMachines := cached.(*sync.Map)
		if vm, ok := virtualMachines.Load(nodeName); ok {
			result := vm.(*vmssVirtualMachinesEntry)
			return result.vmssName, result.instanceID, result.virtualMachine, nil
		}

		return "", "", nil, nil
	}

	_, err := getScaleSetVMInstanceID(nodeName)
	if err != nil {
		return "", "", nil, err
	}

	vmssName, instanceID, vm, err := getter(nodeName)
	if err != nil {
		return "", "", nil, err
	}
	if vm != nil {
		return vmssName, instanceID, vm, nil
	}

	klog.V(3).Infof("Couldn't find VMSS VM with nodeName %s, refreshing the cache", nodeName)
	ss.vmssVMCache.Delete(vmssVirtualMachinesKey)
	vmssName, instanceID, vm, err = getter(nodeName)
	if err != nil {
		return "", "", nil, err
	}

	if vm == nil {
		return "", "", nil, cloudprovider.InstanceNotFound
	}
	return vmssName, instanceID, vm, nil
}

// GetPowerStatusByNodeName returns the power state of the specified node.
func (ss *scaleSet) GetPowerStatusByNodeName(name string) (powerState string, err error) {
	_, _, vm, err := ss.getVmssVM(name)
	if err != nil {
		return powerState, err
	}

	if vm.InstanceView != nil && vm.InstanceView.Statuses != nil {
		statuses := *vm.InstanceView.Statuses
		for _, status := range statuses {
			state := to.String(status.Code)
			if strings.HasPrefix(state, vmPowerStatePrefix) {
				return strings.TrimPrefix(state, vmPowerStatePrefix), nil
			}
		}
	}

	// vm.InstanceView or vm.InstanceView.Statuses are nil when the VM is under deleting.
	klog.V(3).Infof("InstanceView for node %q is nil, assuming it's stopped", name)
	return vmPowerStateStopped, nil
}

// getCachedVirtualMachineByInstanceID gets scaleSetVMInfo from cache.
// The node must belong to one of scale sets.
func (ss *scaleSet) getVmssVMByInstanceID(resourceGroup, scaleSetName, instanceID string) (*compute.VirtualMachineScaleSetVM, error) {
	getter := func() (vm *compute.VirtualMachineScaleSetVM, found bool, err error) {
		cached, err := ss.vmssVMCache.Get(vmssVirtualMachinesKey)
		if err != nil {
			return nil, false, err
		}

		virtualMachines := cached.(*sync.Map)
		virtualMachines.Range(func(key, value interface{}) bool {
			vmEntry := value.(*vmssVirtualMachinesEntry)
			if strings.EqualFold(vmEntry.resourceGroup, resourceGroup) &&
				strings.EqualFold(vmEntry.vmssName, scaleSetName) &&
				strings.EqualFold(vmEntry.instanceID, instanceID) {
				vm = vmEntry.virtualMachine
				found = true
				return false
			}

			return true
		})

		return vm, found, nil
	}

	vm, found, err := getter()
	if err != nil {
		return nil, err
	}
	if found {
		return vm, nil
	}

	klog.V(3).Infof("Couldn't find VMSS VM with scaleSetName %q and instanceID %q, refreshing the cache", scaleSetName, instanceID)
	ss.vmssVMCache.Delete(vmssVirtualMachinesKey)
	vm, found, err = getter()
	if err != nil {
		return nil, err
	}
	if !found {
		return nil, cloudprovider.InstanceNotFound
	}

	return vm, nil
}

// GetInstanceIDByNodeName gets the cloud provider ID by node name.
// It must return ("", cloudprovider.InstanceNotFound) if the instance does
// not exist or is no longer running.
func (ss *scaleSet) GetInstanceIDByNodeName(name string) (string, error) {
	managedByAS, err := ss.isNodeManagedByAvailabilitySet(name)
	if err != nil {
		klog.Errorf("Failed to check isNodeManagedByAvailabilitySet: %v", err)
		return "", err
	}
	if managedByAS {
		// vm is managed by availability set.
		return ss.availabilitySet.GetInstanceIDByNodeName(name)
	}

	_, _, vm, err := ss.getVmssVM(name)
	if err != nil {
		return "", err
	}

	resourceID := *vm.ID
	convertedResourceID, err := convertResourceGroupNameToLower(resourceID)
	if err != nil {
		klog.Errorf("convertResourceGroupNameToLower failed with error: %v", err)
		return "", err
	}
	return convertedResourceID, nil
}

// GetNodeNameByProviderID gets the node name by provider ID.
func (ss *scaleSet) GetNodeNameByProviderID(providerID string) (types.NodeName, error) {
	// NodeName is not part of providerID for vmss instances.
	scaleSetName, err := extractScaleSetNameByProviderID(providerID)
	if err != nil {
		klog.V(4).Infof("Can not extract scale set name from providerID (%s), assuming it is mananaged by availability set: %v", providerID, err)
		return ss.availabilitySet.GetNodeNameByProviderID(providerID)
	}

	resourceGroup, err := extractResourceGroupByProviderID(providerID)
	if err != nil {
		return "", fmt.Errorf("error of extracting resource group for node %q", providerID)
	}

	instanceID, err := getLastSegment(providerID)
	if err != nil {
		klog.V(4).Infof("Can not extract instanceID from providerID (%s), assuming it is mananaged by availability set: %v", providerID, err)
		return ss.availabilitySet.GetNodeNameByProviderID(providerID)
	}

	vm, err := ss.getVmssVMByInstanceID(resourceGroup, scaleSetName, instanceID)
	if err != nil {
		return "", err
	}

	if vm.OsProfile != nil && vm.OsProfile.ComputerName != nil {
		nodeName := strings.ToLower(*vm.OsProfile.ComputerName)
		return types.NodeName(nodeName), nil
	}

	return "", nil
}

// GetInstanceTypeByNodeName gets the instance type by node name.
func (ss *scaleSet) GetInstanceTypeByNodeName(name string) (string, error) {
	managedByAS, err := ss.isNodeManagedByAvailabilitySet(name)
	if err != nil {
		klog.Errorf("Failed to check isNodeManagedByAvailabilitySet: %v", err)
		return "", err
	}
	if managedByAS {
		// vm is managed by availability set.
		return ss.availabilitySet.GetInstanceTypeByNodeName(name)
	}

	_, _, vm, err := ss.getVmssVM(name)
	if err != nil {
		return "", err
	}

	if vm.Sku != nil && vm.Sku.Name != nil {
		return *vm.Sku.Name, nil
	}

	return "", nil
}

// GetZoneByNodeName gets availability zone for the specified node. If the node is not running
// with availability zone, then it returns fault domain.
func (ss *scaleSet) GetZoneByNodeName(name string) (cloudprovider.Zone, error) {
	managedByAS, err := ss.isNodeManagedByAvailabilitySet(name)
	if err != nil {
		klog.Errorf("Failed to check isNodeManagedByAvailabilitySet: %v", err)
		return cloudprovider.Zone{}, err
	}
	if managedByAS {
		// vm is managed by availability set.
		return ss.availabilitySet.GetZoneByNodeName(name)
	}

	_, _, vm, err := ss.getVmssVM(name)
	if err != nil {
		return cloudprovider.Zone{}, err
	}

	var failureDomain string
	if vm.Zones != nil && len(*vm.Zones) > 0 {
		// Get availability zone for the node.
		zones := *vm.Zones
		zoneID, err := strconv.Atoi(zones[0])
		if err != nil {
			return cloudprovider.Zone{}, fmt.Errorf("failed to parse zone %q: %v", zones, err)
		}

		failureDomain = ss.makeZone(to.String(vm.Location), zoneID)
	} else if vm.InstanceView != nil && vm.InstanceView.PlatformFaultDomain != nil {
		// Availability zone is not used for the node, falling back to fault domain.
		failureDomain = strconv.Itoa(int(*vm.InstanceView.PlatformFaultDomain))
	}

	return cloudprovider.Zone{
		FailureDomain: failureDomain,
		Region:        to.String(vm.Location),
	}, nil
}

// GetPrimaryVMSetName returns the VM set name depending on the configured vmType.
// It returns config.PrimaryScaleSetName for vmss and config.PrimaryAvailabilitySetName for standard vmType.
func (ss *scaleSet) GetPrimaryVMSetName() string {
	return ss.Config.PrimaryScaleSetName
}

// GetIPByNodeName gets machine private IP and public IP by node name.
func (ss *scaleSet) GetIPByNodeName(nodeName string) (string, string, error) {
	nic, err := ss.GetPrimaryInterface(nodeName)
	if err != nil {
		klog.Errorf("error: ss.GetIPByNodeName(%s), GetPrimaryInterface(%q), err=%v", nodeName, nodeName, err)
		return "", "", err
	}

	ipConfig, err := getPrimaryIPConfig(nic)
	if err != nil {
		klog.Errorf("error: ss.GetIPByNodeName(%s), getPrimaryIPConfig(%v), err=%v", nodeName, nic, err)
		return "", "", err
	}

	internalIP := *ipConfig.PrivateIPAddress
	publicIP := ""
	if ipConfig.PublicIPAddress != nil && ipConfig.PublicIPAddress.ID != nil {
		pipID := *ipConfig.PublicIPAddress.ID
		matches := vmssPIPConfigurationRE.FindStringSubmatch(pipID)
		if len(matches) == 7 {
			resourceGroupName := matches[1]
			virtualMachineScaleSetName := matches[2]
			virtualmachineIndex := matches[3]
			networkInterfaceName := matches[4]
			IPConfigurationName := matches[5]
			publicIPAddressName := matches[6]
			pip, existsPip, err := ss.getVMSSPublicIPAddress(resourceGroupName, virtualMachineScaleSetName, virtualmachineIndex, networkInterfaceName, IPConfigurationName, publicIPAddressName)
			if err != nil {
				klog.Errorf("ss.getVMSSPublicIPAddress() failed with error: %v", err)
				return "", "", err
			}
			if existsPip && pip.IPAddress != nil {
				publicIP = *pip.IPAddress
			}
		} else {
			klog.Warningf("Failed to get VMSS Public IP with ID %s", pipID)
		}
	}

	return internalIP, publicIP, nil
}

func (ss *scaleSet) getVMSSPublicIPAddress(resourceGroupName string, virtualMachineScaleSetName string, virtualmachineIndex string, networkInterfaceName string, IPConfigurationName string, publicIPAddressName string) (pip network.PublicIPAddress, exists bool, err error) {
	var realErr error
	var message string
	ctx, cancel := getContextWithCancel()
	defer cancel()
	pip, err = ss.PublicIPAddressesClient.GetVirtualMachineScaleSetPublicIPAddress(ctx, resourceGroupName, virtualMachineScaleSetName, virtualmachineIndex, networkInterfaceName, IPConfigurationName, publicIPAddressName, "")
	exists, message, realErr = checkResourceExistsFromError(err)
	if realErr != nil {
		return pip, false, realErr
	}

	if !exists {
		klog.V(2).Infof("Public IP %q not found with message: %q", publicIPAddressName, message)
		return pip, false, nil
	}

	return pip, exists, err
}

// returns a list of private ips assigned to node
// TODO (khenidak): This should read all nics, not just the primary
// allowing users to split ipv4/v6 on multiple nics
func (ss *scaleSet) GetPrivateIPsByNodeName(nodeName string) ([]string, error) {
	ips := make([]string, 0)
	nic, err := ss.GetPrimaryInterface(nodeName)
	if err != nil {
		klog.Errorf("error: ss.GetIPByNodeName(%s), GetPrimaryInterface(%q), err=%v", nodeName, nodeName, err)
		return ips, err
	}

	if nic.IPConfigurations == nil {
		return ips, fmt.Errorf("nic.IPConfigurations for nic (nicname=%q) is nil", *nic.Name)
	}

	for _, ipConfig := range *(nic.IPConfigurations) {
		if ipConfig.PrivateIPAddress != nil {
			ips = append(ips, *(ipConfig.PrivateIPAddress))
		}
	}

	return ips, nil
}

// This returns the full identifier of the primary NIC for the given VM.
func (ss *scaleSet) getPrimaryInterfaceID(machine compute.VirtualMachineScaleSetVM) (string, error) {
	if len(*machine.NetworkProfile.NetworkInterfaces) == 1 {
		return *(*machine.NetworkProfile.NetworkInterfaces)[0].ID, nil
	}

	for _, ref := range *machine.NetworkProfile.NetworkInterfaces {
		if *ref.Primary {
			return *ref.ID, nil
		}
	}

	return "", fmt.Errorf("failed to find a primary nic for the vm. vmname=%q", *machine.Name)
}

// getVmssMachineID returns the full identifier of a vmss virtual machine.
func (az *Cloud) getVmssMachineID(subscriptionID, resourceGroup, scaleSetName, instanceID string) string {
	return fmt.Sprintf(
		vmssMachineIDTemplate,
		subscriptionID,
		strings.ToLower(resourceGroup),
		scaleSetName,
		instanceID)
}

// machineName is composed of computerNamePrefix and 36-based instanceID.
// And instanceID part if in fixed length of 6 characters.
// Refer https://msftstack.wordpress.com/2017/05/10/figuring-out-azure-vm-scale-set-machine-names/.
func getScaleSetVMInstanceID(machineName string) (string, error) {
	nameLength := len(machineName)
	if nameLength < 6 {
		return "", ErrorNotVmssInstance
	}

	instanceID, err := strconv.ParseUint(machineName[nameLength-6:], 36, 64)
	if err != nil {
		return "", ErrorNotVmssInstance
	}

	return fmt.Sprintf("%d", instanceID), nil
}

// extractScaleSetNameByProviderID extracts the scaleset name by vmss node's ProviderID.
func extractScaleSetNameByProviderID(providerID string) (string, error) {
	matches := scaleSetNameRE.FindStringSubmatch(providerID)
	if len(matches) != 2 {
		return "", ErrorNotVmssInstance
	}

	return matches[1], nil
}

// extractResourceGroupByProviderID extracts the resource group name by vmss node's ProviderID.
func extractResourceGroupByProviderID(providerID string) (string, error) {
	matches := resourceGroupRE.FindStringSubmatch(providerID)
	if len(matches) != 2 {
		return "", ErrorNotVmssInstance
	}

	return matches[1], nil
}

// listScaleSets lists all scale sets.
func (ss *scaleSet) listScaleSets(resourceGroup string) ([]string, error) {
	var err error
	ctx, cancel := getContextWithCancel()
	defer cancel()

	allScaleSets, err := ss.VirtualMachineScaleSetsClient.List(ctx, resourceGroup)
	if err != nil {
		klog.Errorf("VirtualMachineScaleSetsClient.List failed: %v", err)
		return nil, err
	}

	ssNames := make([]string, 0)
	for _, vmss := range allScaleSets {
		name := *vmss.Name
		if vmss.Sku != nil && to.Int64(vmss.Sku.Capacity) == 0 {
			klog.V(3).Infof("Capacity of VMSS %q is 0, skipping", name)
			continue
		}

		ssNames = append(ssNames, name)
	}

	return ssNames, nil
}

// listScaleSetVMs lists VMs belonging to the specified scale set.
func (ss *scaleSet) listScaleSetVMs(scaleSetName, resourceGroup string) ([]compute.VirtualMachineScaleSetVM, error) {
	var err error
	ctx, cancel := getContextWithCancel()
	defer cancel()

	allVMs, err := ss.VirtualMachineScaleSetVMsClient.List(ctx, resourceGroup, scaleSetName, "", "", string(compute.InstanceView))
	if err != nil {
		klog.Errorf("VirtualMachineScaleSetVMsClient.List failed: %v", err)
		return nil, err
	}

	return allVMs, nil
}

// getAgentPoolScaleSets lists the virtual machines for the resource group and then builds
// a list of scale sets that match the nodes available to k8s.
func (ss *scaleSet) getAgentPoolScaleSets(nodes []*v1.Node) (*[]string, error) {
	agentPoolScaleSets := &[]string{}
	for nx := range nodes {
		if isMasterNode(nodes[nx]) {
			continue
		}

		if ss.ShouldNodeExcludedFromLoadBalancer(nodes[nx]) {
			continue
		}

		nodeName := nodes[nx].Name
		ssName, _, _, err := ss.getVmssVM(nodeName)
		if err != nil {
			return nil, err
		}

		if ssName == "" {
			klog.V(3).Infof("Node %q is not belonging to any known scale sets", nodeName)
			continue
		}

		*agentPoolScaleSets = append(*agentPoolScaleSets, ssName)
	}

	return agentPoolScaleSets, nil
}

// GetVMSetNames selects all possible availability sets or scale sets
// (depending vmType configured) for service load balancer. If the service has
// no loadbalancer mode annotation returns the primary VMSet. If service annotation
// for loadbalancer exists then return the eligible VMSet.
func (ss *scaleSet) GetVMSetNames(service *v1.Service, nodes []*v1.Node) (vmSetNames *[]string, err error) {
	hasMode, isAuto, serviceVMSetNames := getServiceLoadBalancerMode(service)
	if !hasMode {
		// no mode specified in service annotation default to PrimaryScaleSetName.
		scaleSetNames := &[]string{ss.Config.PrimaryScaleSetName}
		return scaleSetNames, nil
	}

	scaleSetNames, err := ss.getAgentPoolScaleSets(nodes)
	if err != nil {
		klog.Errorf("ss.GetVMSetNames - getAgentPoolScaleSets failed err=(%v)", err)
		return nil, err
	}
	if len(*scaleSetNames) == 0 {
		klog.Errorf("ss.GetVMSetNames - No scale sets found for nodes in the cluster, node count(%d)", len(nodes))
		return nil, fmt.Errorf("No scale sets found for nodes, node count(%d)", len(nodes))
	}

	// sort the list to have deterministic selection
	sort.Strings(*scaleSetNames)

	if !isAuto {
		if serviceVMSetNames == nil || len(serviceVMSetNames) == 0 {
			return nil, fmt.Errorf("service annotation for LoadBalancerMode is empty, it should have __auto__ or availability sets value")
		}
		// validate scale set exists
		var found bool
		for sasx := range serviceVMSetNames {
			for asx := range *scaleSetNames {
				if strings.EqualFold((*scaleSetNames)[asx], serviceVMSetNames[sasx]) {
					found = true
					serviceVMSetNames[sasx] = (*scaleSetNames)[asx]
					break
				}
			}
			if !found {
				klog.Errorf("ss.GetVMSetNames - scale set (%s) in service annotation not found", serviceVMSetNames[sasx])
				return nil, fmt.Errorf("scale set (%s) - not found", serviceVMSetNames[sasx])
			}
		}
		vmSetNames = &serviceVMSetNames
	}

	return vmSetNames, nil
}

// extractResourceGroupByVMSSNicID extracts the resource group name by vmss nicID.
func extractResourceGroupByVMSSNicID(nicID string) (string, error) {
	matches := vmssIPConfigurationRE.FindStringSubmatch(nicID)
	if len(matches) != 4 {
		return "", fmt.Errorf("error of extracting resourceGroup from nicID %q", nicID)
	}

	return matches[1], nil
}

// GetPrimaryInterface gets machine primary network interface by node name and vmSet.
func (ss *scaleSet) GetPrimaryInterface(nodeName string) (network.Interface, error) {
	managedByAS, err := ss.isNodeManagedByAvailabilitySet(nodeName)
	if err != nil {
		klog.Errorf("Failed to check isNodeManagedByAvailabilitySet: %v", err)
		return network.Interface{}, err
	}
	if managedByAS {
		// vm is managed by availability set.
		return ss.availabilitySet.GetPrimaryInterface(nodeName)
	}

	ssName, instanceID, vm, err := ss.getVmssVM(nodeName)
	if err != nil {
		// VM is availability set, but not cached yet in availabilitySetNodesCache.
		if err == ErrorNotVmssInstance {
			return ss.availabilitySet.GetPrimaryInterface(nodeName)
		}

		klog.Errorf("error: ss.GetPrimaryInterface(%s), ss.getVmssVM(%s), err=%v", nodeName, nodeName, err)
		return network.Interface{}, err
	}

	primaryInterfaceID, err := ss.getPrimaryInterfaceID(*vm)
	if err != nil {
		klog.Errorf("error: ss.GetPrimaryInterface(%s), ss.getPrimaryInterfaceID(), err=%v", nodeName, err)
		return network.Interface{}, err
	}

	nicName, err := getLastSegment(primaryInterfaceID)
	if err != nil {
		klog.Errorf("error: ss.GetPrimaryInterface(%s), getLastSegment(%s), err=%v", nodeName, primaryInterfaceID, err)
		return network.Interface{}, err
	}
	resourceGroup, err := extractResourceGroupByVMSSNicID(primaryInterfaceID)
	if err != nil {
		return network.Interface{}, err
	}

	ctx, cancel := getContextWithCancel()
	defer cancel()
	nic, err := ss.InterfacesClient.GetVirtualMachineScaleSetNetworkInterface(ctx, resourceGroup, ssName, instanceID, nicName, "")
	if err != nil {
		exists, _, realErr := checkResourceExistsFromError(err)
		if realErr != nil {
			klog.Errorf("error: ss.GetPrimaryInterface(%s), ss.GetVirtualMachineScaleSetNetworkInterface.Get(%s, %s, %s), err=%v", nodeName, resourceGroup, ssName, nicName, realErr)
			return network.Interface{}, err
		}

		if !exists {
			return network.Interface{}, cloudprovider.InstanceNotFound
		}
	}

	// Fix interface's location, which is required when updating the interface.
	// TODO: is this a bug of azure SDK?
	if nic.Location == nil || *nic.Location == "" {
		nic.Location = vm.Location
	}

	return nic, nil
}

// getScaleSet gets scale set with exponential backoff retry
func (ss *scaleSet) getScaleSet(service *v1.Service, name string) (compute.VirtualMachineScaleSet, bool, error) {
	if ss.Config.shouldOmitCloudProviderBackoff() {
		var result compute.VirtualMachineScaleSet
		var exists bool

		cached, err := ss.vmssCache.Get(name)
		if err != nil {
			ss.Event(service, v1.EventTypeWarning, "GetVirtualMachineScaleSet", err.Error())
			klog.Errorf("backoff: failure for scale set %q, will retry,err=%v", name, err)
			return result, false, nil
		}

		if cached != nil {
			exists = true
			result = *(cached.(*compute.VirtualMachineScaleSet))
		}

		return result, exists, err
	}

	return ss.getScaleSetWithRetry(service, name)
}

// getScaleSetWithRetry gets scale set with exponential backoff retry
func (ss *scaleSet) getScaleSetWithRetry(service *v1.Service, name string) (compute.VirtualMachineScaleSet, bool, error) {
	var result compute.VirtualMachineScaleSet
	var exists bool

	err := wait.ExponentialBackoff(ss.RequestBackoff(), func() (bool, error) {
		cached, retryErr := ss.vmssCache.Get(name)
		if retryErr != nil {
			ss.Event(service, v1.EventTypeWarning, "GetVirtualMachineScaleSet", retryErr.Error())
			klog.Errorf("backoff: failure for scale set %q, will retry,err=%v", name, retryErr)
			return false, nil
		}
		klog.V(4).Infof("backoff: success for scale set %q", name)

		if cached != nil {
			exists = true
			result = *(cached.(*compute.VirtualMachineScaleSet))
		}

		return true, nil
	})

	return result, exists, err
}

// getPrimaryNetworkConfiguration gets primary network interface configuration for scale sets.
func (ss *scaleSet) getPrimaryNetworkConfiguration(networkConfigurationList *[]compute.VirtualMachineScaleSetNetworkConfiguration, scaleSetName string) (*compute.VirtualMachineScaleSetNetworkConfiguration, error) {
	networkConfigurations := *networkConfigurationList
	if len(networkConfigurations) == 1 {
		return &networkConfigurations[0], nil
	}

	for idx := range networkConfigurations {
		networkConfig := &networkConfigurations[idx]
		if networkConfig.Primary != nil && *networkConfig.Primary == true {
			return networkConfig, nil
		}
	}

	return nil, fmt.Errorf("failed to find a primary network configuration for the scale set %q", scaleSetName)
}

func (ss *scaleSet) getPrimaryIPConfigForScaleSet(config *compute.VirtualMachineScaleSetNetworkConfiguration, scaleSetName string) (*compute.VirtualMachineScaleSetIPConfiguration, error) {
	ipConfigurations := *config.IPConfigurations
	if len(ipConfigurations) == 1 {
		return &ipConfigurations[0], nil
	}

	for idx := range ipConfigurations {
		ipConfig := &ipConfigurations[idx]
		if ipConfig.Primary != nil && *ipConfig.Primary == true {
			return ipConfig, nil
		}
	}

	return nil, fmt.Errorf("failed to find a primary IP configuration for the scale set %q", scaleSetName)
}

// createOrUpdateVMSS invokes ss.VirtualMachineScaleSetsClient.CreateOrUpdate with exponential backoff retry.
func (ss *scaleSet) createOrUpdateVMSS(service *v1.Service, virtualMachineScaleSet compute.VirtualMachineScaleSet) error {
	if ss.Config.shouldOmitCloudProviderBackoff() {
		ctx, cancel := getContextWithCancel()
		defer cancel()
		resp, err := ss.VirtualMachineScaleSetsClient.CreateOrUpdate(ctx, ss.ResourceGroup, *virtualMachineScaleSet.Name, virtualMachineScaleSet)
		klog.V(10).Infof("VirtualMachineScaleSetsClient.CreateOrUpdate(%s): end", *virtualMachineScaleSet.Name)
		return ss.processHTTPResponse(service, "CreateOrUpdateVMSS", resp, err)
	}

	return ss.createOrUpdateVMSSWithRetry(service, virtualMachineScaleSet)
}

// createOrUpdateVMSSWithRetry invokes ss.VirtualMachineScaleSetsClient.CreateOrUpdate with exponential backoff retry.
func (ss *scaleSet) createOrUpdateVMSSWithRetry(service *v1.Service, virtualMachineScaleSet compute.VirtualMachineScaleSet) error {
	return wait.ExponentialBackoff(ss.RequestBackoff(), func() (bool, error) {
		ctx, cancel := getContextWithCancel()
		defer cancel()
		resp, err := ss.VirtualMachineScaleSetsClient.CreateOrUpdate(ctx, ss.ResourceGroup, *virtualMachineScaleSet.Name, virtualMachineScaleSet)
		klog.V(10).Infof("VirtualMachineScaleSetsClient.CreateOrUpdate(%s): end", *virtualMachineScaleSet.Name)
		return ss.processHTTPRetryResponse(service, "CreateOrUpdateVMSS", resp, err)
	})
}

// updateVMSSInstances invokes ss.VirtualMachineScaleSetsClient.UpdateInstances with exponential backoff retry.
func (ss *scaleSet) updateVMSSInstances(service *v1.Service, scaleSetName string, vmInstanceIDs compute.VirtualMachineScaleSetVMInstanceRequiredIDs) error {
	if ss.Config.shouldOmitCloudProviderBackoff() {
		ctx, cancel := getContextWithCancel()
		defer cancel()
		resp, err := ss.VirtualMachineScaleSetsClient.UpdateInstances(ctx, ss.ResourceGroup, scaleSetName, vmInstanceIDs)
		klog.V(10).Infof("VirtualMachineScaleSetsClient.UpdateInstances(%s): end", scaleSetName)
		return ss.processHTTPResponse(service, "CreateOrUpdateVMSSInstance", resp, err)
	}

	return ss.updateVMSSInstancesWithRetry(service, scaleSetName, vmInstanceIDs)
}

// updateVMSSInstancesWithRetry invokes ss.VirtualMachineScaleSetsClient.UpdateInstances with exponential backoff retry.
func (ss *scaleSet) updateVMSSInstancesWithRetry(service *v1.Service, scaleSetName string, vmInstanceIDs compute.VirtualMachineScaleSetVMInstanceRequiredIDs) error {
	return wait.ExponentialBackoff(ss.RequestBackoff(), func() (bool, error) {
		ctx, cancel := getContextWithCancel()
		defer cancel()
		resp, err := ss.VirtualMachineScaleSetsClient.UpdateInstances(ctx, ss.ResourceGroup, scaleSetName, vmInstanceIDs)
		klog.V(10).Infof("VirtualMachineScaleSetsClient.UpdateInstances(%s): end", scaleSetName)
		return ss.processHTTPRetryResponse(service, "CreateOrUpdateVMSSInstance", resp, err)
	})
}

// getNodesScaleSets returns scalesets with instanceIDs and standard node names for given nodes.
func (ss *scaleSet) getNodesScaleSets(nodes []*v1.Node) (map[string]sets.String, []*v1.Node, error) {
	scalesets := make(map[string]sets.String)
	standardNodes := []*v1.Node{}

	for _, curNode := range nodes {
		if ss.useStandardLoadBalancer() && ss.excludeMasterNodesFromStandardLB() && isMasterNode(curNode) {
			klog.V(4).Infof("Excluding master node %q from load balancer backendpool", curNode.Name)
			continue
		}

		if ss.ShouldNodeExcludedFromLoadBalancer(curNode) {
			klog.V(4).Infof("Excluding unmanaged/external-resource-group node %q", curNode.Name)
			continue
		}

		curScaleSetName, err := extractScaleSetNameByProviderID(curNode.Spec.ProviderID)
		if err != nil {
			klog.V(4).Infof("Node %q is not belonging to any scale sets, assuming it is belong to availability sets", curNode.Name)
			standardNodes = append(standardNodes, curNode)
			continue
		}

		if _, ok := scalesets[curScaleSetName]; !ok {
			scalesets[curScaleSetName] = sets.NewString()
		}

		instanceID, err := getLastSegment(curNode.Spec.ProviderID)
		if err != nil {
			klog.Errorf("Failed to get instance ID for node %q: %v", curNode.Spec.ProviderID, err)
			return nil, nil, err
		}

		scalesets[curScaleSetName].Insert(instanceID)
	}

	return scalesets, standardNodes, nil
}

// ensureHostsInVMSetPool ensures the given Node's primary IP configurations are
// participating in the vmSet's LoadBalancer Backend Pool.
func (ss *scaleSet) ensureHostsInVMSetPool(service *v1.Service, backendPoolID string, vmSetName string, instanceIDs []string, isInternal bool) error {
	klog.V(3).Infof("ensuring hosts %q of scaleset %q in LB backendpool %q", instanceIDs, vmSetName, backendPoolID)
	serviceName := getServiceName(service)
	virtualMachineScaleSet, exists, err := ss.getScaleSet(service, vmSetName)
	if err != nil {
		klog.Errorf("ss.getScaleSet(%s) for service %q failed: %v", vmSetName, serviceName, err)
		return err
	}
	if !exists {
		errorMessage := fmt.Errorf("Scale set %q not found", vmSetName)
		klog.Errorf("%v", errorMessage)
		return errorMessage
	}

	// Find primary network interface configuration.
	networkConfigureList := virtualMachineScaleSet.VirtualMachineProfile.NetworkProfile.NetworkInterfaceConfigurations
	primaryNetworkConfiguration, err := ss.getPrimaryNetworkConfiguration(networkConfigureList, vmSetName)
	if err != nil {
		return err
	}

	// Find primary IP configuration.
	primaryIPConfiguration, err := ss.getPrimaryIPConfigForScaleSet(primaryNetworkConfiguration, vmSetName)
	if err != nil {
		return err
	}

	// Update primary IP configuration's LoadBalancerBackendAddressPools.
	foundPool := false
	newBackendPools := []compute.SubResource{}
	if primaryIPConfiguration.LoadBalancerBackendAddressPools != nil {
		newBackendPools = *primaryIPConfiguration.LoadBalancerBackendAddressPools
	}
	for _, existingPool := range newBackendPools {
		if strings.EqualFold(backendPoolID, *existingPool.ID) {
			foundPool = true
			break
		}
	}
<<<<<<< HEAD
	if !foundPool {
		if ss.useStandardLoadBalancer() && len(newBackendPools) > 0 {
			// Although standard load balancer supports backends from multiple vmss,
			// the same network interface couldn't be added to more than one load balancer of
=======

	// The backendPoolID has already been found from existing LoadBalancerBackendAddressPools.
	if foundPool {
		return nil
	}

	if ss.useStandardLoadBalancer() && len(newBackendPools) > 0 {
		// Although standard load balancer supports backends from multiple scale
		// sets, the same network interface couldn't be added to more than one load balancer of
		// the same type. Omit those nodes (e.g. masters) so Azure ARM won't complain
		// about this.
		newBackendPoolsIDs := make([]string, 0, len(newBackendPools))
		for _, pool := range newBackendPools {
			if pool.ID != nil {
				newBackendPoolsIDs = append(newBackendPoolsIDs, *pool.ID)
			}
		}
		isSameLB, oldLBName, err := isBackendPoolOnSameLB(backendPoolID, newBackendPoolsIDs)
		if err != nil {
			return err
		}
		if !isSameLB {
			klog.V(4).Infof("Node %q has already been added to LB %q, omit adding it to a new one", nodeName, oldLBName)
			return nil
		}
	}

	// Compose a new vmssVM with added backendPoolID.
	newBackendPools = append(newBackendPools,
		compute.SubResource{
			ID: to.StringPtr(backendPoolID),
		})
	primaryIPConfiguration.LoadBalancerBackendAddressPools = &newBackendPools
	newVM := compute.VirtualMachineScaleSetVM{
		Sku:      vm.Sku,
		Location: vm.Location,
		VirtualMachineScaleSetVMProperties: &compute.VirtualMachineScaleSetVMProperties{
			HardwareProfile: vm.HardwareProfile,
			NetworkProfileConfiguration: &compute.VirtualMachineScaleSetVMNetworkProfileConfiguration{
				NetworkInterfaceConfigurations: &networkInterfaceConfigurations,
			},
		},
	}

	// Get the node resource group.
	nodeResourceGroup, err := ss.GetNodeResourceGroup(vmName)
	if err != nil {
		return err
	}

	// Invalidate the cache since we would update it.
	if err = ss.deleteCacheForNode(vmName); err != nil {
		return err
	}

	// Update vmssVM with backoff.
	ctx, cancel := getContextWithCancel()
	defer cancel()
	klog.V(2).Infof("EnsureHostInPool begins to update vmssVM(%s) with new backendPoolID %s", vmName, backendPoolID)
	resp, err := ss.VirtualMachineScaleSetVMsClient.Update(ctx, nodeResourceGroup, ssName, instanceID, newVM, "network_update")
	if ss.CloudProviderBackoff && shouldRetryHTTPRequest(resp, err) {
		klog.V(2).Infof("EnsureHostInPool update backing off vmssVM(%s) with new backendPoolID %s, err: %v", vmName, backendPoolID, err)
		retryErr := ss.UpdateVmssVMWithRetry(nodeResourceGroup, ssName, instanceID, newVM, "network_update")
		if retryErr != nil {
			err = retryErr
			klog.Errorf("EnsureHostInPool update abort backoff vmssVM(%s) with new backendPoolID %s, err: %v", vmName, backendPoolID, err)
		}
	}

	return err
}

func getVmssAndResourceGroupNameByVMProviderID(providerID string) (string, string, error) {
	matches := vmssVMProviderIDRE.FindStringSubmatch(providerID)
	if len(matches) != 3 {
		return "", "", ErrorNotVmssInstance
	}
	return matches[1], matches[2], nil
}

func (ss *scaleSet) ensureVMSSInPool(service *v1.Service, nodes []*v1.Node, backendPoolID string, vmSetName string) error {
	vmssNamesMap := make(map[string]bool)

	// the standard load balancer supports multiple vmss in its backend while the basic sku doesn't
	if ss.useStandardLoadBalancer() {
		for _, node := range nodes {
			if ss.excludeMasterNodesFromStandardLB() && isMasterNode(node) {
				continue
			}
			// in this scenario the vmSetName is an empty string and the name of vmss should be obtained from the provider IDs of nodes
			vmssName, resourceGroupName, err := getVmssAndResourceGroupNameByVMProviderID(node.Spec.ProviderID)
			if err != nil {
				klog.V(4).Infof("ensureVMSSInPool: found VMAS node %s, will skip checking and continue", node.Name)
				continue
			}
			// only vmsses in the resource group same as it's in azure config are included
			if strings.EqualFold(resourceGroupName, ss.ResourceGroup) {
				vmssNamesMap[vmssName] = true
			}
		}
	} else {
		vmssNamesMap[vmSetName] = true
	}

	for vmssName := range vmssNamesMap {
		vmss, err := ss.GetScaleSetWithRetry(service, ss.ResourceGroup, vmssName)
		if err != nil {
			return err
		}

		// When vmss is being deleted, CreateOrUpdate API would report "the vmss is being deleted" error.
		// Since it is being deleted, we shouldn't send more CreateOrUpdate requests for it.
		if vmss.ProvisioningState != nil && strings.EqualFold(*vmss.ProvisioningState, virtualMachineScaleSetsDeallocating) {
			klog.V(3).Infof("ensureVMSSInPool: found vmss %s being deleted, skipping", vmssName)
			continue
		}

		if vmss.VirtualMachineProfile.NetworkProfile.NetworkInterfaceConfigurations == nil {
			klog.V(4).Infof("EnsureHostInPool: cannot obtain the primary network interface configuration, of vmss %s", vmssName)
			continue
		}
		vmssNIC := *vmss.VirtualMachineProfile.NetworkProfile.NetworkInterfaceConfigurations
		primaryNIC, err := ss.getPrimaryNetworkInterfaceConfigurationForScaleSet(vmssNIC, vmssName)
		if err != nil {
			return err
		}
		primaryIPConfig, err := getPrimaryIPConfigFromVMSSNetworkConfig(primaryNIC)
		if err != nil {
			return err
		}
		loadBalancerBackendAddressPools := []compute.SubResource{}
		if primaryIPConfig.LoadBalancerBackendAddressPools != nil {
			loadBalancerBackendAddressPools = *primaryIPConfig.LoadBalancerBackendAddressPools
		}

		var found bool
		for _, loadBalancerBackendAddressPool := range loadBalancerBackendAddressPools {
			if strings.EqualFold(*loadBalancerBackendAddressPool.ID, backendPoolID) {
				found = true
				break
			}
		}
		if found {
			continue
		}

		if ss.useStandardLoadBalancer() && len(loadBalancerBackendAddressPools) > 0 {
			// Although standard load balancer supports backends from multiple scale
			// sets, the same network interface couldn't be added to more than one load balancer of
>>>>>>> c97fe503
			// the same type. Omit those nodes (e.g. masters) so Azure ARM won't complain
			// about this.
			newBackendPoolsIDs := make([]string, 0, len(newBackendPools))
			for _, pool := range newBackendPools {
				if pool.ID != nil {
					newBackendPoolsIDs = append(newBackendPoolsIDs, *pool.ID)
				}
			}
			isSameLB, oldLBName, err := isBackendPoolOnSameLB(backendPoolID, newBackendPoolsIDs)
			if err != nil {
				return err
			}
			if !isSameLB {
				klog.V(4).Infof("VMSS %q has already been added to LB %q, omit adding it to a new one", vmSetName, oldLBName)
				return nil
			}
		}

		newBackendPools = append(newBackendPools,
			compute.SubResource{
				ID: to.StringPtr(backendPoolID),
			})
		primaryIPConfiguration.LoadBalancerBackendAddressPools = &newBackendPools

		err := ss.createOrUpdateVMSS(service, virtualMachineScaleSet)
		if err != nil {
			return err
		}
	}

	// Update instances to latest VMSS model.
	vmInstanceIDs := compute.VirtualMachineScaleSetVMInstanceRequiredIDs{
		InstanceIds: &instanceIDs,
	}
	err = ss.updateVMSSInstances(service, vmSetName, vmInstanceIDs)
	if err != nil {
		return err
	}

	return nil
}

// EnsureHostsInPool ensures the given Node's primary IP configurations are
// participating in the specified LoadBalancer Backend Pool.
func (ss *scaleSet) EnsureHostsInPool(service *v1.Service, nodes []*v1.Node, backendPoolID string, vmSetName string, isInternal bool) error {
	serviceName := getServiceName(service)
	scalesets, standardNodes, err := ss.getNodesScaleSets(nodes)
	if err != nil {
		klog.Errorf("getNodesScaleSets() for service %q failed: %v", serviceName, err)
		return err
	}

	for ssName, instanceIDs := range scalesets {
		// Only add nodes belonging to specified vmSet for basic SKU LB.
		if !ss.useStandardLoadBalancer() && !strings.EqualFold(ssName, vmSetName) {
			continue
		}

		if instanceIDs.Len() == 0 {
			// This may happen when scaling a vmss capacity to 0.
			klog.V(3).Infof("scale set %q has 0 nodes, adding it to load balancer anyway", ssName)
			// InstanceIDs is required to update vmss, use * instead here since there are no nodes actually.
			instanceIDs.Insert("*")
		}

		err := ss.ensureHostsInVMSetPool(service, backendPoolID, ssName, instanceIDs.List(), isInternal)
		if err != nil {
			klog.Errorf("ensureHostsInVMSetPool() with scaleSet %q for service %q failed: %v", ssName, serviceName, err)
			return err
		}
	}

	if ss.useStandardLoadBalancer() && len(standardNodes) > 0 {
		err := ss.availabilitySet.EnsureHostsInPool(service, standardNodes, backendPoolID, "", isInternal)
		if err != nil {
			klog.Errorf("availabilitySet.EnsureHostsInPool() for service %q failed: %v", serviceName, err)
			return err
		}
	}

	return nil
}

// ensureScaleSetBackendPoolDeleted ensures the loadBalancer backendAddressPools deleted from the specified scaleset.
func (ss *scaleSet) ensureScaleSetBackendPoolDeleted(service *v1.Service, poolID, ssName string) error {
	klog.V(3).Infof("ensuring backend pool %q deleted from scaleset %q", poolID, ssName)
	virtualMachineScaleSet, exists, err := ss.getScaleSet(service, ssName)
	if err != nil {
		klog.Errorf("ss.ensureScaleSetBackendPoolDeleted(%s, %s) getScaleSet(%s) failed: %v", poolID, ssName, ssName, err)
		return err
	}
	if !exists {
		klog.V(2).Infof("ss.ensureScaleSetBackendPoolDeleted(%s, %s), scale set %s has already been non-exist", poolID, ssName, ssName)
		return nil
	}

	// Find primary network interface configuration.
	networkConfigureList := virtualMachineScaleSet.VirtualMachineProfile.NetworkProfile.NetworkInterfaceConfigurations
	primaryNetworkConfiguration, err := ss.getPrimaryNetworkConfiguration(networkConfigureList, ssName)
	if err != nil {
		return err
	}

	// Find primary IP configuration.
	primaryIPConfiguration, err := ss.getPrimaryIPConfigForScaleSet(primaryNetworkConfiguration, ssName)
	if err != nil {
		return err
	}

	// Construct new loadBalancerBackendAddressPools and remove backendAddressPools from primary IP configuration.
	if primaryIPConfiguration.LoadBalancerBackendAddressPools == nil || len(*primaryIPConfiguration.LoadBalancerBackendAddressPools) == 0 {
		return nil
	}
	existingBackendPools := *primaryIPConfiguration.LoadBalancerBackendAddressPools
	newBackendPools := []compute.SubResource{}
	foundPool := false
	for i := len(existingBackendPools) - 1; i >= 0; i-- {
		curPool := existingBackendPools[i]
		if strings.EqualFold(poolID, *curPool.ID) {
			klog.V(10).Infof("ensureScaleSetBackendPoolDeleted gets unwanted backend pool %q for scale set %q", poolID, ssName)
			foundPool = true
			newBackendPools = append(existingBackendPools[:i], existingBackendPools[i+1:]...)
		}
	}
	if !foundPool {
		// Pool not found, assume it has been already removed.
		return nil
	}

	// Update scale set with backoff.
	primaryIPConfiguration.LoadBalancerBackendAddressPools = &newBackendPools
	klog.V(3).Infof("VirtualMachineScaleSetsClient.CreateOrUpdate: scale set (%s) - updating", ssName)
	err = ss.createOrUpdateVMSS(service, virtualMachineScaleSet)
	if err != nil {
		return err
	}

<<<<<<< HEAD
	// Update instances to latest VMSS model.
	instanceIDs := []string{"*"}
	vmInstanceIDs := compute.VirtualMachineScaleSetVMInstanceRequiredIDs{
		InstanceIds: &instanceIDs,
=======
	// Invalidate the cache since we would update it.
	if err = ss.deleteCacheForNode(nodeName); err != nil {
		return err
	}

	// Update vmssVM with backoff.
	ctx, cancel := getContextWithCancel()
	defer cancel()
	klog.V(2).Infof("ensureBackendPoolDeletedFromNode begins to update vmssVM(%s) with backendPoolID %s", nodeName, backendPoolID)
	resp, err := ss.VirtualMachineScaleSetVMsClient.Update(ctx, nodeResourceGroup, ssName, instanceID, newVM, "network_update")
	if ss.CloudProviderBackoff && shouldRetryHTTPRequest(resp, err) {
		klog.V(2).Infof("ensureBackendPoolDeletedFromNode update backing off vmssVM(%s) with backendPoolID %s, err: %v", nodeName, backendPoolID, err)
		retryErr := ss.UpdateVmssVMWithRetry(nodeResourceGroup, ssName, instanceID, newVM, "network_update")
		if retryErr != nil {
			err = retryErr
			klog.Errorf("ensureBackendPoolDeletedFromNode update abort backoff vmssVM(%s) with backendPoolID %s, err: %v", nodeName, backendPoolID, err)
		}
	}
	if err != nil {
		klog.Errorf("ensureBackendPoolDeletedFromNode failed to update vmssVM(%s) with backendPoolID %s: %v", nodeName, backendPoolID, err)
	} else {
		klog.V(2).Infof("ensureBackendPoolDeletedFromNode update vmssVM(%s) with backendPoolID %s succeeded", nodeName, backendPoolID)
	}
	return err
}

// getNodeNameByIPConfigurationID gets the node name by IP configuration ID.
func (ss *scaleSet) getNodeNameByIPConfigurationID(ipConfigurationID string) (string, error) {
	matches := vmssIPConfigurationRE.FindStringSubmatch(ipConfigurationID)
	if len(matches) != 4 {
		klog.V(4).Infof("Can not extract scale set name from ipConfigurationID (%s), assuming it is mananaged by availability set", ipConfigurationID)
		return "", ErrorNotVmssInstance
>>>>>>> c97fe503
	}
	err = ss.updateVMSSInstances(service, ssName, vmInstanceIDs)
	if err != nil {
		return err
	}

	// Update virtualMachineScaleSet again. This is a workaround for removing VMSS reference from LB.
	// TODO: remove this workaround when figuring out the root cause.
	if len(newBackendPools) == 0 {
		err = ss.createOrUpdateVMSS(service, virtualMachineScaleSet)
		if err != nil {
			klog.V(2).Infof("VirtualMachineScaleSetsClient.CreateOrUpdate abort backoff: scale set (%s) - updating", ssName)
		}
	}

	return nil
}

// EnsureBackendPoolDeleted ensures the loadBalancer backendAddressPools deleted from the specified vmSet.
func (ss *scaleSet) EnsureBackendPoolDeleted(service *v1.Service, poolID, vmSetName string, backendAddressPools *[]network.BackendAddressPool) error {
	if backendAddressPools == nil {
		return nil
	}

	scalesets := sets.NewString()
	for _, backendPool := range *backendAddressPools {
		if strings.EqualFold(*backendPool.ID, poolID) && backendPool.BackendIPConfigurations != nil {
			for _, ipConfigurations := range *backendPool.BackendIPConfigurations {
				if ipConfigurations.ID == nil {
					continue
				}

				ssName, err := extractScaleSetNameByProviderID(*ipConfigurations.ID)
				if err != nil {
					klog.V(4).Infof("backend IP configuration %q is not belonging to any vmss, omit it", *ipConfigurations.ID)
					continue
				}

				scalesets.Insert(ssName)
			}
			break
		}
	}

	for ssName := range scalesets {
		// Only remove nodes belonging to specified vmSet to basic LB backends.
		if !ss.useStandardLoadBalancer() && !strings.EqualFold(ssName, vmSetName) {
			continue
		}

		err := ss.ensureScaleSetBackendPoolDeleted(service, poolID, ssName)
		if err != nil {
			klog.Errorf("ensureScaleSetBackendPoolDeleted() with scaleSet %q failed: %v", ssName, err)
			return err
		}
	}

	return nil
}<|MERGE_RESOLUTION|>--- conflicted
+++ resolved
@@ -878,162 +878,10 @@
 			break
 		}
 	}
-<<<<<<< HEAD
 	if !foundPool {
 		if ss.useStandardLoadBalancer() && len(newBackendPools) > 0 {
 			// Although standard load balancer supports backends from multiple vmss,
 			// the same network interface couldn't be added to more than one load balancer of
-=======
-
-	// The backendPoolID has already been found from existing LoadBalancerBackendAddressPools.
-	if foundPool {
-		return nil
-	}
-
-	if ss.useStandardLoadBalancer() && len(newBackendPools) > 0 {
-		// Although standard load balancer supports backends from multiple scale
-		// sets, the same network interface couldn't be added to more than one load balancer of
-		// the same type. Omit those nodes (e.g. masters) so Azure ARM won't complain
-		// about this.
-		newBackendPoolsIDs := make([]string, 0, len(newBackendPools))
-		for _, pool := range newBackendPools {
-			if pool.ID != nil {
-				newBackendPoolsIDs = append(newBackendPoolsIDs, *pool.ID)
-			}
-		}
-		isSameLB, oldLBName, err := isBackendPoolOnSameLB(backendPoolID, newBackendPoolsIDs)
-		if err != nil {
-			return err
-		}
-		if !isSameLB {
-			klog.V(4).Infof("Node %q has already been added to LB %q, omit adding it to a new one", nodeName, oldLBName)
-			return nil
-		}
-	}
-
-	// Compose a new vmssVM with added backendPoolID.
-	newBackendPools = append(newBackendPools,
-		compute.SubResource{
-			ID: to.StringPtr(backendPoolID),
-		})
-	primaryIPConfiguration.LoadBalancerBackendAddressPools = &newBackendPools
-	newVM := compute.VirtualMachineScaleSetVM{
-		Sku:      vm.Sku,
-		Location: vm.Location,
-		VirtualMachineScaleSetVMProperties: &compute.VirtualMachineScaleSetVMProperties{
-			HardwareProfile: vm.HardwareProfile,
-			NetworkProfileConfiguration: &compute.VirtualMachineScaleSetVMNetworkProfileConfiguration{
-				NetworkInterfaceConfigurations: &networkInterfaceConfigurations,
-			},
-		},
-	}
-
-	// Get the node resource group.
-	nodeResourceGroup, err := ss.GetNodeResourceGroup(vmName)
-	if err != nil {
-		return err
-	}
-
-	// Invalidate the cache since we would update it.
-	if err = ss.deleteCacheForNode(vmName); err != nil {
-		return err
-	}
-
-	// Update vmssVM with backoff.
-	ctx, cancel := getContextWithCancel()
-	defer cancel()
-	klog.V(2).Infof("EnsureHostInPool begins to update vmssVM(%s) with new backendPoolID %s", vmName, backendPoolID)
-	resp, err := ss.VirtualMachineScaleSetVMsClient.Update(ctx, nodeResourceGroup, ssName, instanceID, newVM, "network_update")
-	if ss.CloudProviderBackoff && shouldRetryHTTPRequest(resp, err) {
-		klog.V(2).Infof("EnsureHostInPool update backing off vmssVM(%s) with new backendPoolID %s, err: %v", vmName, backendPoolID, err)
-		retryErr := ss.UpdateVmssVMWithRetry(nodeResourceGroup, ssName, instanceID, newVM, "network_update")
-		if retryErr != nil {
-			err = retryErr
-			klog.Errorf("EnsureHostInPool update abort backoff vmssVM(%s) with new backendPoolID %s, err: %v", vmName, backendPoolID, err)
-		}
-	}
-
-	return err
-}
-
-func getVmssAndResourceGroupNameByVMProviderID(providerID string) (string, string, error) {
-	matches := vmssVMProviderIDRE.FindStringSubmatch(providerID)
-	if len(matches) != 3 {
-		return "", "", ErrorNotVmssInstance
-	}
-	return matches[1], matches[2], nil
-}
-
-func (ss *scaleSet) ensureVMSSInPool(service *v1.Service, nodes []*v1.Node, backendPoolID string, vmSetName string) error {
-	vmssNamesMap := make(map[string]bool)
-
-	// the standard load balancer supports multiple vmss in its backend while the basic sku doesn't
-	if ss.useStandardLoadBalancer() {
-		for _, node := range nodes {
-			if ss.excludeMasterNodesFromStandardLB() && isMasterNode(node) {
-				continue
-			}
-			// in this scenario the vmSetName is an empty string and the name of vmss should be obtained from the provider IDs of nodes
-			vmssName, resourceGroupName, err := getVmssAndResourceGroupNameByVMProviderID(node.Spec.ProviderID)
-			if err != nil {
-				klog.V(4).Infof("ensureVMSSInPool: found VMAS node %s, will skip checking and continue", node.Name)
-				continue
-			}
-			// only vmsses in the resource group same as it's in azure config are included
-			if strings.EqualFold(resourceGroupName, ss.ResourceGroup) {
-				vmssNamesMap[vmssName] = true
-			}
-		}
-	} else {
-		vmssNamesMap[vmSetName] = true
-	}
-
-	for vmssName := range vmssNamesMap {
-		vmss, err := ss.GetScaleSetWithRetry(service, ss.ResourceGroup, vmssName)
-		if err != nil {
-			return err
-		}
-
-		// When vmss is being deleted, CreateOrUpdate API would report "the vmss is being deleted" error.
-		// Since it is being deleted, we shouldn't send more CreateOrUpdate requests for it.
-		if vmss.ProvisioningState != nil && strings.EqualFold(*vmss.ProvisioningState, virtualMachineScaleSetsDeallocating) {
-			klog.V(3).Infof("ensureVMSSInPool: found vmss %s being deleted, skipping", vmssName)
-			continue
-		}
-
-		if vmss.VirtualMachineProfile.NetworkProfile.NetworkInterfaceConfigurations == nil {
-			klog.V(4).Infof("EnsureHostInPool: cannot obtain the primary network interface configuration, of vmss %s", vmssName)
-			continue
-		}
-		vmssNIC := *vmss.VirtualMachineProfile.NetworkProfile.NetworkInterfaceConfigurations
-		primaryNIC, err := ss.getPrimaryNetworkInterfaceConfigurationForScaleSet(vmssNIC, vmssName)
-		if err != nil {
-			return err
-		}
-		primaryIPConfig, err := getPrimaryIPConfigFromVMSSNetworkConfig(primaryNIC)
-		if err != nil {
-			return err
-		}
-		loadBalancerBackendAddressPools := []compute.SubResource{}
-		if primaryIPConfig.LoadBalancerBackendAddressPools != nil {
-			loadBalancerBackendAddressPools = *primaryIPConfig.LoadBalancerBackendAddressPools
-		}
-
-		var found bool
-		for _, loadBalancerBackendAddressPool := range loadBalancerBackendAddressPools {
-			if strings.EqualFold(*loadBalancerBackendAddressPool.ID, backendPoolID) {
-				found = true
-				break
-			}
-		}
-		if found {
-			continue
-		}
-
-		if ss.useStandardLoadBalancer() && len(loadBalancerBackendAddressPools) > 0 {
-			// Although standard load balancer supports backends from multiple scale
-			// sets, the same network interface couldn't be added to more than one load balancer of
->>>>>>> c97fe503
 			// the same type. Omit those nodes (e.g. masters) so Azure ARM won't complain
 			// about this.
 			newBackendPoolsIDs := make([]string, 0, len(newBackendPools))
@@ -1171,45 +1019,10 @@
 		return err
 	}
 
-<<<<<<< HEAD
 	// Update instances to latest VMSS model.
 	instanceIDs := []string{"*"}
 	vmInstanceIDs := compute.VirtualMachineScaleSetVMInstanceRequiredIDs{
 		InstanceIds: &instanceIDs,
-=======
-	// Invalidate the cache since we would update it.
-	if err = ss.deleteCacheForNode(nodeName); err != nil {
-		return err
-	}
-
-	// Update vmssVM with backoff.
-	ctx, cancel := getContextWithCancel()
-	defer cancel()
-	klog.V(2).Infof("ensureBackendPoolDeletedFromNode begins to update vmssVM(%s) with backendPoolID %s", nodeName, backendPoolID)
-	resp, err := ss.VirtualMachineScaleSetVMsClient.Update(ctx, nodeResourceGroup, ssName, instanceID, newVM, "network_update")
-	if ss.CloudProviderBackoff && shouldRetryHTTPRequest(resp, err) {
-		klog.V(2).Infof("ensureBackendPoolDeletedFromNode update backing off vmssVM(%s) with backendPoolID %s, err: %v", nodeName, backendPoolID, err)
-		retryErr := ss.UpdateVmssVMWithRetry(nodeResourceGroup, ssName, instanceID, newVM, "network_update")
-		if retryErr != nil {
-			err = retryErr
-			klog.Errorf("ensureBackendPoolDeletedFromNode update abort backoff vmssVM(%s) with backendPoolID %s, err: %v", nodeName, backendPoolID, err)
-		}
-	}
-	if err != nil {
-		klog.Errorf("ensureBackendPoolDeletedFromNode failed to update vmssVM(%s) with backendPoolID %s: %v", nodeName, backendPoolID, err)
-	} else {
-		klog.V(2).Infof("ensureBackendPoolDeletedFromNode update vmssVM(%s) with backendPoolID %s succeeded", nodeName, backendPoolID)
-	}
-	return err
-}
-
-// getNodeNameByIPConfigurationID gets the node name by IP configuration ID.
-func (ss *scaleSet) getNodeNameByIPConfigurationID(ipConfigurationID string) (string, error) {
-	matches := vmssIPConfigurationRE.FindStringSubmatch(ipConfigurationID)
-	if len(matches) != 4 {
-		klog.V(4).Infof("Can not extract scale set name from ipConfigurationID (%s), assuming it is mananaged by availability set", ipConfigurationID)
-		return "", ErrorNotVmssInstance
->>>>>>> c97fe503
 	}
 	err = ss.updateVMSSInstances(service, ssName, vmInstanceIDs)
 	if err != nil {
