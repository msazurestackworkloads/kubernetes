--- conflicted
+++ resolved
@@ -12,11 +12,7 @@
 # See the License for the specific language governing permissions and
 # limitations under the License.
 
-<<<<<<< HEAD
-FROM k8s.gcr.io/debian-base:v1.0.1
-=======
 FROM us.gcr.io/k8s-artifacts-prod/build-image/debian-base:v2.1.0
->>>>>>> f3add640
 
 COPY etcdctl etcd-empty-dir-cleanup.sh /
 RUN chmod a+rx /etcdctl /etcd-empty-dir-cleanup.sh
