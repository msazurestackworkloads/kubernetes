--- conflicted
+++ resolved
@@ -17,11 +17,7 @@
         "containers": [
             {
                 "name": "cluster-autoscaler",
-<<<<<<< HEAD
-                "image": "k8s.gcr.io/cluster-autoscaler:v1.13.2",
-=======
                 "image": "k8s.gcr.io/cluster-autoscaler:v1.13.4",
->>>>>>> abdda3f9
                 "livenessProbe": {
                     "httpGet": {
                         "path": "/health-check",
