{
    "kind": "Pod",
    "apiVersion": "v1",
    "metadata": {
        "name": "cluster-autoscaler",
        "namespace": "kube-system",
        "labels": {
            "tier": "cluster-management",
            "component": "cluster-autoscaler"
        },
        "annotations": {
            "seccomp.security.alpha.kubernetes.io/pod": "docker/default"
        }
    },
    "spec": {
        "hostNetwork": true,
        "containers": [
            {
                "name": "cluster-autoscaler",
<<<<<<< HEAD
                "image": "k8s.gcr.io/cluster-autoscaler:v1.14.0",
=======
                "image": "k8s.gcr.io/cluster-autoscaler:v1.14.2",
>>>>>>> 66049e3b
                "livenessProbe": {
                    "httpGet": {
                        "path": "/health-check",
                        "port": 8085
                    },
                    "initialDelaySeconds": 600,
                    "periodSeconds": 60
                },
                "command": [
                    "./run.sh",
                    "--kubernetes=https://127.0.0.1:443",
                    "--v=4",
                    "--logtostderr=true",
                    "--write-status-configmap=true",
                    "--balance-similar-node-groups=true",
		    "--expendable-pods-priority-cutoff=-10",
                    "{{params}}"
                ],
                "env": [
                    {
                        "name": "LOG_OUTPUT",
                        "value": "/var/log/cluster-autoscaler.log"
                    }
                ],
                "resources": {
                    "requests": {
                        "cpu": "10m",
                        "memory": "300Mi"
                    }
                },
                "volumeMounts": [
                    {{cloud_config_mount}}
                    {
                        "name": "ssl-certs",
                        "readOnly": true,
                        "mountPath": "/etc/ssl/certs"
                    },
                    {
                        "name": "usrsharecacerts",
                        "readOnly": true,
                        "mountPath": "/usr/share/ca-certificates"
                    },
                    {
                        "name": "srvkube",
                        "readOnly": true,
                        "mountPath": "/etc/srv/kubernetes/cluster-autoscaler"
                    },
                    {
                        "name": "logfile",
                        "mountPath": "/var/log/cluster-autoscaler.log",
                        "readOnly": false
                    }
                ],
                "terminationMessagePath": "/dev/termination-log",
                "imagePullPolicy": "IfNotPresent"
            }
        ],
        "volumes": [
            {{cloud_config_volume}}
            {
                "name": "ssl-certs",
                "hostPath": {
                    "path": "/etc/ssl/certs"
                }
            },
            {
                "name": "usrsharecacerts",
                "hostPath": {
                    "path": "/usr/share/ca-certificates"
                }
            },
            {
                "name": "srvkube",
                "hostPath": {
                    "path": "/etc/srv/kubernetes/cluster-autoscaler"
                }
            },
            {
                "name": "logfile",
                "hostPath": {
                    "path": "/var/log/cluster-autoscaler.log",
                    "type": "FileOrCreate"
                }
            }
        ],
        "restartPolicy": "Always"
    }
}<|MERGE_RESOLUTION|>--- conflicted
+++ resolved
@@ -17,11 +17,7 @@
         "containers": [
             {
                 "name": "cluster-autoscaler",
-<<<<<<< HEAD
-                "image": "k8s.gcr.io/cluster-autoscaler:v1.14.0",
-=======
                 "image": "k8s.gcr.io/cluster-autoscaler:v1.14.2",
->>>>>>> 66049e3b
                 "livenessProbe": {
                     "httpGet": {
                         "path": "/health-check",
