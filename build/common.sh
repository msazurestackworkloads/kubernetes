--- conflicted
+++ resolved
@@ -88,11 +88,7 @@
 #
 # $1 - server architecture
 kube::build::get_docker_wrapped_binaries() {
-<<<<<<< HEAD
-  debian_iptables_version=v11.0.1
-=======
   debian_iptables_version=v11.0.2
->>>>>>> a89f8c11
   ### If you change any of these lists, please also update DOCKERIZED_BINARIES
   ### in build/BUILD. And kube::golang::server_image_targets
   case $1 in
