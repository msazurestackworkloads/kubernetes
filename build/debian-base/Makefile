# Copyright 2017 The Kubernetes Authors.
#
# Licensed under the Apache License, Version 2.0 (the "License");
# you may not use this file except in compliance with the License.
# You may obtain a copy of the License at
#
#     http://www.apache.org/licenses/LICENSE-2.0
#
# Unless required by applicable law or agreed to in writing, software
# distributed under the License is distributed on an "AS IS" BASIS,
# WITHOUT WARRANTIES OR CONDITIONS OF ANY KIND, either express or implied.
# See the License for the specific language governing permissions and
# limitations under the License.

all: all-build

REGISTRY ?= staging-k8s.gcr.io
IMAGE ?= $(REGISTRY)/debian-base
BUILD_IMAGE ?= debian-build

<<<<<<< HEAD
TAG ?= 0.4.1
=======
TAG ?= v1.0.0
>>>>>>> abdda3f9

TAR_FILE ?= rootfs.tar
ARCH?=amd64
ALL_ARCH = amd64 arm arm64 ppc64le s390x

TEMP_DIR:=$(shell mktemp -d)
QEMUVERSION=v2.9.1

SUDO=$(if $(filter 0,$(shell id -u)),,sudo)

# This option is for running docker manifest command
export DOCKER_CLI_EXPERIMENTAL := enabled

ifeq ($(ARCH),amd64)
	BASEIMAGE?=debian:stretch
endif
ifeq ($(ARCH),arm)
	BASEIMAGE?=arm32v7/debian:stretch
	QEMUARCH=arm
endif
ifeq ($(ARCH),arm64)
	BASEIMAGE?=arm64v8/debian:stretch
	QEMUARCH=aarch64
endif
ifeq ($(ARCH),ppc64le)
	BASEIMAGE?=ppc64le/debian:stretch
	QEMUARCH=ppc64le
endif
ifeq ($(ARCH),s390x)
	BASEIMAGE?=s390x/debian:stretch
	QEMUARCH=s390x
endif

sub-build-%:
	$(MAKE) ARCH=$* build

all-build: $(addprefix sub-build-,$(ALL_ARCH))

sub-push-image-%:
	$(MAKE) ARCH=$* push

all-push-images: $(addprefix sub-push-image-,$(ALL_ARCH))

all-push: all-push-images push-manifest

push-manifest:
	docker manifest create --amend $(IMAGE):$(TAG) $(shell echo $(ALL_ARCH) | sed -e "s~[^ ]*~$(IMAGE)\-&:$(TAG)~g")
	@for arch in $(ALL_ARCH); do docker manifest annotate --arch $${arch} ${IMAGE}:${TAG} ${IMAGE}-$${arch}:${TAG}; done
	docker manifest push --purge ${IMAGE}:${TAG}

build: clean
	cp ./* $(TEMP_DIR)
	cat Dockerfile.build \
		| sed "s|BASEIMAGE|$(BASEIMAGE)|g" \
		| sed "s|ARCH|$(QEMUARCH)|g" \
		> $(TEMP_DIR)/Dockerfile.build

ifeq ($(ARCH),amd64)
	# When building "normally" for amd64, remove the whole line, it has no part in the amd64 image
	sed "/CROSS_BUILD_/d" $(TEMP_DIR)/Dockerfile.build > $(TEMP_DIR)/Dockerfile.build.tmp
else
	# When cross-building, only the placeholder "CROSS_BUILD_" should be removed
	# Register /usr/bin/qemu-ARCH-static as the handler for non-x86 binaries in the kernel
	$(SUDO) ../../third_party/multiarch/qemu-user-static/register/register.sh --reset
	curl -sSL https://github.com/multiarch/qemu-user-static/releases/download/$(QEMUVERSION)/x86_64_qemu-$(QEMUARCH)-static.tar.gz | tar -xz -C $(TEMP_DIR)
	# Ensure we don't get surprised by umask settings
	chmod 0755 $(TEMP_DIR)/qemu-$(QEMUARCH)-static
	sed "s/CROSS_BUILD_//g" $(TEMP_DIR)/Dockerfile.build > $(TEMP_DIR)/Dockerfile.build.tmp
endif
	mv $(TEMP_DIR)/Dockerfile.build.tmp $(TEMP_DIR)/Dockerfile.build

	docker build --pull -t $(BUILD_IMAGE) -f $(TEMP_DIR)/Dockerfile.build $(TEMP_DIR)
	docker create --name $(BUILD_IMAGE) $(BUILD_IMAGE)
	docker export $(BUILD_IMAGE) > $(TEMP_DIR)/$(TAR_FILE)
	docker build -t $(IMAGE)-$(ARCH):$(TAG) $(TEMP_DIR)
	rm -rf $(TEMP_DIR)

push: build
	docker push $(IMAGE)-$(ARCH):$(TAG)

clean:
	docker rmi -f $(IMAGE)-$(ARCH):$(TAG) || true
	docker rmi -f $(BUILD_IMAGE)   || true
	docker rm  -f $(BUILD_IMAGE)   || true<|MERGE_RESOLUTION|>--- conflicted
+++ resolved
@@ -18,11 +18,7 @@
 IMAGE ?= $(REGISTRY)/debian-base
 BUILD_IMAGE ?= debian-build
 
-<<<<<<< HEAD
-TAG ?= 0.4.1
-=======
 TAG ?= v1.0.0
->>>>>>> abdda3f9
 
 TAR_FILE ?= rootfs.tar
 ARCH?=amd64
