--- conflicted
+++ resolved
@@ -1,49 +1,4 @@
 dependencies:
-<<<<<<< HEAD
-  - name: "etcd"
-    version: 3.3.15
-    refPaths:
-    - path: cluster/gce/manifests/etcd.manifest
-      match: etcd_docker_tag|etcd_version
-    - path: build/workspace.bzl
-      match: ETCD_VERSION
-    - path: cluster/gce/manifests/etcd-empty-dir-cleanup.yaml
-      match: k8s.gcr.io/etcd-empty-dir-cleanup
-    - path: cluster/gce/upgrade-aliases.sh
-      match: ETCD_IMAGE|ETCD_VERSION
-    - path: cluster/images/etcd-empty-dir-cleanup/Makefile
-      match: ETCD_VERSION|TAG
-    - path: cluster/images/etcd/Makefile
-      match: BUNDLED_ETCD_VERSIONS\?|LATEST_ETCD_VERSION\?
-    - path: cluster/images/etcd/migrate-if-needed.sh
-      match: BUNDLED_VERSIONS=
-    - path: cmd/kubeadm/app/constants/constants.go
-    - path: hack/lib/etcd.sh
-      match: ETCD_VERSION=
-    - path: staging/src/k8s.io/sample-apiserver/artifacts/example/rc.yaml
-      match: quay.io/coreos/etcd
-    - path: test/e2e/framework/nodes_util.go
-      match: const etcdImage
-
-  - name: "docker"
-    version: 18.09
-    refPaths:
-    - path: cmd/kubeadm/app/util/system/docker_validator.go
-      match: latestValidatedDockerVersion
-    - path: cmd/kubeadm/app/util/system/docker_validator_test.go
-      match: ServerVersion
-
-
-  - name: "golang"
-    version: 1.13.9
-    refPaths:
-    - path: build/build-image/cross/VERSION
-    - path: test/images/Makefile
-      match: GOLANG_VERSION
-
-
-=======
->>>>>>> f3add640
   - name: "cni"
     version: 0.7.5
     refPaths:
