dependencies:
  - name: "etcd"
    version: 3.3.15
    refPaths:
    - path: cluster/gce/manifests/etcd.manifest
      match: etcd_docker_tag|etcd_version
    - path: build/workspace.bzl
      match: ETCD_VERSION
    - path: cluster/gce/manifests/etcd-empty-dir-cleanup.yaml
      match: k8s.gcr.io/etcd-empty-dir-cleanup
    - path: cluster/gce/upgrade-aliases.sh
      match: ETCD_IMAGE|ETCD_VERSION
    - path: cluster/images/etcd-empty-dir-cleanup/Makefile
      match: ETCD_VERSION|TAG
    - path: cluster/images/etcd/Makefile
      match: BUNDLED_ETCD_VERSIONS\?|LATEST_ETCD_VERSION\?
    - path: cluster/images/etcd/migrate-if-needed.sh
      match: BUNDLED_VERSIONS=
    - path: cmd/kubeadm/app/constants/constants.go
    - path: hack/lib/etcd.sh
      match: ETCD_VERSION=
    - path: staging/src/k8s.io/sample-apiserver/artifacts/example/rc.yaml
      match: quay.io/coreos/etcd
    - path: test/e2e/framework/nodes_util.go
      match: const etcdImage

  - name: "docker"
    version: 18.09
    refPaths:
    - path: cmd/kubeadm/app/util/system/docker_validator.go
      match: latestValidatedDockerVersion
    - path: cmd/kubeadm/app/util/system/docker_validator_test.go
      match: ServerVersion


  - name: "golang"
<<<<<<< HEAD
    version: 1.13.8
=======
    version: 1.13.9
>>>>>>> a17149e1
    refPaths:
    - path: build/build-image/cross/VERSION
    - path: test/images/Makefile
      match: GOLANG_VERSION


  - name: "cni"
    version: 0.7.5
    refPaths:
    - path: build/debian-hyperkube-base/Makefile
      match: CNI_VERSION=
    - path: build/rpms/kubeadm.spec
      match: kubernetes-cni
    - path: build/rpms/kubelet.spec
      match: kubernetes-cni
    - path: build/workspace.bzl
      match: CNI_VERSION =
    - path: cluster/gce/gci/configure.sh
      match: DEFAULT_CNI_VERSION=
    - path: test/e2e_node/remote/utils.go
      match: cniVersion[\t\n\f\r ]*=


  - name: "coredns-kube-up"
    version: 1.6.2
    refPaths:
    - path: cluster/addons/dns/coredns/coredns.yaml.base
      match: k8s.gcr.io/coredns
    - path: cluster/addons/dns/coredns/coredns.yaml.in
      match: k8s.gcr.io/coredns
    - path: cluster/addons/dns/coredns/coredns.yaml.sed
      match: k8s.gcr.io/coredns

  - name: "coredns-kubeadm"
    version: 1.6.2
    refPaths:
    - path: cmd/kubeadm/app/constants/constants.go
      match: CoreDNSVersion =

  - name: "crictl"
    version: 1.14.0
    refPaths:
    - path: build/workspace.bzl
      match: CRI_TOOLS_VERSION =
    - path: cluster/gce/gci/configure.sh
      match: DEFAULT_CRICTL_VERSION=<|MERGE_RESOLUTION|>--- conflicted
+++ resolved
@@ -34,11 +34,7 @@
 
 
   - name: "golang"
-<<<<<<< HEAD
-    version: 1.13.8
-=======
     version: 1.13.9
->>>>>>> a17149e1
     refPaths:
     - path: build/build-image/cross/VERSION
     - path: test/images/Makefile
