--- conflicted
+++ resolved
@@ -68,25 +68,6 @@
             urls = mirror("https://github.com/kubernetes-incubator/cri-tools/releases/download/v%s/crictl-v%s-linux-%s.tar.gz" % (CRI_TOOLS_VERSION, CRI_TOOLS_VERSION, arch)),
         )
 
-<<<<<<< HEAD
-# Use go get -u github.com/estesp/manifest-tool to find these values
-_DEBIAN_BASE_DIGEST = { # v1.0.1
-    "manifest": "sha256:fea5ea4d6fb518231a0934f974c7ec5c6fc3e2f0dfdf3a0d7a12780a1df924bb",
-    "amd64": "sha256:7e9f2f88b813e8f39648252d5b3a380db32a4ba44220becf9f1b25c00be49594",
-    "arm": "sha256:91de8bb15da762ce75da317e842fd42dac1812e11b4c768f0894e407d21ab3f8",
-    "arm64": "sha256:3d4ab00d26393a2c16967b26a818d171be5b30a53e8e0152313bc57f72fc2d2b",
-    "ppc64le": "sha256:62787bdcacdce1d8f5c12561ccce32f65393a04c06b09bb34b15b8365fc363fe",
-    "s390x": "sha256:72e96f69e2aba1848d91934d904233b549e565c60f81d4e1c79ca9927182ef86",
-}
-
-_DEBIAN_IPTABLES_DIGEST = { # v11.0.3
-    "manifest": "sha256:25c4396386a2d3f2f4785da473d3428bc542a6f774feee830e8b6bc6b053d11b",
-    "amd64": "sha256:1e531753f00f944e1f9d8b0ce63cf85b18afbe8e4d4608f5af974759ecb27ad1",
-    "arm": "sha256:eb9d3dae7109adbf3f7229aee92ac6dc99cc5f6aa48d5ffc92a3a03b46712c60",
-    "arm64": "sha256:273c8bbd034fbc22a02a7e08e8b543c6f0ba0e11c55b0a8c3c321e096d9c832e",
-    "ppc64le": "sha256:eab4fd0544662b2c46f6f8204239d0f2773eafade747f3199519d1fb17b9f0f7",
-    "s390x": "sha256:3a0cea52fd69178c28de7356b2df144735ee7aa2bcb909e6bdc6ee28680ef014",
-=======
 # Use skopeo to find these values: https://github.com/containers/skopeo
 #
 # Example
@@ -113,7 +94,6 @@
     "arm64": "sha256:2a7df97e2c702d9852cc6234aff89b4671cd5b09086ac2b5383411315e5f115d",
     "ppc64le": "sha256:f5289a6494328b7ccb695e3add65b33ca380b77fcfc9715e474f0efe26e1c506",
     "s390x": "sha256:1b91a2788750552913377bf1bc99a095544dfb523d80a55674003c974c8e0905",
->>>>>>> f3add640
 }
 
 _DEBIAN_HYPERKUBE_BASE_DIGEST = {
@@ -139,12 +119,8 @@
             digest = _digest(_DEBIAN_BASE_DIGEST, arch),
             registry = "us.gcr.io/k8s-artifacts-prod/build-image",
             repository = "debian-base",
-<<<<<<< HEAD
-            tag = "v1.0.1",  # ignored, but kept here for documentation
-=======
             # Ensure the digests above are updated to match a new tag
             tag = "v2.1.0",  # ignored, but kept here for documentation
->>>>>>> f3add640
         )
 
         container_pull(
@@ -153,12 +129,8 @@
             digest = _digest(_DEBIAN_IPTABLES_DIGEST, arch),
             registry = "us.gcr.io/k8s-artifacts-prod/build-image",
             repository = "debian-iptables",
-<<<<<<< HEAD
-            tag = "v11.0.3",  # ignored, but kept here for documentation
-=======
             # Ensure the digests above are updated to match a new tag
             tag = "v12.1.0",  # ignored, but kept here for documentation
->>>>>>> f3add640
         )
 
         container_pull(
