/*
Copyright (c) 2018 VMware, Inc. All Rights Reserved.

Licensed under the Apache License, Version 2.0 (the "License");
you may not use this file except in compliance with the License.
You may obtain a copy of the License at

    http://www.apache.org/licenses/LICENSE-2.0

Unless required by applicable law or agreed to in writing, software
distributed under the License is distributed on an "AS IS" BASIS,
WITHOUT WARRANTIES OR CONDITIONS OF ANY KIND, either express or implied.
See the License for the specific language governing permissions and
limitations under the License.
*/

package sts

import (
	"bytes"
	"compress/gzip"
	"crypto"
	"crypto/rand"
	"crypto/rsa"
	"crypto/sha256"
	"crypto/tls"
	"encoding/base64"
	"errors"
	"fmt"
	"io"
	"io/ioutil"
	mrand "math/rand"
	"net/http"
	"net/url"
	"strings"
	"time"

	"github.com/google/uuid"
	"github.com/vmware/govmomi/sts/internal"
	"github.com/vmware/govmomi/vim25/methods"
	"github.com/vmware/govmomi/vim25/soap"
	"github.com/vmware/govmomi/vim25/xml"
)

// Signer implements the soap.Signer interface.
type Signer struct {
	Token       string           // Token is a SAML token
	Certificate *tls.Certificate // Certificate is used to sign requests
	Lifetime    struct {
		Created time.Time
		Expires time.Time
	}
	user  *url.Userinfo // user contains the credentials for bearer token request
	keyID string        // keyID is the Signature UseKey ID, which is referenced in both the soap body and header
}

// signedEnvelope is similar to soap.Envelope, but with namespace and Body as innerxml
type signedEnvelope struct {
	XMLName xml.Name    `xml:"soap:Envelope"`
	NS      string      `xml:"xmlns:soap,attr"`
	Header  soap.Header `xml:"soap:Header"`
	Body    string      `xml:",innerxml"`
}

// newID returns a unique Reference ID, with a leading underscore as required by STS.
func newID() string {
	return "_" + uuid.New().String()
}

func (s *Signer) setTokenReference(info *internal.KeyInfo) error {
	var token struct {
		ID       string `xml:",attr"`     // parse saml2:Assertion ID attribute
		InnerXML string `xml:",innerxml"` // no need to parse the entire token
	}
	if err := xml.Unmarshal([]byte(s.Token), &token); err != nil {
		return err
	}

	info.SecurityTokenReference = &internal.SecurityTokenReference{
		WSSE11:    "http://docs.oasis-open.org/wss/oasis-wss-wssecurity-secext-1.1.xsd",
		TokenType: "http://docs.oasis-open.org/wss/oasis-wss-saml-token-profile-1.1#SAMLV2.0",
		KeyIdentifier: &internal.KeyIdentifier{
			ID:        token.ID,
			ValueType: "http://docs.oasis-open.org/wss/oasis-wss-saml-token-profile-1.1#SAMLID",
		},
	}

	return nil
}

// Sign is a soap.Signer implementation which can be used to sign RequestSecurityToken and LoginByTokenBody requests.
func (s *Signer) Sign(env soap.Envelope) ([]byte, error) {
	var key *rsa.PrivateKey
	hasKey := false
	if s.Certificate != nil {
		key, hasKey = s.Certificate.PrivateKey.(*rsa.PrivateKey)
		if !hasKey {
			return nil, errors.New("sts: rsa.PrivateKey is required")
		}
	}

	created := time.Now().UTC()
	header := &internal.Security{
		WSU:  internal.WSU,
		WSSE: "http://docs.oasis-open.org/wss/2004/01/oasis-200401-wss-wssecurity-secext-1.0.xsd",
		Timestamp: internal.Timestamp{
			NS:      internal.WSU,
			ID:      newID(),
			Created: created.Format(internal.Time),
			Expires: created.Add(time.Minute).Format(internal.Time), // If STS receives this request after this, it is assumed to have expired.
		},
	}
	env.Header.Security = header

	info := internal.KeyInfo{XMLName: xml.Name{Local: "ds:KeyInfo"}}
	var c14n, body string
	type requestToken interface {
		RequestSecurityToken() *internal.RequestSecurityToken
	}

	switch x := env.Body.(type) {
	case requestToken:
		if hasKey {
			// We need c14n for all requests, as its digest is included in the signature and must match on the server side.
			// We need the body in original form when using an ActAs or RenewTarget token, where the token and its signature are embedded in the body.
			req := x.RequestSecurityToken()
			c14n = req.C14N()
			body = req.String()
			id := newID()

			info.SecurityTokenReference = &internal.SecurityTokenReference{
				Reference: &internal.SecurityReference{
					URI:       "#" + id,
					ValueType: "http://docs.oasis-open.org/wss/2004/01/oasis-200401-wss-x509-token-profile-1.0#X509v3",
				},
			}

			header.BinarySecurityToken = &internal.BinarySecurityToken{
				EncodingType: "http://docs.oasis-open.org/wss/2004/01/oasis-200401-wss-soap-message-security-1.0#Base64Binary",
				ValueType:    "http://docs.oasis-open.org/wss/2004/01/oasis-200401-wss-x509-token-profile-1.0#X509v3",
				ID:           id,
				Value:        base64.StdEncoding.EncodeToString(s.Certificate.Certificate[0]),
			}
		} else {
			header.UsernameToken = &internal.UsernameToken{
				Username: s.user.Username(),
			}
			header.UsernameToken.Password, _ = s.user.Password()
		}
	case *methods.LoginByTokenBody:
		header.Assertion = s.Token

		if hasKey {
			if err := s.setTokenReference(&info); err != nil {
				return nil, err
			}

			c14n = internal.Marshal(x.Req)
		}
	default:
		// We can end up here via ssoadmin.SessionManager.Login().
		// No other known cases where a signed request is needed.
		header.Assertion = s.Token
		if hasKey {
			if err := s.setTokenReference(&info); err != nil {
				return nil, err
			}
			type Req interface {
				C14N() string
			}
			c14n = env.Body.(Req).C14N()
		}
	}

	if !hasKey {
		return xml.Marshal(env) // Bearer token without key to sign
	}

	id := newID()
	tmpl := `<soap:Body xmlns:soap="http://schemas.xmlsoap.org/soap/envelope/" xmlns:wsu="%s" wsu:Id="%s">%s</soap:Body>`
	c14n = fmt.Sprintf(tmpl, internal.WSU, id, c14n)
	if body == "" {
		body = c14n
	} else {
		body = fmt.Sprintf(tmpl, internal.WSU, id, body)
	}

	header.Signature = &internal.Signature{
		XMLName: xml.Name{Local: "ds:Signature"},
		NS:      internal.DSIG,
		ID:      s.keyID,
		KeyInfo: info,
		SignedInfo: internal.SignedInfo{
			XMLName: xml.Name{Local: "ds:SignedInfo"},
			NS:      internal.DSIG,
			CanonicalizationMethod: internal.Method{
				XMLName:   xml.Name{Local: "ds:CanonicalizationMethod"},
				Algorithm: "http://www.w3.org/2001/10/xml-exc-c14n#",
			},
			SignatureMethod: internal.Method{
				XMLName:   xml.Name{Local: "ds:SignatureMethod"},
				Algorithm: internal.SHA256,
			},
			Reference: []internal.Reference{
				internal.NewReference(header.Timestamp.ID, header.Timestamp.C14N()),
				internal.NewReference(id, c14n),
			},
		},
	}

	sum := sha256.Sum256([]byte(header.Signature.SignedInfo.C14N()))
	sig, err := rsa.SignPKCS1v15(rand.Reader, key, crypto.SHA256, sum[:])
	if err != nil {
		return nil, err
	}

	header.Signature.SignatureValue = internal.Value{
		XMLName: xml.Name{Local: "ds:SignatureValue"},
		Value:   base64.StdEncoding.EncodeToString(sig),
	}

	return xml.Marshal(signedEnvelope{
		NS:     "http://schemas.xmlsoap.org/soap/envelope/",
		Header: *env.Header,
		Body:   body,
	})
}

// SignRequest is a rest.Signer implementation which can be used to sign rest.Client.LoginByTokenBody requests.
func (s *Signer) SignRequest(req *http.Request) error {
	type param struct {
		key, val string
	}
	var params []string
	add := func(p param) {
		params = append(params, fmt.Sprintf(`%s="%s"`, p.key, p.val))
	}

	var buf bytes.Buffer
	gz := gzip.NewWriter(&buf)
	if _, err := io.WriteString(gz, s.Token); err != nil {
		return fmt.Errorf("zip token: %s", err)
	}
	if err := gz.Close(); err != nil {
		return fmt.Errorf("zip token: %s", err)
	}
	add(param{
		key: "token",
		val: base64.StdEncoding.EncodeToString(buf.Bytes()),
	})

	if s.Certificate != nil {
		nonce := fmt.Sprintf("%d:%d", time.Now().UnixNano()/1e6, mrand.Int())
		var body []byte
		if req.GetBody != nil {
			r, rerr := req.GetBody()
			if rerr != nil {
				return fmt.Errorf("sts: getting http.Request body: %s", rerr)
			}
			defer r.Close()
			body, rerr = ioutil.ReadAll(r)
			if rerr != nil {
				return fmt.Errorf("sts: reading http.Request body: %s", rerr)
			}
		}
		bhash := sha256.New().Sum(body)

<<<<<<< HEAD
		// Port in the signature must be that of the reverse proxy port, vCenter's default is port 80
		port := "80" // TODO: get from lookup service
=======
		port := req.URL.Port()
		if port == "" {
			port = "80" // Default port for the "Host" header on the server side
		}

>>>>>>> 5e53fd6b
		var buf bytes.Buffer
		msg := []string{
			nonce,
			req.Method,
			req.URL.Path,
			strings.ToLower(req.URL.Hostname()),
			port,
		}
		for i := range msg {
			buf.WriteString(msg[i])
			buf.WriteByte('\n')
		}
		buf.Write(bhash)
		buf.WriteByte('\n')

		sum := sha256.Sum256(buf.Bytes())
		key, ok := s.Certificate.PrivateKey.(*rsa.PrivateKey)
		if !ok {
			return errors.New("sts: rsa.PrivateKey is required to sign http.Request")
		}
		sig, err := rsa.SignPKCS1v15(rand.Reader, key, crypto.SHA256, sum[:])
		if err != nil {
			return err
		}

		add(param{
			key: "signature_alg",
			val: "RSA-SHA256",
		})
		add(param{
			key: "signature",
			val: base64.StdEncoding.EncodeToString(sig),
		})
		add(param{
			key: "nonce",
			val: nonce,
		})
		add(param{
			key: "bodyhash",
			val: base64.StdEncoding.EncodeToString(bhash),
		})
	}

	req.Header.Set("Authorization", fmt.Sprintf("SIGN %s", strings.Join(params, ", ")))

	return nil
}

func (s *Signer) NewRequest() TokenRequest {
	return TokenRequest{
		Token:       s.Token,
		Certificate: s.Certificate,
		Userinfo:    s.user,
		KeyID:       s.keyID,
	}
}<|MERGE_RESOLUTION|>--- conflicted
+++ resolved
@@ -265,16 +265,11 @@
 		}
 		bhash := sha256.New().Sum(body)
 
-<<<<<<< HEAD
-		// Port in the signature must be that of the reverse proxy port, vCenter's default is port 80
-		port := "80" // TODO: get from lookup service
-=======
 		port := req.URL.Port()
 		if port == "" {
 			port = "80" // Default port for the "Host" header on the server side
 		}
 
->>>>>>> 5e53fd6b
 		var buf bytes.Buffer
 		msg := []string{
 			nonce,
