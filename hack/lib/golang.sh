#!/usr/bin/env bash

# Copyright 2014 The Kubernetes Authors.
#
# Licensed under the Apache License, Version 2.0 (the "License");
# you may not use this file except in compliance with the License.
# You may obtain a copy of the License at
#
#     http://www.apache.org/licenses/LICENSE-2.0
#
# Unless required by applicable law or agreed to in writing, software
# distributed under the License is distributed on an "AS IS" BASIS,
# WITHOUT WARRANTIES OR CONDITIONS OF ANY KIND, either express or implied.
# See the License for the specific language governing permissions and
# limitations under the License.

# The golang package that we are building.
readonly KUBE_GO_PACKAGE=k8s.io/kubernetes
readonly KUBE_GOPATH="${KUBE_OUTPUT}/go"

# The server platform we are building on.
readonly KUBE_SUPPORTED_SERVER_PLATFORMS=(
  linux/amd64
  linux/arm
  linux/arm64
  linux/s390x
  linux/ppc64le
)

# The node platforms we build for
readonly KUBE_SUPPORTED_NODE_PLATFORMS=(
  linux/amd64
  linux/arm
  linux/arm64
  linux/s390x
  linux/ppc64le
  windows/amd64
)

# If we update this we should also update the set of platforms whose standard
# library is precompiled for in build/build-image/cross/Dockerfile
readonly KUBE_SUPPORTED_CLIENT_PLATFORMS=(
  linux/amd64
  linux/386
  linux/arm
  linux/arm64
  linux/s390x
  linux/ppc64le
  darwin/amd64
  darwin/386
  windows/amd64
  windows/386
)

# Which platforms we should compile test targets for.
# Not all client platforms need these tests
readonly KUBE_SUPPORTED_TEST_PLATFORMS=(
  linux/amd64
  linux/arm
  linux/arm64
  linux/s390x
  linux/ppc64le
  darwin/amd64
  windows/amd64
)

# The set of server targets that we are only building for Linux
# If you update this list, please also update build/BUILD.
kube::golang::server_targets() {
  local targets=(
    cmd/kube-proxy
    cmd/kube-apiserver
    cmd/kube-controller-manager
    cmd/cloud-controller-manager
    cmd/kubelet
    cmd/kubeadm
    cmd/hyperkube
    cmd/kube-scheduler
    vendor/k8s.io/apiextensions-apiserver
    cluster/gce/gci/mounter
  )
  echo "${targets[@]}"
}

IFS=" " read -ra KUBE_SERVER_TARGETS <<< "$(kube::golang::server_targets)"
readonly KUBE_SERVER_TARGETS
readonly KUBE_SERVER_BINARIES=("${KUBE_SERVER_TARGETS[@]##*/}")

# The set of server targets we build docker images for
kube::golang::server_image_targets() {
  # NOTE: this contains cmd targets for kube::build::get_docker_wrapped_binaries
  local targets=(
    cmd/cloud-controller-manager
    cmd/kube-apiserver
    cmd/kube-controller-manager
    cmd/kube-scheduler
    cmd/kube-proxy
  )
  echo "${targets[@]}"
}

IFS=" " read -ra KUBE_SERVER_IMAGE_TARGETS <<< "$(kube::golang::server_image_targets)"
readonly KUBE_SERVER_IMAGE_TARGETS
readonly KUBE_SERVER_IMAGE_BINARIES=("${KUBE_SERVER_IMAGE_TARGETS[@]##*/}")

# The set of conformance targets we build docker image for
kube::golang::conformance_image_targets() {
  # NOTE: this contains cmd targets for kube::release::build_conformance_image
  local targets=(
    vendor/github.com/onsi/ginkgo/ginkgo
    test/e2e/e2e.test
    cmd/kubectl
  )
  echo "${targets[@]}"
}

IFS=" " read -ra KUBE_CONFORMANCE_IMAGE_TARGETS <<< "$(kube::golang::conformance_image_targets)"
readonly KUBE_CONFORMANCE_IMAGE_TARGETS

# The set of server targets that we are only building for Kubernetes nodes
# If you update this list, please also update build/BUILD.
kube::golang::node_targets() {
  local targets=(
    cmd/kube-proxy
    cmd/kubeadm
    cmd/kubelet
  )
  echo "${targets[@]}"
}

IFS=" " read -ra KUBE_NODE_TARGETS <<< "$(kube::golang::node_targets)"
readonly KUBE_NODE_TARGETS
readonly KUBE_NODE_BINARIES=("${KUBE_NODE_TARGETS[@]##*/}")
readonly KUBE_NODE_BINARIES_WIN=("${KUBE_NODE_BINARIES[@]/%/.exe}")

# ------------
# NOTE: All functions that return lists should use newlines.
# bash functions can't return arrays, and spaces are tricky, so newline
# separators are the preferred pattern.
<<<<<<< HEAD
# To transform a string of newline-separated items to an array, use mapfile -t:
# mapfile -t FOO <<< "$(kube::golang::dups a b c a)"
=======
# To transform a string of newline-separated items to an array, use kube::util::read-array:
# kube::util::read-array FOO < <(kube::golang::dups a b c a)
>>>>>>> 5e53fd6b
#
# ALWAYS remember to quote your subshells. Not doing so will break in
# bash 4.3, and potentially cause other issues.
# ------------

# Returns a sorted newline-separated list containing only duplicated items.
kube::golang::dups() {
  # We use printf to insert newlines, which are required by sort.
  printf "%s\n" "$@" | sort | uniq -d
}

# Returns a sorted newline-separated list with duplicated items removed.
kube::golang::dedup() {
  # We use printf to insert newlines, which are required by sort.
  printf "%s\n" "$@" | sort -u
}

# Depends on values of user-facing KUBE_BUILD_PLATFORMS, KUBE_FASTBUILD,
# and KUBE_BUILDER_OS.
# Configures KUBE_SERVER_PLATFORMS, KUBE_NODE_PLATFOMRS,
# KUBE_TEST_PLATFORMS, and KUBE_CLIENT_PLATFORMS, then sets them
# to readonly.
# The configured vars will only contain platforms allowed by the
# KUBE_SUPPORTED* vars at the top of this file.
<<<<<<< HEAD
=======
declare -a KUBE_SERVER_PLATFORMS
declare -a KUBE_CLIENT_PLATFORMS
declare -a KUBE_NODE_PLATFORMS
declare -a KUBE_TEST_PLATFORMS
>>>>>>> 5e53fd6b
kube::golang::setup_platforms() {
  if [[ -n "${KUBE_BUILD_PLATFORMS:-}" ]]; then
    # KUBE_BUILD_PLATFORMS needs to be read into an array before the next
    # step, or quoting treats it all as one element.
    local -a platforms
    IFS=" " read -ra platforms <<< "${KUBE_BUILD_PLATFORMS}"

    # Deduplicate to ensure the intersection trick with kube::golang::dups
    # is not defeated by duplicates in user input.
<<<<<<< HEAD
    mapfile -t platforms <<< "$(kube::golang::dedup "${platforms[@]}")"
=======
    kube::util::read-array platforms < <(kube::golang::dedup "${platforms[@]}")
>>>>>>> 5e53fd6b

    # Use kube::golang::dups to restrict the builds to the platforms in
    # KUBE_SUPPORTED_*_PLATFORMS. Items should only appear at most once in each
    # set, so if they appear twice after the merge they are in the intersection.
<<<<<<< HEAD
    mapfile -t KUBE_SERVER_PLATFORMS <<< "$(kube::golang::dups \
        "${platforms[@]}" \
        "${KUBE_SUPPORTED_SERVER_PLATFORMS[@]}" \
      )"
    readonly KUBE_SERVER_PLATFORMS

    mapfile -t KUBE_NODE_PLATFORMS <<< "$(kube::golang::dups \
        "${platforms[@]}" \
        "${KUBE_SUPPORTED_NODE_PLATFORMS[@]}" \
      )"
    readonly KUBE_NODE_PLATFORMS

    mapfile -t KUBE_TEST_PLATFORMS <<< "$(kube::golang::dups \
        "${platforms[@]}" \
        "${KUBE_SUPPORTED_TEST_PLATFORMS[@]}" \
      )"
    readonly KUBE_TEST_PLATFORMS

    mapfile -t KUBE_CLIENT_PLATFORMS <<< "$(kube::golang::dups \
        "${platforms[@]}" \
        "${KUBE_SUPPORTED_CLIENT_PLATFORMS[@]}" \
      )"
    readonly KUBE_CLIENT_PLATFORMS

  elif [[ "${KUBE_FASTBUILD:-}" == "true" ]]; then
    readonly KUBE_SERVER_PLATFORMS=(linux/amd64)
    readonly KUBE_NODE_PLATFORMS=(linux/amd64)
    if [[ "${KUBE_BUILDER_OS:-}" == "darwin"* ]]; then
      readonly KUBE_TEST_PLATFORMS=(
        darwin/amd64
        linux/amd64
      )
      readonly KUBE_CLIENT_PLATFORMS=(
        darwin/amd64
        linux/amd64
      )
    else
      readonly KUBE_TEST_PLATFORMS=(linux/amd64)
      readonly KUBE_CLIENT_PLATFORMS=(linux/amd64)
=======
    kube::util::read-array KUBE_SERVER_PLATFORMS < <(kube::golang::dups \
        "${platforms[@]}" \
        "${KUBE_SUPPORTED_SERVER_PLATFORMS[@]}" \
      )
    readonly KUBE_SERVER_PLATFORMS

    kube::util::read-array KUBE_NODE_PLATFORMS < <(kube::golang::dups \
        "${platforms[@]}" \
        "${KUBE_SUPPORTED_NODE_PLATFORMS[@]}" \
      )
    readonly KUBE_NODE_PLATFORMS

    kube::util::read-array KUBE_TEST_PLATFORMS < <(kube::golang::dups \
        "${platforms[@]}" \
        "${KUBE_SUPPORTED_TEST_PLATFORMS[@]}" \
      )
    readonly KUBE_TEST_PLATFORMS

    kube::util::read-array KUBE_CLIENT_PLATFORMS < <(kube::golang::dups \
        "${platforms[@]}" \
        "${KUBE_SUPPORTED_CLIENT_PLATFORMS[@]}" \
      )
    readonly KUBE_CLIENT_PLATFORMS

  elif [[ "${KUBE_FASTBUILD:-}" == "true" ]]; then
    KUBE_SERVER_PLATFORMS=(linux/amd64)
    readonly KUBE_SERVER_PLATFORMS
    KUBE_NODE_PLATFORMS=(linux/amd64)
    readonly KUBE_NODE_PLATFORMS
    if [[ "${KUBE_BUILDER_OS:-}" == "darwin"* ]]; then
      KUBE_TEST_PLATFORMS=(
        darwin/amd64
        linux/amd64
      )
      readonly KUBE_TEST_PLATFORMS
      KUBE_CLIENT_PLATFORMS=(
        darwin/amd64
        linux/amd64
      )
      readonly KUBE_CLIENT_PLATFORMS
    else
      KUBE_TEST_PLATFORMS=(linux/amd64)
      readonly KUBE_TEST_PLATFORMS
      KUBE_CLIENT_PLATFORMS=(linux/amd64)
      readonly KUBE_CLIENT_PLATFORMS
>>>>>>> 5e53fd6b
    fi
  else
    KUBE_SERVER_PLATFORMS=("${KUBE_SUPPORTED_SERVER_PLATFORMS[@]}")
    readonly KUBE_SERVER_PLATFORMS

    KUBE_NODE_PLATFORMS=("${KUBE_SUPPORTED_NODE_PLATFORMS[@]}")
    readonly KUBE_NODE_PLATFORMS

    KUBE_CLIENT_PLATFORMS=("${KUBE_SUPPORTED_CLIENT_PLATFORMS[@]}")
    readonly KUBE_CLIENT_PLATFORMS

    KUBE_TEST_PLATFORMS=("${KUBE_SUPPORTED_TEST_PLATFORMS[@]}")
    readonly KUBE_TEST_PLATFORMS
  fi
}

kube::golang::setup_platforms

# The set of client targets that we are building for all platforms
# If you update this list, please also update build/BUILD.
readonly KUBE_CLIENT_TARGETS=(
  cmd/kubectl
)
readonly KUBE_CLIENT_BINARIES=("${KUBE_CLIENT_TARGETS[@]##*/}")
readonly KUBE_CLIENT_BINARIES_WIN=("${KUBE_CLIENT_BINARIES[@]/%/.exe}")

# The set of test targets that we are building for all platforms
# If you update this list, please also update build/BUILD.
kube::golang::test_targets() {
  local targets=(
    cmd/gendocs
    cmd/genkubedocs
    cmd/genman
    cmd/genyaml
    cmd/genswaggertypedocs
    cmd/linkcheck
    vendor/github.com/onsi/ginkgo/ginkgo
    test/e2e/e2e.test
  )
  echo "${targets[@]}"
}
IFS=" " read -ra KUBE_TEST_TARGETS <<< "$(kube::golang::test_targets)"
readonly KUBE_TEST_TARGETS
readonly KUBE_TEST_BINARIES=("${KUBE_TEST_TARGETS[@]##*/}")
readonly KUBE_TEST_BINARIES_WIN=("${KUBE_TEST_BINARIES[@]/%/.exe}")
# If you update this list, please also update build/BUILD.
readonly KUBE_TEST_PORTABLE=(
  test/e2e/testing-manifests
  test/kubemark
  hack/e2e.go
  hack/e2e-internal
  hack/get-build.sh
  hack/ginkgo-e2e.sh
  hack/lib
)

# Test targets which run on the Kubernetes clusters directly, so we only
# need to target server platforms.
# These binaries will be distributed in the kubernetes-test tarball.
# If you update this list, please also update build/BUILD.
kube::golang::server_test_targets() {
  local targets=(
    cmd/kubemark
    vendor/github.com/onsi/ginkgo/ginkgo
  )

  if [[ "${OSTYPE:-}" == "linux"* ]]; then
    targets+=( test/e2e_node/e2e_node.test )
  fi

  echo "${targets[@]}"
}

IFS=" " read -ra KUBE_TEST_SERVER_TARGETS <<< "$(kube::golang::server_test_targets)"
readonly KUBE_TEST_SERVER_TARGETS
readonly KUBE_TEST_SERVER_BINARIES=("${KUBE_TEST_SERVER_TARGETS[@]##*/}")
readonly KUBE_TEST_SERVER_PLATFORMS=("${KUBE_SERVER_PLATFORMS[@]:+"${KUBE_SERVER_PLATFORMS[@]}"}")

# Gigabytes necessary for parallel platform builds.
# As of January 2018, RAM usage is exceeding 30G
# Setting to 40 to provide some headroom
readonly KUBE_PARALLEL_BUILD_MEMORY=40

readonly KUBE_ALL_TARGETS=(
  "${KUBE_SERVER_TARGETS[@]}"
  "${KUBE_CLIENT_TARGETS[@]}"
  "${KUBE_TEST_TARGETS[@]}"
  "${KUBE_TEST_SERVER_TARGETS[@]}"
)
readonly KUBE_ALL_BINARIES=("${KUBE_ALL_TARGETS[@]##*/}")

readonly KUBE_STATIC_LIBRARIES=(
  cloud-controller-manager
  kube-apiserver
  kube-controller-manager
  kube-scheduler
  kube-proxy
  kubeadm
  kubectl
)

# Fully-qualified package names that we want to instrument for coverage information.
readonly KUBE_COVERAGE_INSTRUMENTED_PACKAGES=(
  k8s.io/kubernetes/cmd/kube-apiserver
  k8s.io/kubernetes/cmd/kube-controller-manager
  k8s.io/kubernetes/cmd/kube-scheduler
  k8s.io/kubernetes/cmd/kube-proxy
  k8s.io/kubernetes/cmd/kubelet
)

# KUBE_CGO_OVERRIDES is a space-separated list of binaries which should be built
# with CGO enabled, assuming CGO is supported on the target platform.
# This overrides any entry in KUBE_STATIC_LIBRARIES.
IFS=" " read -ra KUBE_CGO_OVERRIDES <<< "${KUBE_CGO_OVERRIDES:-}"
readonly KUBE_CGO_OVERRIDES
# KUBE_STATIC_OVERRIDES is a space-separated list of binaries which should be
# built with CGO disabled. This is in addition to the list in
# KUBE_STATIC_LIBRARIES.
IFS=" " read -ra KUBE_STATIC_OVERRIDES <<< "${KUBE_STATIC_OVERRIDES:-}"
readonly KUBE_STATIC_OVERRIDES

kube::golang::is_statically_linked_library() {
  local e
  # Explicitly enable cgo when building kubectl for darwin from darwin.
  [[ "$(go env GOHOSTOS)" == "darwin" && "$(go env GOOS)" == "darwin" &&
    "$1" == *"/kubectl" ]] && return 1
  if [[ -n "${KUBE_CGO_OVERRIDES:+x}" ]]; then
    for e in "${KUBE_CGO_OVERRIDES[@]}"; do [[ "${1}" == *"/${e}" ]] && return 1; done;
  fi
  for e in "${KUBE_STATIC_LIBRARIES[@]}"; do [[ "${1}" == *"/${e}" ]] && return 0; done;
  if [[ -n "${KUBE_STATIC_OVERRIDES:+x}" ]]; then
    for e in "${KUBE_STATIC_OVERRIDES[@]}"; do [[ "${1}" == *"/${e}" ]] && return 0; done;
  fi
  return 1;
}

# kube::binaries_from_targets take a list of build targets and return the
# full go package to be built
kube::golang::binaries_from_targets() {
  local target
  for target; do
    # If the target starts with what looks like a domain name, assume it has a
    # fully-qualified package name rather than one that needs the Kubernetes
    # package prepended.
    if [[ "${target}" =~ ^([[:alnum:]]+".")+[[:alnum:]]+"/" ]]; then
      echo "${target}"
    else
      echo "${KUBE_GO_PACKAGE}/${target}"
    fi
  done
}

# Asks golang what it thinks the host platform is. The go tool chain does some
# slightly different things when the target platform matches the host platform.
kube::golang::host_platform() {
  echo "$(go env GOHOSTOS)/$(go env GOHOSTARCH)"
}

# Takes the platform name ($1) and sets the appropriate golang env variables
# for that platform.
kube::golang::set_platform_envs() {
  [[ -n ${1-} ]] || {
    kube::log::error_exit "!!! Internal error. No platform set in kube::golang::set_platform_envs"
  }

  export GOOS=${platform%/*}
  export GOARCH=${platform##*/}

  # Do not set CC when building natively on a platform, only if cross-compiling from linux/amd64
  if [[ $(kube::golang::host_platform) == "linux/amd64" ]]; then
    # Dynamic CGO linking for other server architectures than linux/amd64 goes here
    # If you want to include support for more server platforms than these, add arch-specific gcc names here
    case "${platform}" in
      "linux/arm")
        export CGO_ENABLED=1
        export CC=arm-linux-gnueabihf-gcc
        ;;
      "linux/arm64")
        export CGO_ENABLED=1
        export CC=aarch64-linux-gnu-gcc
        ;;
      "linux/ppc64le")
        export CGO_ENABLED=1
        export CC=powerpc64le-linux-gnu-gcc
        ;;
      "linux/s390x")
        export CGO_ENABLED=1
        export CC=s390x-linux-gnu-gcc
        ;;
    esac
  fi
}

kube::golang::unset_platform_envs() {
  unset GOOS
  unset GOARCH
  unset GOROOT
  unset CGO_ENABLED
  unset CC
}

# Create the GOPATH tree under $KUBE_OUTPUT
kube::golang::create_gopath_tree() {
  local go_pkg_dir="${KUBE_GOPATH}/src/${KUBE_GO_PACKAGE}"
  local go_pkg_basedir=$(dirname "${go_pkg_dir}")

  mkdir -p "${go_pkg_basedir}"

  # TODO: This symlink should be relative.
  if [[ ! -e "${go_pkg_dir}" || "$(readlink ${go_pkg_dir})" != "${KUBE_ROOT}" ]]; then
    ln -snf "${KUBE_ROOT}" "${go_pkg_dir}"
  fi

  # Using bazel with a recursive target (e.g. bazel test ...) will abort due to
  # the symlink loop created in this function, so create this special file which
  # tells bazel not to follow the symlink.
  touch "${go_pkg_basedir}/DONT_FOLLOW_SYMLINKS_WHEN_TRAVERSING_THIS_DIRECTORY_VIA_A_RECURSIVE_TARGET_PATTERN"
  # Additionally, the //:package-srcs glob recursively includes all
  # subdirectories, and similarly fails due to the symlink loop. By creating a
  # BUILD.bazel file, we effectively create a dummy package, which stops the
  # glob from descending further into the tree and hitting the loop.
  cat >"${KUBE_GOPATH}/BUILD.bazel" <<EOF
# This dummy BUILD file prevents Bazel from trying to descend through the
# infinite loop created by the symlink at
# ${go_pkg_dir}
EOF
}

# Ensure the go tool exists and is a viable version.
kube::golang::verify_go_version() {
  if [[ -z "$(which go)" ]]; then
    kube::log::usage_from_stdin <<EOF
Can't find 'go' in PATH, please fix and retry.
See http://golang.org/doc/install for installation instructions.
EOF
    return 2
  fi

  local go_version
  IFS=" " read -ra go_version <<< "$(go version)"
  local minimum_go_version
  minimum_go_version=go1.12.1
  if [[ "${minimum_go_version}" != $(echo -e "${minimum_go_version}\n${go_version[2]}" | sort -s -t. -k 1,1 -k 2,2n -k 3,3n | head -n1) && "${go_version[2]}" != "devel" ]]; then
    kube::log::usage_from_stdin <<EOF
Detected go version: ${go_version[*]}.
Kubernetes requires ${minimum_go_version} or greater.
Please install ${minimum_go_version} or later.
EOF
    return 2
  fi
}

# kube::golang::setup_env will check that the `go` commands is available in
# ${PATH}. It will also check that the Go version is good enough for the
# Kubernetes build.
#
# Inputs:
#   KUBE_EXTRA_GOPATH - If set, this is included in created GOPATH
#
# Outputs:
#   env-var GOPATH points to our local output dir
#   env-var GOBIN is unset (we want binaries in a predictable place)
#   env-var GO15VENDOREXPERIMENT=1
#   current directory is within GOPATH
kube::golang::setup_env() {
  kube::golang::verify_go_version

  kube::golang::create_gopath_tree

  export GOPATH="${KUBE_GOPATH}"
  export GOCACHE="${KUBE_GOPATH}/cache"

  # Append KUBE_EXTRA_GOPATH to the GOPATH if it is defined.
  if [[ -n ${KUBE_EXTRA_GOPATH:-} ]]; then
    GOPATH="${GOPATH}:${KUBE_EXTRA_GOPATH}"
  fi

  # Make sure our own Go binaries are in PATH.
  export PATH="${KUBE_GOPATH}/bin:${PATH}"

  # Change directories so that we are within the GOPATH.  Some tools get really
  # upset if this is not true.  We use a whole fake GOPATH here to collect the
  # resultant binaries.  Go will not let us use GOBIN with `go install` and
  # cross-compiling, and `go install -o <file>` only works for a single pkg.
  local subdir
  subdir=$(kube::realpath . | sed "s|${KUBE_ROOT}||")
  cd "${KUBE_GOPATH}/src/${KUBE_GO_PACKAGE}/${subdir}"

  # Set GOROOT so binaries that parse code can work properly.
  export GOROOT=$(go env GOROOT)

  # Unset GOBIN in case it already exists in the current session.
  unset GOBIN

  # This seems to matter to some tools (godep, ginkgo...)
  export GO15VENDOREXPERIMENT=1
}

# This will take binaries from $GOPATH/bin and copy them to the appropriate
# place in ${KUBE_OUTPUT_BINDIR}
#
# Ideally this wouldn't be necessary and we could just set GOBIN to
# KUBE_OUTPUT_BINDIR but that won't work in the face of cross compilation.  'go
# install' will place binaries that match the host platform directly in $GOBIN
# while placing cross compiled binaries into `platform_arch` subdirs.  This
# complicates pretty much everything else we do around packaging and such.
kube::golang::place_bins() {
  local host_platform
  host_platform=$(kube::golang::host_platform)

  V=2 kube::log::status "Placing binaries"

  local platform
  for platform in "${KUBE_CLIENT_PLATFORMS[@]}"; do
    # The substitution on platform_src below will replace all slashes with
    # underscores.  It'll transform darwin/amd64 -> darwin_amd64.
    local platform_src="/${platform//\//_}"
    if [[ "${platform}" == "${host_platform}" ]]; then
      platform_src=""
      rm -f "${THIS_PLATFORM_BIN}"
      ln -s "${KUBE_OUTPUT_BINPATH}/${platform}" "${THIS_PLATFORM_BIN}"
    fi

    local full_binpath_src="${KUBE_GOPATH}/bin${platform_src}"
    if [[ -d "${full_binpath_src}" ]]; then
      mkdir -p "${KUBE_OUTPUT_BINPATH}/${platform}"
      find "${full_binpath_src}" -maxdepth 1 -type f -exec \
        rsync -pc {} "${KUBE_OUTPUT_BINPATH}/${platform}" \;
    fi
  done
}

# Try and replicate the native binary placement of go install without
# calling go install.
kube::golang::outfile_for_binary() {
  local binary=$1
  local platform=$2
  local output_path="${KUBE_GOPATH}/bin"
  if [[ "${platform}" != "${host_platform}" ]]; then
    output_path="${output_path}/${platform//\//_}"
  fi
  local bin=$(basename "${binary}")
  if [[ ${GOOS} == "windows" ]]; then
    bin="${bin}.exe"
  fi
  echo "${output_path}/${bin}"
}

# Argument: the name of a Kubernetes package.
# Returns 0 if the binary can be built with coverage, 1 otherwise.
# NB: this ignores whether coverage is globally enabled or not.
kube::golang::is_instrumented_package() {
  return $(kube::util::array_contains "$1" "${KUBE_COVERAGE_INSTRUMENTED_PACKAGES[@]}")
}

# Argument: the name of a Kubernetes package (e.g. k8s.io/kubernetes/cmd/kube-scheduler)
# Echos the path to a dummy test used for coverage information.
kube::golang::path_for_coverage_dummy_test() {
  local package="$1"
  local path="${KUBE_GOPATH}/src/${package}"
  local name=$(basename "${package}")
  echo "${path}/zz_generated_${name}_test.go"
}

# Argument: the name of a Kubernetes package (e.g. k8s.io/kubernetes/cmd/kube-scheduler).
# Creates a dummy unit test on disk in the source directory for the given package.
# This unit test will invoke the package's standard entry point when run.
kube::golang::create_coverage_dummy_test() {
  local package="$1"
  local name="$(basename "${package}")"
  cat <<EOF > $(kube::golang::path_for_coverage_dummy_test "${package}")
package main
import (
  "testing"
  "k8s.io/kubernetes/pkg/util/coverage"
)

func TestMain(m *testing.M) {
  // Get coverage running
  coverage.InitCoverage("${name}")

  // Go!
  main()

  // Make sure we actually write the profiling information to disk, if we make it here.
  // On long-running services, or anything that calls os.Exit(), this is insufficient,
  // so we also flush periodically with a default period of five seconds (configurable by
  // the KUBE_COVERAGE_FLUSH_INTERVAL environment variable).
  coverage.FlushCoverage()
}
EOF
}

# Argument: the name of a Kubernetes package (e.g. k8s.io/kubernetes/cmd/kube-scheduler).
# Deletes a test generated by kube::golang::create_coverage_dummy_test.
# It is not an error to call this for a nonexistent test.
kube::golang::delete_coverage_dummy_test() {
  local package="$1"
  rm -f $(kube::golang::path_for_coverage_dummy_test "${package}")
}

# Arguments: a list of kubernetes packages to build.
# Expected variables: ${build_args} should be set to an array of Go build arguments.
# In addition, ${package} and ${platform} should have been set earlier, and if
# ${KUBE_BUILD_WITH_COVERAGE} is set, coverage instrumentation will be enabled.
#
# Invokes Go to actually build some packages. If coverage is disabled, simply invokes
# go install. If coverage is enabled, builds covered binaries using go test, temporarily
# producing the required unit test files and then cleaning up after itself.
# Non-covered binaries are then built using go install as usual.
kube::golang::build_some_binaries() {
  if [[ -n "${KUBE_BUILD_WITH_COVERAGE:-}" ]]; then
    local -a uncovered=()
    for package in "$@"; do
      if kube::golang::is_instrumented_package "${package}"; then
        V=2 kube::log::info "Building ${package} with coverage..."

        kube::golang::create_coverage_dummy_test "${package}"
        kube::util::trap_add "kube::golang::delete_coverage_dummy_test \"${package}\"" EXIT

        go test -c -o "$(kube::golang::outfile_for_binary "${package}" "${platform}")" \
          -covermode count \
          -coverpkg k8s.io/...,k8s.io/kubernetes/vendor/k8s.io/... \
          "${build_args[@]}" \
          -tags coverage \
          "${package}"
      else
        uncovered+=("${package}")
      fi
    done
    if [[ "${#uncovered[@]}" != 0 ]]; then
      V=2 kube::log::info "Building ${uncovered[@]} without coverage..."
      go install "${build_args[@]}" "${uncovered[@]}"
    else
      V=2 kube::log::info "Nothing to build without coverage."
     fi
   else
    V=2 kube::log::info "Coverage is disabled."
    go install "${build_args[@]}" "$@"
   fi
}

kube::golang::build_binaries_for_platform() {
  local platform=$1

  local -a statics=()
  local -a nonstatics=()
  local -a tests=()

  V=2 kube::log::info "Env for ${platform}: GOOS=${GOOS-} GOARCH=${GOARCH-} GOROOT=${GOROOT-} CGO_ENABLED=${CGO_ENABLED-} CC=${CC-}"

  for binary in "${binaries[@]}"; do
    if [[ "${binary}" =~ ".test"$ ]]; then
      tests+=(${binary})
    elif kube::golang::is_statically_linked_library "${binary}"; then
      statics+=(${binary})
    else
      nonstatics+=(${binary})
    fi
  done

  local -a build_args
  if [[ "${#statics[@]}" != 0 ]]; then
    build_args=(
      -installsuffix static
      ${goflags:+"${goflags[@]}"}
      -gcflags "${gogcflags:-}"
      -asmflags "${goasmflags:-}"
      -ldflags "${goldflags:-}"
    )
    CGO_ENABLED=0 kube::golang::build_some_binaries "${statics[@]}"
  fi

  if [[ "${#nonstatics[@]}" != 0 ]]; then
    build_args=(
      ${goflags:+"${goflags[@]}"}
      -gcflags "${gogcflags:-}"
      -asmflags "${goasmflags:-}"
      -ldflags "${goldflags:-}"
    )
    kube::golang::build_some_binaries "${nonstatics[@]}"
  fi

  for test in "${tests[@]:+${tests[@]}}"; do
    local outfile=$(kube::golang::outfile_for_binary "${test}" "${platform}")
    local testpkg="$(dirname ${test})"

    mkdir -p "$(dirname ${outfile})"
    go test -c \
      ${goflags:+"${goflags[@]}"} \
      -gcflags "${gogcflags:-}" \
      -asmflags "${goasmflags:-}" \
      -ldflags "${goldflags:-}" \
      -o "${outfile}" \
      "${testpkg}"
  done
}

# Return approximate physical memory available in gigabytes.
kube::golang::get_physmem() {
  local mem

  # Linux kernel version >=3.14, in kb
  if mem=$(grep MemAvailable /proc/meminfo | awk '{ print $2 }'); then
    echo $(( ${mem} / 1048576 ))
    return
  fi

  # Linux, in kb
  if mem=$(grep MemTotal /proc/meminfo | awk '{ print $2 }'); then
    echo $(( ${mem} / 1048576 ))
    return
  fi

  # OS X, in bytes. Note that get_physmem, as used, should only ever
  # run in a Linux container (because it's only used in the multiple
  # platform case, which is a Dockerized build), but this is provided
  # for completeness.
  if mem=$(sysctl -n hw.memsize 2>/dev/null); then
    echo $(( ${mem} / 1073741824 ))
    return
  fi

  # If we can't infer it, just give up and assume a low memory system
  echo 1
}

# Build binaries targets specified
#
# Input:
#   $@ - targets and go flags.  If no targets are set then all binaries targets
#     are built.
#   KUBE_BUILD_PLATFORMS - Incoming variable of targets to build for.  If unset
#     then just the host architecture is built.
kube::golang::build_binaries() {
  # Create a sub-shell so that we don't pollute the outer environment
  (
    # Check for `go` binary and set ${GOPATH}.
    kube::golang::setup_env
    V=2 kube::log::info "Go version: $(go version)"

    local host_platform
    host_platform=$(kube::golang::host_platform)

    local goflags goldflags goasmflags gogcflags
    goldflags="${GOLDFLAGS:-} -s -w $(kube::version::ldflags)"
    goasmflags="-trimpath=${KUBE_ROOT}"
    gogcflags="${GOGCFLAGS:-} -trimpath=${KUBE_ROOT}"

    local -a targets=()
    local arg

    for arg; do
      if [[ "${arg}" == -* ]]; then
        # Assume arguments starting with a dash are flags to pass to go.
        goflags+=("${arg}")
      else
        targets+=("${arg}")
      fi
    done

    if [[ ${#targets[@]} -eq 0 ]]; then
      targets=("${KUBE_ALL_TARGETS[@]}")
    fi

    local -a platforms
    IFS=" " read -ra platforms <<< "${KUBE_BUILD_PLATFORMS:-}"
    if [[ ${#platforms[@]} -eq 0 ]]; then
      platforms=("${host_platform}")
    fi

    local binaries
    binaries=($(kube::golang::binaries_from_targets "${targets[@]}"))

    local parallel=false
    if [[ ${#platforms[@]} -gt 1 ]]; then
      local gigs
      gigs=$(kube::golang::get_physmem)

      if [[ ${gigs} -ge ${KUBE_PARALLEL_BUILD_MEMORY} ]]; then
        kube::log::status "Multiple platforms requested and available ${gigs}G >= threshold ${KUBE_PARALLEL_BUILD_MEMORY}G, building platforms in parallel"
        parallel=true
      else
        kube::log::status "Multiple platforms requested, but available ${gigs}G < threshold ${KUBE_PARALLEL_BUILD_MEMORY}G, building platforms in serial"
        parallel=false
      fi
    fi

    if [[ "${parallel}" == "true" ]]; then
      kube::log::status "Building go targets for {${platforms[*]}} in parallel (output will appear in a burst when complete):" "${targets[@]}"
      local platform
      for platform in "${platforms[@]}"; do (
          kube::golang::set_platform_envs "${platform}"
          kube::log::status "${platform}: build started"
          kube::golang::build_binaries_for_platform ${platform}
          kube::log::status "${platform}: build finished"
        ) &> "/tmp//${platform//\//_}.build" &
      done

      local fails=0
      for job in $(jobs -p); do
        wait ${job} || let "fails+=1"
      done

      for platform in "${platforms[@]}"; do
        cat "/tmp//${platform//\//_}.build"
      done

      exit ${fails}
    else
      for platform in "${platforms[@]}"; do
        kube::log::status "Building go targets for ${platform}:" "${targets[@]}"
        (
          kube::golang::set_platform_envs "${platform}"
          kube::golang::build_binaries_for_platform ${platform}
        )
      done
    fi
  )
}<|MERGE_RESOLUTION|>--- conflicted
+++ resolved
@@ -137,13 +137,8 @@
 # NOTE: All functions that return lists should use newlines.
 # bash functions can't return arrays, and spaces are tricky, so newline
 # separators are the preferred pattern.
-<<<<<<< HEAD
-# To transform a string of newline-separated items to an array, use mapfile -t:
-# mapfile -t FOO <<< "$(kube::golang::dups a b c a)"
-=======
 # To transform a string of newline-separated items to an array, use kube::util::read-array:
 # kube::util::read-array FOO < <(kube::golang::dups a b c a)
->>>>>>> 5e53fd6b
 #
 # ALWAYS remember to quote your subshells. Not doing so will break in
 # bash 4.3, and potentially cause other issues.
@@ -168,13 +163,10 @@
 # to readonly.
 # The configured vars will only contain platforms allowed by the
 # KUBE_SUPPORTED* vars at the top of this file.
-<<<<<<< HEAD
-=======
 declare -a KUBE_SERVER_PLATFORMS
 declare -a KUBE_CLIENT_PLATFORMS
 declare -a KUBE_NODE_PLATFORMS
 declare -a KUBE_TEST_PLATFORMS
->>>>>>> 5e53fd6b
 kube::golang::setup_platforms() {
   if [[ -n "${KUBE_BUILD_PLATFORMS:-}" ]]; then
     # KUBE_BUILD_PLATFORMS needs to be read into an array before the next
@@ -184,56 +176,11 @@
 
     # Deduplicate to ensure the intersection trick with kube::golang::dups
     # is not defeated by duplicates in user input.
-<<<<<<< HEAD
-    mapfile -t platforms <<< "$(kube::golang::dedup "${platforms[@]}")"
-=======
     kube::util::read-array platforms < <(kube::golang::dedup "${platforms[@]}")
->>>>>>> 5e53fd6b
 
     # Use kube::golang::dups to restrict the builds to the platforms in
     # KUBE_SUPPORTED_*_PLATFORMS. Items should only appear at most once in each
     # set, so if they appear twice after the merge they are in the intersection.
-<<<<<<< HEAD
-    mapfile -t KUBE_SERVER_PLATFORMS <<< "$(kube::golang::dups \
-        "${platforms[@]}" \
-        "${KUBE_SUPPORTED_SERVER_PLATFORMS[@]}" \
-      )"
-    readonly KUBE_SERVER_PLATFORMS
-
-    mapfile -t KUBE_NODE_PLATFORMS <<< "$(kube::golang::dups \
-        "${platforms[@]}" \
-        "${KUBE_SUPPORTED_NODE_PLATFORMS[@]}" \
-      )"
-    readonly KUBE_NODE_PLATFORMS
-
-    mapfile -t KUBE_TEST_PLATFORMS <<< "$(kube::golang::dups \
-        "${platforms[@]}" \
-        "${KUBE_SUPPORTED_TEST_PLATFORMS[@]}" \
-      )"
-    readonly KUBE_TEST_PLATFORMS
-
-    mapfile -t KUBE_CLIENT_PLATFORMS <<< "$(kube::golang::dups \
-        "${platforms[@]}" \
-        "${KUBE_SUPPORTED_CLIENT_PLATFORMS[@]}" \
-      )"
-    readonly KUBE_CLIENT_PLATFORMS
-
-  elif [[ "${KUBE_FASTBUILD:-}" == "true" ]]; then
-    readonly KUBE_SERVER_PLATFORMS=(linux/amd64)
-    readonly KUBE_NODE_PLATFORMS=(linux/amd64)
-    if [[ "${KUBE_BUILDER_OS:-}" == "darwin"* ]]; then
-      readonly KUBE_TEST_PLATFORMS=(
-        darwin/amd64
-        linux/amd64
-      )
-      readonly KUBE_CLIENT_PLATFORMS=(
-        darwin/amd64
-        linux/amd64
-      )
-    else
-      readonly KUBE_TEST_PLATFORMS=(linux/amd64)
-      readonly KUBE_CLIENT_PLATFORMS=(linux/amd64)
-=======
     kube::util::read-array KUBE_SERVER_PLATFORMS < <(kube::golang::dups \
         "${platforms[@]}" \
         "${KUBE_SUPPORTED_SERVER_PLATFORMS[@]}" \
@@ -279,7 +226,6 @@
       readonly KUBE_TEST_PLATFORMS
       KUBE_CLIENT_PLATFORMS=(linux/amd64)
       readonly KUBE_CLIENT_PLATFORMS
->>>>>>> 5e53fd6b
     fi
   else
     KUBE_SERVER_PLATFORMS=("${KUBE_SUPPORTED_SERVER_PLATFORMS[@]}")
