--- conflicted
+++ resolved
@@ -93,8 +93,6 @@
 			t.Errorf("expected success or bad request err, got %v", err)
 		}
 	})
-<<<<<<< HEAD
-=======
 	t.Run("JSONPatchType should handle a valid patch just under the max limit", func(t *testing.T) {
 		patchBody := []byte(`[{"op":"add","path":"/foo","value":0` + strings.Repeat(" ", 3*1024*1024-100) + `}]`)
 		err = rest.Patch(types.JSONPatchType).AbsPath(fmt.Sprintf("/api/v1/namespaces/default/secrets/test")).
@@ -103,7 +101,6 @@
 			t.Errorf("unexpected error: %v", err)
 		}
 	})
->>>>>>> 575467a0
 	t.Run("MergePatchType should handle a patch just under the max limit", func(t *testing.T) {
 		patchBody := []byte(`{"value":` + strings.Repeat("[", 3*1024*1024/2-100) + strings.Repeat("]", 3*1024*1024/2-100) + `}`)
 		err = rest.Patch(types.MergePatchType).AbsPath(fmt.Sprintf("/api/v1/namespaces/default/secrets/test")).
@@ -112,8 +109,6 @@
 			t.Errorf("expected success or bad request err, got %v", err)
 		}
 	})
-<<<<<<< HEAD
-=======
 	t.Run("MergePatchType should handle a valid patch just under the max limit", func(t *testing.T) {
 		patchBody := []byte(`{"value":0` + strings.Repeat(" ", 3*1024*1024-100) + `}`)
 		err = rest.Patch(types.MergePatchType).AbsPath(fmt.Sprintf("/api/v1/namespaces/default/secrets/test")).
@@ -122,7 +117,6 @@
 			t.Errorf("unexpected error: %v", err)
 		}
 	})
->>>>>>> 575467a0
 	t.Run("StrategicMergePatchType should handle a patch just under the max limit", func(t *testing.T) {
 		patchBody := []byte(`{"value":` + strings.Repeat("[", 3*1024*1024/2-100) + strings.Repeat("]", 3*1024*1024/2-100) + `}`)
 		err = rest.Patch(types.StrategicMergePatchType).AbsPath(fmt.Sprintf("/api/v1/namespaces/default/secrets/test")).
@@ -131,8 +125,6 @@
 			t.Errorf("expected success or bad request err, got %v", err)
 		}
 	})
-<<<<<<< HEAD
-=======
 	t.Run("StrategicMergePatchType should handle a valid patch just under the max limit", func(t *testing.T) {
 		patchBody := []byte(`{"value":0` + strings.Repeat(" ", 3*1024*1024-100) + `}`)
 		err = rest.Patch(types.StrategicMergePatchType).AbsPath(fmt.Sprintf("/api/v1/namespaces/default/secrets/test")).
@@ -141,7 +133,6 @@
 			t.Errorf("unexpected error: %v", err)
 		}
 	})
->>>>>>> 575467a0
 	t.Run("Delete should limit the request body size", func(t *testing.T) {
 		err = c.Delete().AbsPath(fmt.Sprintf("/api/v1/namespaces/default/secrets/test")).
 			Body(hugeData).Do().Error()
