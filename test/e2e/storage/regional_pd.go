/*
Copyright 2016 The Kubernetes Authors.

Licensed under the Apache License, Version 2.0 (the "License");
you may not use this file except in compliance with the License.
You may obtain a copy of the License at

    http://www.apache.org/licenses/LICENSE-2.0

Unless required by applicable law or agreed to in writing, software
distributed under the License is distributed on an "AS IS" BASIS,
WITHOUT WARRANTIES OR CONDITIONS OF ANY KIND, either express or implied.
See the License for the specific language governing permissions and
limitations under the License.
*/

package storage

import (
	. "github.com/onsi/ginkgo"
	. "github.com/onsi/gomega"

	"fmt"
	"strings"
	"time"

	"encoding/json"

	appsv1 "k8s.io/api/apps/v1"
	v1 "k8s.io/api/core/v1"
	metav1 "k8s.io/apimachinery/pkg/apis/meta/v1"
	"k8s.io/apimachinery/pkg/labels"
	"k8s.io/apimachinery/pkg/types"
	"k8s.io/apimachinery/pkg/util/sets"
	"k8s.io/apimachinery/pkg/util/strategicpatch"
	"k8s.io/apimachinery/pkg/util/wait"
	clientset "k8s.io/client-go/kubernetes"
	podutil "k8s.io/kubernetes/pkg/api/v1/pod"
	"k8s.io/kubernetes/pkg/kubelet/apis"
	"k8s.io/kubernetes/pkg/volume/util"
	"k8s.io/kubernetes/test/e2e/framework"
	"k8s.io/kubernetes/test/e2e/storage/utils"
)

const (
	pvDeletionTimeout       = 3 * time.Minute
	statefulSetReadyTimeout = 3 * time.Minute
	repdMinSize             = "200Gi"
	taintKeyPrefix          = "zoneTaint_"
	pvcName                 = "regional-pd-vol"
)

var _ = utils.SIGDescribe("Regional PD", func() {
	f := framework.NewDefaultFramework("regional-pd")

	// filled in BeforeEach
	var c clientset.Interface
	var ns string

	BeforeEach(func() {
		c = f.ClientSet
		ns = f.Namespace.Name

		framework.SkipUnlessProviderIs("gce", "gke")
		framework.SkipUnlessMultizone(c)
	})

	Describe("RegionalPD", func() {
		It("should provision storage [Slow]", func() {
			testVolumeProvisioning(c, ns)
		})

		It("should failover to a different zone when all nodes in one zone become unreachable [Slow] [Disruptive]", func() {
			testZonalFailover(c, ns)
		})

	})
})

func testVolumeProvisioning(c clientset.Interface, ns string) {
	cloudZones := getTwoRandomZones(c)

	// This test checks that dynamic provisioning can provision a volume
	// that can be used to persist data among pods.
	tests := []storageClassTest{
		{
			name:           "HDD Regional PD on GCE/GKE",
			cloudProviders: []string{"gce", "gke"},
			provisioner:    "kubernetes.io/gce-pd",
			parameters: map[string]string{
				"type":             "pd-standard",
				"zones":            strings.Join(cloudZones, ","),
				"replication-type": "regional-pd",
			},
<<<<<<< HEAD
			claimSize:    "1.5Gi",
			expectedSize: "2Gi",
=======
			claimSize:    repdMinSize,
			expectedSize: repdMinSize,
>>>>>>> 7a578feb
			pvCheck: func(volume *v1.PersistentVolume) error {
				err := checkGCEPD(volume, "pd-standard")
				if err != nil {
					return err
				}
				return verifyZonesInPV(volume, sets.NewString(cloudZones...), true /* match */)
			},
		},
		{
			name:           "HDD Regional PD with auto zone selection on GCE/GKE",
			cloudProviders: []string{"gce", "gke"},
			provisioner:    "kubernetes.io/gce-pd",
			parameters: map[string]string{
				"type":             "pd-standard",
				"replication-type": "regional-pd",
			},
<<<<<<< HEAD
			claimSize:    "1.5Gi",
			expectedSize: "2Gi",
=======
			claimSize:    repdMinSize,
			expectedSize: repdMinSize,
>>>>>>> 7a578feb
			pvCheck: func(volume *v1.PersistentVolume) error {
				err := checkGCEPD(volume, "pd-standard")
				if err != nil {
					return err
				}
				zones, err := framework.GetClusterZones(c)
				if err != nil {
					return err
				}
				return verifyZonesInPV(volume, zones, false /* match */)
			},
		},
	}

	for _, test := range tests {
		class := newStorageClass(test, ns, "" /* suffix */)
		claim := newClaim(test, ns, "" /* suffix */)
		claim.Spec.StorageClassName = &class.Name
		testDynamicProvisioning(test, c, claim, class)
	}
}

func testZonalFailover(c clientset.Interface, ns string) {
	cloudZones := getTwoRandomZones(c)
	testSpec := storageClassTest{
		name:           "Regional PD Failover on GCE/GKE",
		cloudProviders: []string{"gce", "gke"},
		provisioner:    "kubernetes.io/gce-pd",
		parameters: map[string]string{
			"type":             "pd-standard",
			"zones":            strings.Join(cloudZones, ","),
			"replication-type": "regional-pd",
		},
		claimSize:    repdMinSize,
		expectedSize: repdMinSize,
	}
	class := newStorageClass(testSpec, ns, "" /* suffix */)
	claimTemplate := newClaim(testSpec, ns, "" /* suffix */)
	claimTemplate.Name = pvcName
	claimTemplate.Spec.StorageClassName = &class.Name
	statefulSet, service, regionalPDLabels := newStatefulSet(claimTemplate, ns)

	By("creating a StorageClass " + class.Name)
	_, err := c.StorageV1().StorageClasses().Create(class)
	Expect(err).NotTo(HaveOccurred())
	defer func() {
		framework.Logf("deleting storage class %s", class.Name)
		framework.ExpectNoError(c.StorageV1().StorageClasses().Delete(class.Name, nil),
			"Error deleting StorageClass %s", class.Name)
	}()

	By("creating a StatefulSet")
	_, err = c.CoreV1().Services(ns).Create(service)
	Expect(err).NotTo(HaveOccurred())
	_, err = c.AppsV1().StatefulSets(ns).Create(statefulSet)
	Expect(err).NotTo(HaveOccurred())

	defer func() {
		framework.Logf("deleting statefulset%q/%q", statefulSet.Namespace, statefulSet.Name)
		// typically this claim has already been deleted
		framework.ExpectNoError(c.AppsV1().StatefulSets(ns).Delete(statefulSet.Name, nil /* options */),
			"Error deleting StatefulSet %s", statefulSet.Name)

		framework.Logf("deleting claims in namespace %s", ns)
		pvc := getPVC(c, ns, regionalPDLabels)
		framework.ExpectNoError(c.CoreV1().PersistentVolumeClaims(pvc.Namespace).Delete(pvc.Name, nil),
			"Error deleting claim %s.", pvc.Name)
		if pvc.Spec.VolumeName != "" {
			err = framework.WaitForPersistentVolumeDeleted(c, pvc.Spec.VolumeName, framework.Poll, pvDeletionTimeout)
			if err != nil {
				framework.Logf("WARNING: PV %s is not yet deleted, and subsequent tests may be affected.", pvc.Spec.VolumeName)
			}
		}
	}()

	err = framework.WaitForStatefulSetReplicasReady(statefulSet.Name, ns, c, framework.Poll, statefulSetReadyTimeout)
	if err != nil {
		pod := getPod(c, ns, regionalPDLabels)
		Expect(podutil.IsPodReadyConditionTrue(pod.Status)).To(BeTrue(),
			"The statefulset pod has the following conditions: %s", pod.Status.Conditions)
		Expect(err).NotTo(HaveOccurred())
	}

	pvc := getPVC(c, ns, regionalPDLabels)

	By("getting zone information from pod")
	pod := getPod(c, ns, regionalPDLabels)
	nodeName := pod.Spec.NodeName
	node, err := c.CoreV1().Nodes().Get(nodeName, metav1.GetOptions{})
	Expect(err).ToNot(HaveOccurred())
	podZone := node.Labels[apis.LabelZoneFailureDomain]

	By("tainting nodes in the zone the pod is scheduled in")
	selector := labels.SelectorFromSet(labels.Set(map[string]string{apis.LabelZoneFailureDomain: podZone}))
	nodesInZone, err := c.CoreV1().Nodes().List(metav1.ListOptions{LabelSelector: selector.String()})
	Expect(err).ToNot(HaveOccurred())
	removeTaintFunc := addTaint(c, ns, nodesInZone.Items, podZone)

	defer func() {
		framework.Logf("removing previously added node taints")
		removeTaintFunc()
	}()

	By("deleting StatefulSet pod")
	err = c.CoreV1().Pods(ns).Delete(pod.Name, &metav1.DeleteOptions{})

	// Verify the pod is scheduled in the other zone.
	By("verifying the pod is scheduled in a different zone.")
	var otherZone string
	if cloudZones[0] == podZone {
		otherZone = cloudZones[1]
	} else {
		otherZone = cloudZones[0]
	}
	err = wait.PollImmediate(framework.Poll, statefulSetReadyTimeout, func() (bool, error) {
		framework.Logf("checking whether new pod is scheduled in zone %q", otherZone)
		pod = getPod(c, ns, regionalPDLabels)
		nodeName = pod.Spec.NodeName
		node, err = c.CoreV1().Nodes().Get(nodeName, metav1.GetOptions{})
		if err != nil {
			return false, nil
		}
		newPodZone := node.Labels[apis.LabelZoneFailureDomain]
		return newPodZone == otherZone, nil
	})
	Expect(err).NotTo(HaveOccurred(), "Error waiting for pod to be scheduled in a different zone (%q): %v", otherZone, err)

	err = framework.WaitForStatefulSetReplicasReady(statefulSet.Name, ns, c, 3*time.Second, framework.RestartPodReadyAgainTimeout)
	if err != nil {
		pod := getPod(c, ns, regionalPDLabels)
		Expect(podutil.IsPodReadyConditionTrue(pod.Status)).To(BeTrue(),
			"The statefulset pod has the following conditions: %s", pod.Status.Conditions)
		Expect(err).NotTo(HaveOccurred())
	}

	By("verifying the same PVC is used by the new pod")
	Expect(getPVC(c, ns, regionalPDLabels).Name).To(Equal(pvc.Name),
		"The same PVC should be used after failover.")

	By("verifying the container output has 2 lines, indicating the pod has been created twice using the same regional PD.")
	logs, err := framework.GetPodLogs(c, ns, pod.Name, "")
	Expect(err).NotTo(HaveOccurred(),
		"Error getting logs from pod %s in namespace %s", pod.Name, ns)
	lineCount := len(strings.Split(strings.TrimSpace(logs), "\n"))
	expectedLineCount := 2
	Expect(lineCount).To(Equal(expectedLineCount),
		"Line count of the written file should be %d.", expectedLineCount)

}

func addTaint(c clientset.Interface, ns string, nodes []v1.Node, podZone string) (removeTaint func()) {
	reversePatches := make(map[string][]byte)
	for _, node := range nodes {
		oldData, err := json.Marshal(node)
		Expect(err).NotTo(HaveOccurred())

		node.Spec.Taints = append(node.Spec.Taints, v1.Taint{
			Key:    taintKeyPrefix + ns,
			Value:  podZone,
			Effect: v1.TaintEffectNoSchedule,
		})

		newData, err := json.Marshal(node)
		Expect(err).NotTo(HaveOccurred())

		patchBytes, err := strategicpatch.CreateTwoWayMergePatch(oldData, newData, v1.Node{})
		Expect(err).NotTo(HaveOccurred())

		reversePatchBytes, err := strategicpatch.CreateTwoWayMergePatch(newData, oldData, v1.Node{})
		Expect(err).NotTo(HaveOccurred())
		reversePatches[node.Name] = reversePatchBytes

		_, err = c.CoreV1().Nodes().Patch(node.Name, types.StrategicMergePatchType, patchBytes)
		Expect(err).ToNot(HaveOccurred())
	}

	return func() {
		for nodeName, reversePatch := range reversePatches {
			_, err := c.CoreV1().Nodes().Patch(nodeName, types.StrategicMergePatchType, reversePatch)
			Expect(err).ToNot(HaveOccurred())
		}
	}
}

func getPVC(c clientset.Interface, ns string, pvcLabels map[string]string) *v1.PersistentVolumeClaim {
	selector := labels.Set(pvcLabels).AsSelector()
	options := metav1.ListOptions{LabelSelector: selector.String()}
	pvcList, err := c.CoreV1().PersistentVolumeClaims(ns).List(options)
	Expect(err).NotTo(HaveOccurred())
	Expect(len(pvcList.Items)).To(Equal(1), "There should be exactly 1 PVC matched.")

	return &pvcList.Items[0]
}

func getPod(c clientset.Interface, ns string, podLabels map[string]string) *v1.Pod {
	selector := labels.Set(podLabels).AsSelector()
	options := metav1.ListOptions{LabelSelector: selector.String()}
	podList, err := c.CoreV1().Pods(ns).List(options)
	Expect(err).NotTo(HaveOccurred())
	Expect(len(podList.Items)).To(Equal(1), "There should be exactly 1 pod matched.")

	return &podList.Items[0]
}

// Generates the spec of a StatefulSet with 1 replica that mounts a Regional PD.
func newStatefulSet(claimTemplate *v1.PersistentVolumeClaim, ns string) (sts *appsv1.StatefulSet, svc *v1.Service, labels map[string]string) {
	var replicas int32 = 1
	labels = map[string]string{"app": "regional-pd-workload"}

	svc = &v1.Service{
		ObjectMeta: metav1.ObjectMeta{
			Name:      "regional-pd-service",
			Namespace: ns,
			Labels:    labels,
		},
		Spec: v1.ServiceSpec{
			Ports: []v1.ServicePort{{
				Port: 80,
				Name: "web",
			}},
			ClusterIP: v1.ClusterIPNone,
			Selector:  labels,
		},
	}

	sts = &appsv1.StatefulSet{
		ObjectMeta: metav1.ObjectMeta{
			Name:      "regional-pd-sts",
			Namespace: ns,
		},
		Spec: appsv1.StatefulSetSpec{
			Selector: &metav1.LabelSelector{
				MatchLabels: labels,
			},
			ServiceName:          svc.Name,
			Replicas:             &replicas,
			Template:             *newPodTemplate(labels),
			VolumeClaimTemplates: []v1.PersistentVolumeClaim{*claimTemplate},
		},
	}

	return
}

func newPodTemplate(labels map[string]string) *v1.PodTemplateSpec {
	return &v1.PodTemplateSpec{
		ObjectMeta: metav1.ObjectMeta{
			Labels: labels,
		},
		Spec: v1.PodSpec{
			Containers: []v1.Container{
				// This container writes its pod name to a file in the Regional PD
				// and prints the entire file to stdout.
				{
					Name:    "busybox",
					Image:   "k8s.gcr.io/busybox",
					Command: []string{"sh", "-c"},
					Args: []string{
						"echo ${POD_NAME} >> /mnt/data/regional-pd/pods.txt;" +
							"cat /mnt/data/regional-pd/pods.txt;" +
							"sleep 3600;",
					},
					Env: []v1.EnvVar{{
						Name: "POD_NAME",
						ValueFrom: &v1.EnvVarSource{
							FieldRef: &v1.ObjectFieldSelector{
								FieldPath: "metadata.name",
							},
						},
					}},
					Ports: []v1.ContainerPort{{
						ContainerPort: 80,
						Name:          "web",
					}},
					VolumeMounts: []v1.VolumeMount{{
						Name:      pvcName,
						MountPath: "/mnt/data/regional-pd",
					}},
				},
			},
		},
	}
}

func getTwoRandomZones(c clientset.Interface) []string {
	zones, err := framework.GetClusterZones(c)
	Expect(err).ToNot(HaveOccurred())
	Expect(zones.Len()).To(BeNumerically(">=", 2),
		"The test should only be run in multizone clusters.")

	zone1, _ := zones.PopAny()
	zone2, _ := zones.PopAny()
	return []string{zone1, zone2}
}

// Waits for at least 1 replica of a StatefulSet to become not ready or until timeout occurs, whichever comes first.
func waitForStatefulSetReplicasNotReady(statefulSetName, ns string, c clientset.Interface) error {
	const poll = 3 * time.Second
	const timeout = statefulSetReadyTimeout

	framework.Logf("Waiting up to %v for StatefulSet %s to have at least 1 replica to become not ready", timeout, statefulSetName)
	for start := time.Now(); time.Since(start) < timeout; time.Sleep(poll) {
		sts, err := c.AppsV1().StatefulSets(ns).Get(statefulSetName, metav1.GetOptions{})
		if err != nil {
			framework.Logf("Get StatefulSet %s failed, ignoring for %v: %v", statefulSetName, poll, err)
			continue
		} else {
			if sts.Status.ReadyReplicas < *sts.Spec.Replicas {
				framework.Logf("%d replicas are ready out of a total of %d replicas in StatefulSet %s. (%v)",
					sts.Status.ReadyReplicas, *sts.Spec.Replicas, statefulSetName, time.Since(start))
				return nil
			} else {
				framework.Logf("StatefulSet %s found but there are %d ready replicas and %d total replicas.", statefulSetName, sts.Status.ReadyReplicas, *sts.Spec.Replicas)
			}
		}
	}
	return fmt.Errorf("All replicas in StatefulSet %s are still ready within %v", statefulSetName, timeout)
}

// If match is true, check if zones in PV exactly match zones given.
// Otherwise, check whether zones in PV is superset of zones given.
func verifyZonesInPV(volume *v1.PersistentVolume, zones sets.String, match bool) error {
	pvZones, err := util.LabelZonesToSet(volume.Labels[apis.LabelZoneFailureDomain])
	if err != nil {
		return err
	}

	if match && zones.Equal(pvZones) || !match && zones.IsSuperset(pvZones) {
		return nil
	}

	return fmt.Errorf("Zones in StorageClass are %v, but zones in PV are %v", zones, pvZones)

}<|MERGE_RESOLUTION|>--- conflicted
+++ resolved
@@ -92,13 +92,8 @@
 				"zones":            strings.Join(cloudZones, ","),
 				"replication-type": "regional-pd",
 			},
-<<<<<<< HEAD
-			claimSize:    "1.5Gi",
-			expectedSize: "2Gi",
-=======
 			claimSize:    repdMinSize,
 			expectedSize: repdMinSize,
->>>>>>> 7a578feb
 			pvCheck: func(volume *v1.PersistentVolume) error {
 				err := checkGCEPD(volume, "pd-standard")
 				if err != nil {
@@ -115,13 +110,8 @@
 				"type":             "pd-standard",
 				"replication-type": "regional-pd",
 			},
-<<<<<<< HEAD
-			claimSize:    "1.5Gi",
-			expectedSize: "2Gi",
-=======
 			claimSize:    repdMinSize,
 			expectedSize: repdMinSize,
->>>>>>> 7a578feb
 			pvCheck: func(volume *v1.PersistentVolume) error {
 				err := checkGCEPD(volume, "pd-standard")
 				if err != nil {
