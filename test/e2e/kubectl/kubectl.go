--- conflicted
+++ resolved
@@ -926,8 +926,6 @@
 			ginkgo.By("sleep for 10s to wait for potential crd openapi publishing alpha feature")
 			time.Sleep(10 * time.Second)
 
-<<<<<<< HEAD
-=======
 			publishedSchema := schemaForGVK(schema.GroupVersionKind{Group: crd.APIGroup, Version: crd.Versions[0].Name, Kind: crd.Kind})
 			expectSuccess := false
 			if publishedSchema == nil || publishedSchema.Properties == nil || publishedSchema.Properties.AdditionalProperties == nil || len(publishedSchema.Properties.AdditionalProperties) == 0 {
@@ -940,7 +938,6 @@
 				framework.Logf("schema with properties found, expect apply with extra properties to fail")
 			}
 
->>>>>>> a87e9a97
 			meta := fmt.Sprintf(metaPattern, crd.Kind, crd.APIGroup, crd.Versions[0].Name, "test-cr")
 			validArbitraryCR := fmt.Sprintf(`{%s,"spec":{"bars":[{"name":"test-bar"}],"extraProperty":"arbitrary-value"}}`, meta)
 			if err := createApplyCustomResource(validArbitraryCR, f.Namespace.Name, "test-cr", crd); err != nil {
