/*
Copyright 2017 The Kubernetes Authors.

Licensed under the Apache License, Version 2.0 (the "License");
you may not use this file except in compliance with the License.
You may obtain a copy of the License at

    http://www.apache.org/licenses/LICENSE-2.0

Unless required by applicable law or agreed to in writing, software
distributed under the License is distributed on an "AS IS" BASIS,
WITHOUT WARRANTIES OR CONDITIONS OF ANY KIND, either express or implied.
See the License for the specific language governing permissions and
limitations under the License.
*/

// This file contains structures that implement scheduling queue types.
// Scheduling queues hold pods waiting to be scheduled. This file has two types
// of scheduling queue: 1) a FIFO, which is mostly the same as cache.FIFO, 2) a
// priority queue which has two sub queues. One sub-queue holds pods that are
// being considered for scheduling. This is called activeQ. Another queue holds
// pods that are already tried and are determined to be unschedulable. The latter
// is called unschedulableQ.
// FIFO is here for flag-gating purposes and allows us to use the traditional
// scheduling queue when util.PodPriorityEnabled() returns false.

package core

import (
	"container/heap"
	"fmt"
	"reflect"
	"sync"
	"time"

	"github.com/golang/glog"

	"k8s.io/api/core/v1"
	metav1 "k8s.io/apimachinery/pkg/apis/meta/v1"
	ktypes "k8s.io/apimachinery/pkg/types"
	"k8s.io/apimachinery/pkg/util/wait"
	"k8s.io/client-go/tools/cache"
	podutil "k8s.io/kubernetes/pkg/api/v1/pod"
	"k8s.io/kubernetes/pkg/scheduler/algorithm/predicates"
	priorityutil "k8s.io/kubernetes/pkg/scheduler/algorithm/priorities/util"
	"k8s.io/kubernetes/pkg/scheduler/util"
)

// If the pod stays in unschedulableQ longer than the unschedulableQTimeInterval,
// the pod will be moved from unschedulableQ to activeQ.
const unschedulableQTimeInterval = 60 * time.Second

// SchedulingQueue is an interface for a queue to store pods waiting to be scheduled.
// The interface follows a pattern similar to cache.FIFO and cache.Heap and
// makes it easy to use those data structures as a SchedulingQueue.
type SchedulingQueue interface {
	Add(pod *v1.Pod) error
	AddIfNotPresent(pod *v1.Pod) error
	AddUnschedulableIfNotPresent(pod *v1.Pod) error
	Pop() (*v1.Pod, error)
	Update(oldPod, newPod *v1.Pod) error
	Delete(pod *v1.Pod) error
	MoveAllToActiveQueue()
	AssignedPodAdded(pod *v1.Pod)
	AssignedPodUpdated(pod *v1.Pod)
	NominatedPodsForNode(nodeName string) []*v1.Pod
	WaitingPods() []*v1.Pod
	// UpdateNominatedPodForNode adds the given pod to the nominated pod map or
	// updates it if it already exists.
	UpdateNominatedPodForNode(pod *v1.Pod, nodeName string)
	// DeleteNominatedPodIfExists deletes nominatedPod from internal cache
	DeleteNominatedPodIfExists(pod *v1.Pod)
	// NumUnschedulablePods returns the number of unschedulable pods exist in the SchedulingQueue.
	NumUnschedulablePods() int
}

// NewSchedulingQueue initializes a new scheduling queue. If pod priority is
// enabled a priority queue is returned. If it is disabled, a FIFO is returned.
func NewSchedulingQueue(stop <-chan struct{}) SchedulingQueue {
	if util.PodPriorityEnabled() {
		return NewPriorityQueue(stop)
	}
	return NewFIFO()
}

// FIFO is basically a simple wrapper around cache.FIFO to make it compatible
// with the SchedulingQueue interface.
type FIFO struct {
	*cache.FIFO
}

var _ = SchedulingQueue(&FIFO{}) // Making sure that FIFO implements SchedulingQueue.

// Add adds a pod to the FIFO.
func (f *FIFO) Add(pod *v1.Pod) error {
	return f.FIFO.Add(pod)
}

// AddIfNotPresent adds a pod to the FIFO if it is absent in the FIFO.
func (f *FIFO) AddIfNotPresent(pod *v1.Pod) error {
	return f.FIFO.AddIfNotPresent(pod)
}

// AddUnschedulableIfNotPresent adds an unschedulable pod back to the queue. In
// FIFO it is added to the end of the queue.
func (f *FIFO) AddUnschedulableIfNotPresent(pod *v1.Pod) error {
	return f.FIFO.AddIfNotPresent(pod)
}

// Update updates a pod in the FIFO.
func (f *FIFO) Update(oldPod, newPod *v1.Pod) error {
	return f.FIFO.Update(newPod)
}

// Delete deletes a pod in the FIFO.
func (f *FIFO) Delete(pod *v1.Pod) error {
	return f.FIFO.Delete(pod)
}

// Pop removes the head of FIFO and returns it.
// This is just a copy/paste of cache.Pop(queue Queue) from fifo.go that scheduler
// has always been using. There is a comment in that file saying that this method
// shouldn't be used in production code, but scheduler has always been using it.
// This function does minimal error checking.
func (f *FIFO) Pop() (*v1.Pod, error) {
	var result interface{}
	f.FIFO.Pop(func(obj interface{}) error {
		result = obj
		return nil
	})
	return result.(*v1.Pod), nil
}

// WaitingPods returns all the waiting pods in the queue.
func (f *FIFO) WaitingPods() []*v1.Pod {
	result := []*v1.Pod{}
	for _, pod := range f.FIFO.List() {
		result = append(result, pod.(*v1.Pod))
	}
	return result
}

// FIFO does not need to react to events, as all pods are always in the active
// scheduling queue anyway.

// AssignedPodAdded does nothing here.
func (f *FIFO) AssignedPodAdded(pod *v1.Pod) {}

// AssignedPodUpdated does nothing here.
func (f *FIFO) AssignedPodUpdated(pod *v1.Pod) {}

// MoveAllToActiveQueue does nothing in FIFO as all pods are always in the active queue.
func (f *FIFO) MoveAllToActiveQueue() {}

// NominatedPodsForNode returns pods that are nominated to run on the given node,
// but FIFO does not support it.
func (f *FIFO) NominatedPodsForNode(nodeName string) []*v1.Pod {
	return nil
}

// DeleteNominatedPodIfExists does nothing in FIFO.
func (f *FIFO) DeleteNominatedPodIfExists(pod *v1.Pod) {}

// UpdateNominatedPodForNode does nothing in FIFO.
func (f *FIFO) UpdateNominatedPodForNode(pod *v1.Pod, nodeName string) {}

// NumUnschedulablePods returns the number of unschedulable pods exist in the SchedulingQueue.
func (f *FIFO) NumUnschedulablePods() int {
	return 0
}

// NewFIFO creates a FIFO object.
func NewFIFO() *FIFO {
	return &FIFO{FIFO: cache.NewFIFO(cache.MetaNamespaceKeyFunc)}
}

// NominatedNodeName returns nominated node name of a Pod.
func NominatedNodeName(pod *v1.Pod) string {
	return pod.Status.NominatedNodeName
}

// PriorityQueue implements a scheduling queue. It is an alternative to FIFO.
// The head of PriorityQueue is the highest priority pending pod. This structure
// has two sub queues. One sub-queue holds pods that are being considered for
// scheduling. This is called activeQ and is a Heap. Another queue holds
// pods that are already tried and are determined to be unschedulable. The latter
// is called unschedulableQ.
type PriorityQueue struct {
	stop  <-chan struct{}
	clock util.Clock
	lock  sync.RWMutex
	cond  sync.Cond

	// activeQ is heap structure that scheduler actively looks at to find pods to
	// schedule. Head of heap is the highest priority pod.
	activeQ *Heap
	// unschedulableQ holds pods that have been tried and determined unschedulable.
	unschedulableQ *UnschedulablePodsMap
	// nominatedPods is a structures that stores pods which are nominated to run
	// on nodes.
	nominatedPods *nominatedPodMap
	// receivedMoveRequest is set to true whenever we receive a request to move a
	// pod from the unschedulableQ to the activeQ, and is set to false, when we pop
	// a pod from the activeQ. It indicates if we received a move request when a
	// pod was in flight (we were trying to schedule it). In such a case, we put
	// the pod back into the activeQ if it is determined unschedulable.
	receivedMoveRequest bool
}

// Making sure that PriorityQueue implements SchedulingQueue.
var _ = SchedulingQueue(&PriorityQueue{})

// podTimeStamp returns pod's last schedule time or its creation time if the
// scheduler has never tried scheduling it.
func podTimestamp(pod *v1.Pod) *metav1.Time {
	_, condition := podutil.GetPodCondition(&pod.Status, v1.PodScheduled)
	if condition == nil {
		return &pod.CreationTimestamp
	}
	if condition.LastProbeTime.IsZero() {
		return &condition.LastTransitionTime
	}
	return &condition.LastProbeTime
}

// activeQComp is the function used by the activeQ heap algorithm to sort pods.
// It sorts pods based on their priority. When priorities are equal, it uses
// podTimestamp.
func activeQComp(pod1, pod2 interface{}) bool {
	p1 := pod1.(*v1.Pod)
	p2 := pod2.(*v1.Pod)
	prio1 := util.GetPodPriority(p1)
	prio2 := util.GetPodPriority(p2)
	return (prio1 > prio2) || (prio1 == prio2 && podTimestamp(p1).Before(podTimestamp(p2)))
}

// NewPriorityQueue creates a PriorityQueue object.
func NewPriorityQueue(stop <-chan struct{}) *PriorityQueue {
	pq := &PriorityQueue{
		clock:          util.RealClock{},
		stop:           stop,
		activeQ:        newHeap(cache.MetaNamespaceKeyFunc, activeQComp),
		unschedulableQ: newUnschedulablePodsMap(),
		nominatedPods:  newNominatedPodMap(),
	}
	pq.cond.L = &pq.lock
	pq.run()
	return pq
}

// run starts the goroutine to pump from unschedulableQ to activeQ
func (p *PriorityQueue) run() {
	go wait.Until(p.flushUnschedulableQLeftover, 30*time.Second, p.stop)
}
<<<<<<< HEAD

=======
>>>>>>> 16236ce9

// Add adds a pod to the active queue. It should be called only when a new pod
// is added so there is no chance the pod is already in either queue.
func (p *PriorityQueue) Add(pod *v1.Pod) error {
	p.lock.Lock()
	defer p.lock.Unlock()
	err := p.activeQ.Add(pod)
	if err != nil {
		glog.Errorf("Error adding pod %v to the scheduling queue: %v", pod.Name, err)
	} else {
		if p.unschedulableQ.get(pod) != nil {
			glog.Errorf("Error: pod %v is already in the unschedulable queue.", pod.Name)
			p.unschedulableQ.delete(pod)
		}
		p.nominatedPods.add(pod, "")
		p.cond.Broadcast()
	}
	return err
}

// AddIfNotPresent adds a pod to the active queue if it is not present in any of
// the two queues. If it is present in any, it doesn't do any thing.
func (p *PriorityQueue) AddIfNotPresent(pod *v1.Pod) error {
	p.lock.Lock()
	defer p.lock.Unlock()
	if p.unschedulableQ.get(pod) != nil {
		return nil
	}
	if _, exists, _ := p.activeQ.Get(pod); exists {
		return nil
	}
	err := p.activeQ.Add(pod)
	if err != nil {
		glog.Errorf("Error adding pod %v to the scheduling queue: %v", pod.Name, err)
	} else {
		p.nominatedPods.add(pod, "")
		p.cond.Broadcast()
	}
	return err
}

func isPodUnschedulable(pod *v1.Pod) bool {
	_, cond := podutil.GetPodCondition(&pod.Status, v1.PodScheduled)
	return cond != nil && cond.Status == v1.ConditionFalse && cond.Reason == v1.PodReasonUnschedulable
}

// AddUnschedulableIfNotPresent does nothing if the pod is present in either
// queue. Otherwise it adds the pod to the unschedulable queue if
// p.receivedMoveRequest is false, and to the activeQ if p.receivedMoveRequest is true.
func (p *PriorityQueue) AddUnschedulableIfNotPresent(pod *v1.Pod) error {
	p.lock.Lock()
	defer p.lock.Unlock()
	if p.unschedulableQ.get(pod) != nil {
		return fmt.Errorf("pod is already present in unschedulableQ")
	}
	if _, exists, _ := p.activeQ.Get(pod); exists {
		return fmt.Errorf("pod is already present in the activeQ")
	}
	if !p.receivedMoveRequest && isPodUnschedulable(pod) {
		p.unschedulableQ.addOrUpdate(pod)
		p.nominatedPods.add(pod, "")
		return nil
	}
	err := p.activeQ.Add(pod)
	if err == nil {
		p.nominatedPods.add(pod, "")
		p.cond.Broadcast()
	}
	return err
}

// flushUnschedulableQLeftover moves pod which stays in unschedulableQ longer than the durationStayUnschedulableQ
// to activeQ.
func (p *PriorityQueue) flushUnschedulableQLeftover() {
	p.lock.Lock()
	defer p.lock.Unlock()

	var podsToMove []*v1.Pod
	currentTime := p.clock.Now()
	for _, pod := range p.unschedulableQ.pods {
		lastScheduleTime := podTimestamp(pod)
		if !lastScheduleTime.IsZero() && currentTime.Sub(lastScheduleTime.Time) > unschedulableQTimeInterval {
			podsToMove = append(podsToMove, pod)
		}
	}

	if len(podsToMove) > 0 {
		p.movePodsToActiveQueue(podsToMove)
	}
}

// Pop removes the head of the active queue and returns it. It blocks if the
// activeQ is empty and waits until a new item is added to the queue. It also
// clears receivedMoveRequest to mark the beginning of a new scheduling cycle.
func (p *PriorityQueue) Pop() (*v1.Pod, error) {
	p.lock.Lock()
	defer p.lock.Unlock()
	for len(p.activeQ.data.queue) == 0 {
		p.cond.Wait()
	}
	obj, err := p.activeQ.Pop()
	if err != nil {
		return nil, err
	}
	pod := obj.(*v1.Pod)
	p.receivedMoveRequest = false
	return pod, err
}

// isPodUpdated checks if the pod is updated in a way that it may have become
// schedulable. It drops status of the pod and compares it with old version.
func isPodUpdated(oldPod, newPod *v1.Pod) bool {
	strip := func(pod *v1.Pod) *v1.Pod {
		p := pod.DeepCopy()
		p.ResourceVersion = ""
		p.Generation = 0
		p.Status = v1.PodStatus{}
		return p
	}
	return !reflect.DeepEqual(strip(oldPod), strip(newPod))
}

// Update updates a pod in the active queue if present. Otherwise, it removes
// the item from the unschedulable queue and adds the updated one to the active
// queue.
func (p *PriorityQueue) Update(oldPod, newPod *v1.Pod) error {
	p.lock.Lock()
	defer p.lock.Unlock()
	// If the pod is already in the active queue, just update it there.
	if _, exists, _ := p.activeQ.Get(newPod); exists {
		p.nominatedPods.update(oldPod, newPod)
		err := p.activeQ.Update(newPod)
		return err
	}
	// If the pod is in the unschedulable queue, updating it may make it schedulable.
	if usPod := p.unschedulableQ.get(newPod); usPod != nil {
		p.nominatedPods.update(oldPod, newPod)
		if isPodUpdated(oldPod, newPod) {
			p.unschedulableQ.delete(usPod)
			err := p.activeQ.Add(newPod)
			if err == nil {
				p.cond.Broadcast()
			}
			return err
		}
		p.unschedulableQ.addOrUpdate(newPod)
		return nil
	}
	// If pod is not in any of the two queue, we put it in the active queue.
	err := p.activeQ.Add(newPod)
	if err == nil {
		p.nominatedPods.add(newPod, "")
		p.cond.Broadcast()
	}
	return err
}

// Delete deletes the item from either of the two queues. It assumes the pod is
// only in one queue.
func (p *PriorityQueue) Delete(pod *v1.Pod) error {
	p.lock.Lock()
	defer p.lock.Unlock()
	p.nominatedPods.delete(pod)
	err := p.activeQ.Delete(pod)
	if err != nil { // The item was probably not found in the activeQ.
		p.unschedulableQ.delete(pod)
	}
	return nil
}

// AssignedPodAdded is called when a bound pod is added. Creation of this pod
// may make pending pods with matching affinity terms schedulable.
func (p *PriorityQueue) AssignedPodAdded(pod *v1.Pod) {
	p.lock.Lock()
	p.movePodsToActiveQueue(p.getUnschedulablePodsWithMatchingAffinityTerm(pod))
	p.lock.Unlock()
}

// AssignedPodUpdated is called when a bound pod is updated. Change of labels
// may make pending pods with matching affinity terms schedulable.
func (p *PriorityQueue) AssignedPodUpdated(pod *v1.Pod) {
	p.lock.Lock()
	p.movePodsToActiveQueue(p.getUnschedulablePodsWithMatchingAffinityTerm(pod))
	p.lock.Unlock()
}

// MoveAllToActiveQueue moves all pods from unschedulableQ to activeQ. This
// function adds all pods and then signals the condition variable to ensure that
// if Pop() is waiting for an item, it receives it after all the pods are in the
// queue and the head is the highest priority pod.
// TODO(bsalamat): We should add a back-off mechanism here so that a high priority
// pod which is unschedulable does not go to the head of the queue frequently. For
// example in a cluster where a lot of pods being deleted, such a high priority
// pod can deprive other pods from getting scheduled.
func (p *PriorityQueue) MoveAllToActiveQueue() {
	p.lock.Lock()
	defer p.lock.Unlock()
	for _, pod := range p.unschedulableQ.pods {
		if err := p.activeQ.Add(pod); err != nil {
			glog.Errorf("Error adding pod %v to the scheduling queue: %v", pod.Name, err)
		}
	}
	p.unschedulableQ.clear()
	p.receivedMoveRequest = true
	p.cond.Broadcast()
}

// NOTE: this function assumes lock has been acquired in caller
func (p *PriorityQueue) movePodsToActiveQueue(pods []*v1.Pod) {
	for _, pod := range pods {
		if err := p.activeQ.Add(pod); err == nil {
			p.unschedulableQ.delete(pod)
		} else {
			glog.Errorf("Error adding pod %v to the scheduling queue: %v", pod.Name, err)
		}
	}
	p.receivedMoveRequest = true
	p.cond.Broadcast()
}

// getUnschedulablePodsWithMatchingAffinityTerm returns unschedulable pods which have
// any affinity term that matches "pod".
// NOTE: this function assumes lock has been acquired in caller.
func (p *PriorityQueue) getUnschedulablePodsWithMatchingAffinityTerm(pod *v1.Pod) []*v1.Pod {
	var podsToMove []*v1.Pod
	for _, up := range p.unschedulableQ.pods {
		affinity := up.Spec.Affinity
		if affinity != nil && affinity.PodAffinity != nil {
			terms := predicates.GetPodAffinityTerms(affinity.PodAffinity)
			for _, term := range terms {
				namespaces := priorityutil.GetNamespacesFromPodAffinityTerm(up, &term)
				selector, err := metav1.LabelSelectorAsSelector(term.LabelSelector)
				if err != nil {
					glog.Errorf("Error getting label selectors for pod: %v.", up.Name)
				}
				if priorityutil.PodMatchesTermsNamespaceAndSelector(pod, namespaces, selector) {
					podsToMove = append(podsToMove, up)
					break
				}
			}
		}
	}
	return podsToMove
}

// NominatedPodsForNode returns pods that are nominated to run on the given node,
// but they are waiting for other pods to be removed from the node before they
// can be actually scheduled.
func (p *PriorityQueue) NominatedPodsForNode(nodeName string) []*v1.Pod {
	p.lock.RLock()
	defer p.lock.RUnlock()
	return p.nominatedPods.podsForNode(nodeName)
}

// WaitingPods returns all the waiting pods in the queue.
func (p *PriorityQueue) WaitingPods() []*v1.Pod {
	p.lock.Lock()
	defer p.lock.Unlock()

	result := []*v1.Pod{}
	for _, pod := range p.activeQ.List() {
		result = append(result, pod.(*v1.Pod))
	}
	for _, pod := range p.unschedulableQ.pods {
		result = append(result, pod)
	}
	return result
}

// DeleteNominatedPodIfExists deletes pod nominatedPods.
func (p *PriorityQueue) DeleteNominatedPodIfExists(pod *v1.Pod) {
	p.lock.Lock()
	p.nominatedPods.delete(pod)
<<<<<<< HEAD
	p.lock.Unlock()
}

// UpdateNominatedPodForNode adds a pod to the nominated pods of the given node.
// This is called during the preemption process after a node is nominated to run
// the pod. We update the structure before sending a request to update the pod
// object to avoid races with the following scheduling cycles.
func (p *PriorityQueue) UpdateNominatedPodForNode(pod *v1.Pod, nodeName string) {
	p.lock.Lock()
	p.nominatedPods.add(pod, nodeName)
	p.lock.Unlock()
}

=======
	p.lock.Unlock()
}

// UpdateNominatedPodForNode adds a pod to the nominated pods of the given node.
// This is called during the preemption process after a node is nominated to run
// the pod. We update the structure before sending a request to update the pod
// object to avoid races with the following scheduling cycles.
func (p *PriorityQueue) UpdateNominatedPodForNode(pod *v1.Pod, nodeName string) {
	p.lock.Lock()
	p.nominatedPods.add(pod, nodeName)
	p.lock.Unlock()
}

>>>>>>> 16236ce9
// NumUnschedulablePods returns the number of unschedulable pods exist in the SchedulingQueue.
func (p *PriorityQueue) NumUnschedulablePods() int {
	p.lock.RLock()
	defer p.lock.RUnlock()
	return len(p.unschedulableQ.pods)
}

// UnschedulablePodsMap holds pods that cannot be scheduled. This data structure
// is used to implement unschedulableQ.
type UnschedulablePodsMap struct {
	// pods is a map key by a pod's full-name and the value is a pointer to the pod.
	pods    map[string]*v1.Pod
	keyFunc func(*v1.Pod) string
}

// Add adds a pod to the unschedulable pods.
func (u *UnschedulablePodsMap) addOrUpdate(pod *v1.Pod) {
	u.pods[u.keyFunc(pod)] = pod
}

// Delete deletes a pod from the unschedulable pods.
func (u *UnschedulablePodsMap) delete(pod *v1.Pod) {
	delete(u.pods, u.keyFunc(pod))
}

// Get returns the pod if a pod with the same key as the key of the given "pod"
// is found in the map. It returns nil otherwise.
func (u *UnschedulablePodsMap) get(pod *v1.Pod) *v1.Pod {
	podKey := u.keyFunc(pod)
	if p, exists := u.pods[podKey]; exists {
		return p
	}
	return nil
}

// Clear removes all the entries from the unschedulable maps.
func (u *UnschedulablePodsMap) clear() {
	u.pods = make(map[string]*v1.Pod)
}

// newUnschedulablePodsMap initializes a new object of UnschedulablePodsMap.
func newUnschedulablePodsMap() *UnschedulablePodsMap {
	return &UnschedulablePodsMap{
		pods:    make(map[string]*v1.Pod),
		keyFunc: util.GetPodFullName,
	}
}

// Below is the implementation of the a heap. The logic is pretty much the same
// as cache.heap, however, this heap does not perform synchronization. It leaves
// synchronization to the SchedulingQueue.

// LessFunc is a function type to compare two objects.
type LessFunc func(interface{}, interface{}) bool

// KeyFunc is a function type to get the key from an object.
type KeyFunc func(obj interface{}) (string, error)

type heapItem struct {
	obj   interface{} // The object which is stored in the heap.
	index int         // The index of the object's key in the Heap.queue.
}

type itemKeyValue struct {
	key string
	obj interface{}
}

// heapData is an internal struct that implements the standard heap interface
// and keeps the data stored in the heap.
type heapData struct {
	// items is a map from key of the objects to the objects and their index.
	// We depend on the property that items in the map are in the queue and vice versa.
	items map[string]*heapItem
	// queue implements a heap data structure and keeps the order of elements
	// according to the heap invariant. The queue keeps the keys of objects stored
	// in "items".
	queue []string

	// keyFunc is used to make the key used for queued item insertion and retrieval, and
	// should be deterministic.
	keyFunc KeyFunc
	// lessFunc is used to compare two objects in the heap.
	lessFunc LessFunc
}

var (
	_ = heap.Interface(&heapData{}) // heapData is a standard heap
)

// Less compares two objects and returns true if the first one should go
// in front of the second one in the heap.
func (h *heapData) Less(i, j int) bool {
	if i > len(h.queue) || j > len(h.queue) {
		return false
	}
	itemi, ok := h.items[h.queue[i]]
	if !ok {
		return false
	}
	itemj, ok := h.items[h.queue[j]]
	if !ok {
		return false
	}
	return h.lessFunc(itemi.obj, itemj.obj)
}

// Len returns the number of items in the Heap.
func (h *heapData) Len() int { return len(h.queue) }

// Swap implements swapping of two elements in the heap. This is a part of standard
// heap interface and should never be called directly.
func (h *heapData) Swap(i, j int) {
	h.queue[i], h.queue[j] = h.queue[j], h.queue[i]
	item := h.items[h.queue[i]]
	item.index = i
	item = h.items[h.queue[j]]
	item.index = j
}

// Push is supposed to be called by heap.Push only.
func (h *heapData) Push(kv interface{}) {
	keyValue := kv.(*itemKeyValue)
	n := len(h.queue)
	h.items[keyValue.key] = &heapItem{keyValue.obj, n}
	h.queue = append(h.queue, keyValue.key)
}

// Pop is supposed to be called by heap.Pop only.
func (h *heapData) Pop() interface{} {
	key := h.queue[len(h.queue)-1]
	h.queue = h.queue[0 : len(h.queue)-1]
	item, ok := h.items[key]
	if !ok {
		// This is an error
		return nil
	}
	delete(h.items, key)
	return item.obj
}

// Heap is a producer/consumer queue that implements a heap data structure.
// It can be used to implement priority queues and similar data structures.
type Heap struct {
	// data stores objects and has a queue that keeps their ordering according
	// to the heap invariant.
	data *heapData
}

// Add inserts an item, and puts it in the queue. The item is updated if it
// already exists.
func (h *Heap) Add(obj interface{}) error {
	key, err := h.data.keyFunc(obj)
	if err != nil {
		return cache.KeyError{Obj: obj, Err: err}
	}
	if _, exists := h.data.items[key]; exists {
		h.data.items[key].obj = obj
		heap.Fix(h.data, h.data.items[key].index)
	} else {
		heap.Push(h.data, &itemKeyValue{key, obj})
	}
	return nil
}

// AddIfNotPresent inserts an item, and puts it in the queue. If an item with
// the key is present in the map, no changes is made to the item.
func (h *Heap) AddIfNotPresent(obj interface{}) error {
	key, err := h.data.keyFunc(obj)
	if err != nil {
		return cache.KeyError{Obj: obj, Err: err}
	}
	if _, exists := h.data.items[key]; !exists {
		heap.Push(h.data, &itemKeyValue{key, obj})
	}
	return nil
}

// Update is the same as Add in this implementation. When the item does not
// exist, it is added.
func (h *Heap) Update(obj interface{}) error {
	return h.Add(obj)
}

// Delete removes an item.
func (h *Heap) Delete(obj interface{}) error {
	key, err := h.data.keyFunc(obj)
	if err != nil {
		return cache.KeyError{Obj: obj, Err: err}
	}
	if item, ok := h.data.items[key]; ok {
		heap.Remove(h.data, item.index)
		return nil
	}
	return fmt.Errorf("object not found")
}

// Pop returns the head of the heap.
func (h *Heap) Pop() (interface{}, error) {
	obj := heap.Pop(h.data)
	if obj != nil {
		return obj, nil
	}
	return nil, fmt.Errorf("object was removed from heap data")
}

// Get returns the requested item, or sets exists=false.
func (h *Heap) Get(obj interface{}) (interface{}, bool, error) {
	key, err := h.data.keyFunc(obj)
	if err != nil {
		return nil, false, cache.KeyError{Obj: obj, Err: err}
	}
	return h.GetByKey(key)
}

// GetByKey returns the requested item, or sets exists=false.
func (h *Heap) GetByKey(key string) (interface{}, bool, error) {
	item, exists := h.data.items[key]
	if !exists {
		return nil, false, nil
	}
	return item.obj, true, nil
}

// List returns a list of all the items.
func (h *Heap) List() []interface{} {
	list := make([]interface{}, 0, len(h.data.items))
	for _, item := range h.data.items {
		list = append(list, item.obj)
	}
	return list
}

// newHeap returns a Heap which can be used to queue up items to process.
func newHeap(keyFn KeyFunc, lessFn LessFunc) *Heap {
	return &Heap{
		data: &heapData{
			items:    map[string]*heapItem{},
			queue:    []string{},
			keyFunc:  keyFn,
			lessFunc: lessFn,
		},
	}
}

// nominatedPodMap is a structure that stores pods nominated to run on nodes.
// It exists because nominatedNodeName of pod objects stored in the structure
// may be different than what scheduler has here. We should be able to find pods
// by their UID and update/delete them.
type nominatedPodMap struct {
	// nominatedPods is a map keyed by a node name and the value is a list of
	// pods which are nominated to run on the node. These are pods which can be in
	// the activeQ or unschedulableQ.
	nominatedPods map[string][]*v1.Pod
	// nominatedPodToNode is map keyed by a Pod UID to the node name where it is
	// nominated.
	nominatedPodToNode map[ktypes.UID]string
}

func (npm *nominatedPodMap) add(p *v1.Pod, nodeName string) {
	// always delete the pod if it already exist, to ensure we never store more than
	// one instance of the pod.
	npm.delete(p)

	nnn := nodeName
	if len(nnn) == 0 {
		nnn = NominatedNodeName(p)
		if len(nnn) == 0 {
			return
		}
	}
	npm.nominatedPodToNode[p.UID] = nnn
	for _, np := range npm.nominatedPods[nnn] {
		if np.UID == p.UID {
			glog.V(4).Infof("Pod %v/%v already exists in the nominated map!", p.Namespace, p.Name)
			return
		}
	}
	npm.nominatedPods[nnn] = append(npm.nominatedPods[nnn], p)
}

func (npm *nominatedPodMap) delete(p *v1.Pod) {
	nnn, ok := npm.nominatedPodToNode[p.UID]
	if !ok {
		return
	}
	for i, np := range npm.nominatedPods[nnn] {
		if np.UID == p.UID {
			npm.nominatedPods[nnn] = append(npm.nominatedPods[nnn][:i], npm.nominatedPods[nnn][i+1:]...)
			if len(npm.nominatedPods[nnn]) == 0 {
				delete(npm.nominatedPods, nnn)
			}
			break
		}
	}
	delete(npm.nominatedPodToNode, p.UID)
}

func (npm *nominatedPodMap) update(oldPod, newPod *v1.Pod) {
	// We update irrespective of the nominatedNodeName changed or not, to ensure
	// that pod pointer is updated.
	npm.delete(oldPod)
	npm.add(newPod, "")
}

func (npm *nominatedPodMap) podsForNode(nodeName string) []*v1.Pod {
	if list, ok := npm.nominatedPods[nodeName]; ok {
		return list
	}
	return nil
}

func newNominatedPodMap() *nominatedPodMap {
	return &nominatedPodMap{
		nominatedPods:      make(map[string][]*v1.Pod),
		nominatedPodToNode: make(map[ktypes.UID]string),
	}
}<|MERGE_RESOLUTION|>--- conflicted
+++ resolved
@@ -252,10 +252,6 @@
 func (p *PriorityQueue) run() {
 	go wait.Until(p.flushUnschedulableQLeftover, 30*time.Second, p.stop)
 }
-<<<<<<< HEAD
-
-=======
->>>>>>> 16236ce9
 
 // Add adds a pod to the active queue. It should be called only when a new pod
 // is added so there is no chance the pod is already in either queue.
@@ -529,7 +525,6 @@
 func (p *PriorityQueue) DeleteNominatedPodIfExists(pod *v1.Pod) {
 	p.lock.Lock()
 	p.nominatedPods.delete(pod)
-<<<<<<< HEAD
 	p.lock.Unlock()
 }
 
@@ -543,21 +538,6 @@
 	p.lock.Unlock()
 }
 
-=======
-	p.lock.Unlock()
-}
-
-// UpdateNominatedPodForNode adds a pod to the nominated pods of the given node.
-// This is called during the preemption process after a node is nominated to run
-// the pod. We update the structure before sending a request to update the pod
-// object to avoid races with the following scheduling cycles.
-func (p *PriorityQueue) UpdateNominatedPodForNode(pod *v1.Pod, nodeName string) {
-	p.lock.Lock()
-	p.nominatedPods.add(pod, nodeName)
-	p.lock.Unlock()
-}
-
->>>>>>> 16236ce9
 // NumUnschedulablePods returns the number of unschedulable pods exist in the SchedulingQueue.
 func (p *PriorityQueue) NumUnschedulablePods() int {
 	p.lock.RLock()
