--- conflicted
+++ resolved
@@ -17,10 +17,6 @@
 package azure
 
 import (
-<<<<<<< HEAD
-	"fmt"
-=======
->>>>>>> 0c6d31a9
 	"net/http"
 	"strings"
 
@@ -135,12 +131,8 @@
 	}
 
 	if !bFoundDisk {
-<<<<<<< HEAD
-		return nil, fmt.Errorf("detach azure disk failure, disk %s not found, diskURI: %s", diskName, diskURI)
-=======
 		// only log here, next action is to update VM status with original meta data
 		klog.Errorf("detach azure disk: disk %s not found, diskURI: %s", diskName, diskURI)
->>>>>>> 0c6d31a9
 	}
 
 	newVM := compute.VirtualMachine{
