/*
Copyright 2016 The Kubernetes Authors.

Licensed under the Apache License, Version 2.0 (the "License");
you may not use this file except in compliance with the License.
You may obtain a copy of the License at

    http://www.apache.org/licenses/LICENSE-2.0

Unless required by applicable law or agreed to in writing, software
distributed under the License is distributed on an "AS IS" BASIS,
WITHOUT WARRANTIES OR CONDITIONS OF ANY KIND, either express or implied.
See the License for the specific language governing permissions and
limitations under the License.
*/

package azure

import (
	"fmt"
	"net/http"
	"strings"
	"time"

	"github.com/Azure/azure-sdk-for-go/services/compute/mgmt/2019-03-01/compute"
	"github.com/Azure/azure-sdk-for-go/services/network/mgmt/2017-09-01/network"
	"github.com/Azure/go-autorest/autorest"
	"github.com/golang/glog"

	"k8s.io/apimachinery/pkg/types"
	"k8s.io/kubernetes/pkg/cloudprovider"
)

var (
	vmCacheTTL  = time.Minute
	lbCacheTTL  = 2 * time.Minute
	nsgCacheTTL = 2 * time.Minute
	rtCacheTTL  = 2 * time.Minute
)

// checkExistsFromError inspects an error and returns a true if err is nil,
// false if error is an autorest.Error with StatusCode=404 and will return the
// error back if error is another status code or another type of error.
func checkResourceExistsFromError(err error) (bool, string, error) {
	if err == nil {
		return true, "", nil
	}
	v, ok := err.(autorest.DetailedError)
	if !ok {
		return false, "", err
	}
	if v.StatusCode == http.StatusNotFound {
		return false, err.Error(), nil
	}
	return false, "", v
}

// If it is StatusNotFound return nil,
// Otherwise, return what it is
func ignoreStatusNotFoundFromError(err error) error {
	if err == nil {
		return nil
	}
	v, ok := err.(autorest.DetailedError)
	if ok && v.StatusCode == http.StatusNotFound {
		return nil
	}
	return err
}

// ignoreStatusForbiddenFromError returns nil if the status code is StatusForbidden.
// This happens when AuthorizationFailed is reported from Azure API.
func ignoreStatusForbiddenFromError(err error) error {
	if err == nil {
		return nil
	}
	v, ok := err.(autorest.DetailedError)
	if ok && v.StatusCode == http.StatusForbidden {
		return nil
	}
	return err
}

/// getVirtualMachine calls 'VirtualMachinesClient.Get' with a timed cache
/// The service side has throttling control that delays responses if there're multiple requests onto certain vm
/// resource request in short period.
func (az *Cloud) getVirtualMachine(nodeName types.NodeName) (vm compute.VirtualMachine, err error) {
	vmName := string(nodeName)
	cachedVM, err := az.vmCache.Get(vmName)
	if err != nil {
		return vm, err
	}

	if cachedVM == nil {
		return vm, cloudprovider.InstanceNotFound
	}

	return *(cachedVM.(*compute.VirtualMachine)), nil
}

func (az *Cloud) getRouteTable() (routeTable network.RouteTable, exists bool, err error) {
	cachedRt, err := az.rtCache.Get(az.RouteTableName)
	if err != nil {
		return routeTable, false, err
	}

	if cachedRt == nil {
		return routeTable, false, nil
	}

	return *(cachedRt.(*network.RouteTable)), true, nil
}

func (az *Cloud) getPublicIPAddress(pipResourceGroup string, pipName string) (pip network.PublicIPAddress, exists bool, err error) {
	resourceGroup := az.ResourceGroup
	if pipResourceGroup != "" {
		resourceGroup = pipResourceGroup
	}

	var realErr error
	var message string
	ctx, cancel := getContextWithCancel()
	defer cancel()
	pip, err = az.PublicIPAddressesClient.Get(ctx, resourceGroup, pipName, "")
	exists, message, realErr = checkResourceExistsFromError(err)
	if realErr != nil {
		return pip, false, realErr
	}

	if !exists {
		glog.V(2).Infof("Public IP %q not found with message: %q", pipName, message)
		return pip, false, nil
	}

	return pip, exists, err
}

func (az *Cloud) getSubnet(virtualNetworkName string, subnetName string) (subnet network.Subnet, exists bool, err error) {
	var realErr error
	var message string
	var rg string

	if len(az.VnetResourceGroup) > 0 {
		rg = az.VnetResourceGroup
	} else {
		rg = az.ResourceGroup
	}

	ctx, cancel := getContextWithCancel()
	defer cancel()
	subnet, err = az.SubnetsClient.Get(ctx, rg, virtualNetworkName, subnetName, "")
	exists, message, realErr = checkResourceExistsFromError(err)
	if realErr != nil {
		return subnet, false, realErr
	}

	if !exists {
		glog.V(2).Infof("Subnet %q not found with message: %q", subnetName, message)
		return subnet, false, nil
	}

	return subnet, exists, err
}

func (az *Cloud) getAzureLoadBalancer(name string) (lb network.LoadBalancer, exists bool, err error) {
	cachedLB, err := az.lbCache.Get(name)
	if err != nil {
		return lb, false, err
	}

	if cachedLB == nil {
		return lb, false, nil
	}

	return *(cachedLB.(*network.LoadBalancer)), true, nil
}

func (az *Cloud) getSecurityGroup() (nsg network.SecurityGroup, err error) {
	if az.SecurityGroupName == "" {
		return nsg, fmt.Errorf("securityGroupName is not configured")
	}

	securityGroup, err := az.nsgCache.Get(az.SecurityGroupName)
	if err != nil {
		return nsg, err
	}

	if securityGroup == nil {
		return nsg, fmt.Errorf("nsg %q not found", az.SecurityGroupName)
	}

	return *(securityGroup.(*network.SecurityGroup)), nil
}

func (az *Cloud) newVMCache() (*timedCache, error) {
	getter := func(key string) (interface{}, error) {
		// Currently InstanceView request are used by azure_zones, while the calls come after non-InstanceView
		// request. If we first send an InstanceView request and then a non InstanceView request, the second
		// request will still hit throttling. This is what happens now for cloud controller manager: In this
		// case we do get instance view every time to fulfill the azure_zones requirement without hitting
		// throttling.
		// Consider adding separate parameter for controlling 'InstanceView' once node update issue #56276 is fixed
		ctx, cancel := getContextWithCancel()
		defer cancel()
		vm, err := az.VirtualMachinesClient.Get(ctx, az.ResourceGroup, key, compute.InstanceView)
		exists, message, realErr := checkResourceExistsFromError(err)
		if realErr != nil {
			return nil, realErr
		}

		if !exists {
			glog.V(2).Infof("Virtual machine %q not found with message: %q", key, message)
			return nil, nil
		}

		return &vm, nil
	}

	return newTimedcache(vmCacheTTL, getter)
}

func (az *Cloud) newLBCache() (*timedCache, error) {
	getter := func(key string) (interface{}, error) {
		ctx, cancel := getContextWithCancel()
		defer cancel()

		lb, err := az.LoadBalancerClient.Get(ctx, az.ResourceGroup, key, "")
		exists, message, realErr := checkResourceExistsFromError(err)
		if realErr != nil {
			return nil, realErr
		}

		if !exists {
			glog.V(2).Infof("Load balancer %q not found with message: %q", key, message)
			return nil, nil
		}

		return &lb, nil
	}

	return newTimedcache(lbCacheTTL, getter)
}

func (az *Cloud) newNSGCache() (*timedCache, error) {
	getter := func(key string) (interface{}, error) {
		ctx, cancel := getContextWithCancel()
		defer cancel()
		nsg, err := az.SecurityGroupsClient.Get(ctx, az.ResourceGroup, key, "")
		exists, message, realErr := checkResourceExistsFromError(err)
		if realErr != nil {
			return nil, realErr
		}

		if !exists {
			glog.V(2).Infof("Security group %q not found with message: %q", key, message)
			return nil, nil
		}

		return &nsg, nil
	}

	return newTimedcache(nsgCacheTTL, getter)
}

func (az *Cloud) newRouteTableCache() (*timedCache, error) {
	getter := func(key string) (interface{}, error) {
		ctx, cancel := getContextWithCancel()
		defer cancel()
		rt, err := az.RouteTablesClient.Get(ctx, az.ResourceGroup, key, "")
		exists, message, realErr := checkResourceExistsFromError(err)
		if realErr != nil {
			return nil, realErr
		}

		if !exists {
			glog.V(2).Infof("Route table %q not found with message: %q", key, message)
			return nil, nil
		}

		return &rt, nil
	}

	return newTimedcache(rtCacheTTL, getter)
}

func (az *Cloud) useStandardLoadBalancer() bool {
	return strings.EqualFold(az.LoadBalancerSku, loadBalancerSkuStandard)
}

func (az *Cloud) excludeMasterNodesFromStandardLB() bool {
	return az.ExcludeMasterFromStandardLB != nil && *az.ExcludeMasterFromStandardLB
}

func (az *Cloud) disableLoadBalancerOutboundSNAT() bool {
	if !az.useStandardLoadBalancer() || az.DisableOutboundSNAT == nil {
		return false
	}

	return *az.DisableOutboundSNAT
<<<<<<< HEAD
=======
}

// isBackendPoolOnSameLB checks whether newBackendPoolID is on the same load balancer as existingBackendPools.
// Since both public and internal LBs are supported, lbName and lbName-internal are treated as same.
// If not same, the lbName for existingBackendPools would also be returned.
func isBackendPoolOnSameLB(newBackendPoolID string, existingBackendPools []string) (bool, string, error) {
	matches := backendPoolIDRE.FindStringSubmatch(newBackendPoolID)
	if len(matches) != 2 {
		return false, "", fmt.Errorf("new backendPoolID %q is in wrong format", newBackendPoolID)
	}

	newLBName := matches[1]
	newLBNameTrimmed := strings.TrimRight(newLBName, InternalLoadBalancerNameSuffix)
	for _, backendPool := range existingBackendPools {
		matches := backendPoolIDRE.FindStringSubmatch(backendPool)
		if len(matches) != 2 {
			return false, "", fmt.Errorf("existing backendPoolID %q is in wrong format", backendPool)
		}

		lbName := matches[1]
		if !strings.EqualFold(strings.TrimRight(lbName, InternalLoadBalancerNameSuffix), newLBNameTrimmed) {
			return false, lbName, nil
		}
	}

	return true, "", nil
>>>>>>> 7a578feb
}<|MERGE_RESOLUTION|>--- conflicted
+++ resolved
@@ -297,8 +297,6 @@
 	}
 
 	return *az.DisableOutboundSNAT
-<<<<<<< HEAD
-=======
 }
 
 // isBackendPoolOnSameLB checks whether newBackendPoolID is on the same load balancer as existingBackendPools.
@@ -325,5 +323,4 @@
 	}
 
 	return true, "", nil
->>>>>>> 7a578feb
 }