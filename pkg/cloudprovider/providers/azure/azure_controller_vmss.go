/*
Copyright 2018 The Kubernetes Authors.

Licensed under the Apache License, Version 2.0 (the "License");
you may not use this file except in compliance with the License.
You may obtain a copy of the License at

    http://www.apache.org/licenses/LICENSE-2.0

Unless required by applicable law or agreed to in writing, software
distributed under the License is distributed on an "AS IS" BASIS,
WITHOUT WARRANTIES OR CONDITIONS OF ANY KIND, either express or implied.
See the License for the specific language governing permissions and
limitations under the License.
*/

package azure

import (
	"fmt"
	"net/http"
	"strings"

	"github.com/Azure/azure-sdk-for-go/services/compute/mgmt/2019-03-01/compute"
	"github.com/golang/glog"

	"k8s.io/apimachinery/pkg/types"
)

// AttachDisk attaches a vhd to vm
// the vhd must exist, can be identified by diskName, diskURI, and lun.
func (ss *scaleSet) AttachDisk(isManagedDisk bool, diskName, diskURI string, nodeName types.NodeName, lun int32, cachingMode compute.CachingTypes) error {
	vmName := mapNodeNameToVMName(nodeName)
	ssName, instanceID, vm, err := ss.getVmssVM(vmName)
	if err != nil {
		return err
	}

	nodeResourceGroup, err := ss.GetNodeResourceGroup(vmName)
	if err != nil {
		return err
	}

	disks := []compute.DataDisk{}
	if vm.StorageProfile != nil && vm.StorageProfile.DataDisks != nil {
		disks = make([]compute.DataDisk, len(*vm.StorageProfile.DataDisks))
		copy(disks, *vm.StorageProfile.DataDisks)
	}
	if isManagedDisk {
		disks = append(disks,
			compute.DataDisk{
				Name:         &diskName,
				Lun:          &lun,
				Caching:      compute.CachingTypes(cachingMode),
				CreateOption: "attach",
				ManagedDisk: &compute.ManagedDiskParameters{
					ID: &diskURI,
				},
			})
	} else {
		disks = append(disks,
			compute.DataDisk{
				Name: &diskName,
				Vhd: &compute.VirtualHardDisk{
					URI: &diskURI,
				},
				Lun:          &lun,
				Caching:      compute.CachingTypes(cachingMode),
				CreateOption: "attach",
			})
	}
	newVM := compute.VirtualMachineScaleSetVM{
		Sku:      vm.Sku,
		Location: vm.Location,
		VirtualMachineScaleSetVMProperties: &compute.VirtualMachineScaleSetVMProperties{
			HardwareProfile: vm.HardwareProfile,
			StorageProfile: &compute.StorageProfile{
				OsDisk:    vm.StorageProfile.OsDisk,
				DataDisks: &disks,
			},
		},
	}

	ctx, cancel := getContextWithCancel()
	defer cancel()

	// Invalidate the cache right after updating
	key := buildVmssCacheKey(nodeResourceGroup, ss.makeVmssVMName(ssName, instanceID))
	defer ss.vmssVMCache.Delete(key)

	glog.V(2).Infof("azureDisk - update(%s): vm(%s) - attach disk(%s, %s)", nodeResourceGroup, nodeName, diskName, diskURI)
	_, err = ss.VirtualMachineScaleSetVMsClient.Update(ctx, nodeResourceGroup, ssName, instanceID, newVM)
	if err != nil {
		detail := err.Error()
		if strings.Contains(detail, errLeaseFailed) || strings.Contains(detail, errDiskBlobNotFound) {
			// if lease cannot be acquired or disk not found, immediately detach the disk and return the original error
			glog.Infof("azureDisk - err %s, try detach disk(%s, %s)", detail, diskName, diskURI)
<<<<<<< HEAD
			ss.DetachDiskByName(diskName, diskURI, nodeName)
=======
			ss.DetachDisk(diskName, diskURI, nodeName)
>>>>>>> e09f5c40
		}
	} else {
		glog.V(2).Infof("azureDisk - attach disk(%s, %s) succeeded", diskName, diskURI)
	}
	return err
}

// DetachDisk detaches a disk from host
// the vhd can be identified by diskName or diskURI
func (ss *scaleSet) DetachDisk(diskName, diskURI string, nodeName types.NodeName) (*http.Response, error) {
	vmName := mapNodeNameToVMName(nodeName)
	ssName, instanceID, vm, err := ss.getVmssVM(vmName)
	if err != nil {
		return nil, err
	}

	nodeResourceGroup, err := ss.GetNodeResourceGroup(vmName)
	if err != nil {
		return nil, err
	}

	disks := []compute.DataDisk{}
	if vm.StorageProfile != nil && vm.StorageProfile.DataDisks != nil {
		disks = make([]compute.DataDisk, len(*vm.StorageProfile.DataDisks))
		copy(disks, *vm.StorageProfile.DataDisks)
	}
	bFoundDisk := false
	for i, disk := range disks {
		if disk.Lun != nil && (disk.Name != nil && diskName != "" && *disk.Name == diskName) ||
			(disk.Vhd != nil && disk.Vhd.URI != nil && diskURI != "" && *disk.Vhd.URI == diskURI) ||
			(disk.ManagedDisk != nil && diskURI != "" && *disk.ManagedDisk.ID == diskURI) {
			// found the disk
			glog.V(2).Infof("azureDisk - detach disk: name %q uri %q", diskName, diskURI)
			disks = append(disks[:i], disks[i+1:]...)
			bFoundDisk = true
			break
		}
	}

	if !bFoundDisk {
		return nil, fmt.Errorf("detach azure disk failure, disk %s not found, diskURI: %s", diskName, diskURI)
	}

	newVM := compute.VirtualMachineScaleSetVM{
		Sku:      vm.Sku,
		Location: vm.Location,
		VirtualMachineScaleSetVMProperties: &compute.VirtualMachineScaleSetVMProperties{
			HardwareProfile: vm.HardwareProfile,
			StorageProfile: &compute.StorageProfile{
				OsDisk:    vm.StorageProfile.OsDisk,
				DataDisks: &disks,
			},
		},
	}

	ctx, cancel := getContextWithCancel()
	defer cancel()

	// Invalidate the cache right after updating
	key := buildVmssCacheKey(nodeResourceGroup, ss.makeVmssVMName(ssName, instanceID))
	defer ss.vmssVMCache.Delete(key)

	glog.V(2).Infof("azureDisk - update(%s): vm(%s) - detach disk(%s, %s)", nodeResourceGroup, nodeName, diskName, diskURI)
<<<<<<< HEAD
	resp, err := ss.VirtualMachineScaleSetVMsClient.Update(ctx, nodeResourceGroup, ssName, instanceID, newVM)
	if ss.CloudProviderBackoff && shouldRetryHTTPRequest(resp, err) {
		glog.V(2).Infof("azureDisk - update(%s) backing off: vm(%s) detach disk(%s, %s), err: %v", nodeResourceGroup, nodeName, diskName, diskURI, err)
		retryErr := ss.UpdateVmssVMWithRetry(ctx, nodeResourceGroup, ssName, instanceID, newVM)
		if retryErr != nil {
			err = retryErr
			glog.V(2).Infof("azureDisk - update(%s) abort backoff: vm(%s) detach disk(%s, %s), err: %v", nodeResourceGroup, nodeName, diskName, diskURI, err)
		}
	}
	if err != nil {
		glog.Errorf("azureDisk - detach disk(%s, %s) from %s failed, err: %v", diskName, diskURI, nodeName, err)
	} else {
		glog.V(2).Infof("azureDisk - detach disk(%s, %s) succeeded", diskName, diskURI)
	}

	return err
=======
	return ss.VirtualMachineScaleSetVMsClient.Update(ctx, nodeResourceGroup, ssName, instanceID, newVM)
>>>>>>> e09f5c40
}

// GetDataDisks gets a list of data disks attached to the node.
func (ss *scaleSet) GetDataDisks(nodeName types.NodeName) ([]compute.DataDisk, error) {
	_, _, vm, err := ss.getVmssVM(string(nodeName))
	if err != nil {
		return nil, err
	}

	if vm.StorageProfile == nil || vm.StorageProfile.DataDisks == nil {
		return nil, nil
	}

	return *vm.StorageProfile.DataDisks, nil
}<|MERGE_RESOLUTION|>--- conflicted
+++ resolved
@@ -95,11 +95,7 @@
 		if strings.Contains(detail, errLeaseFailed) || strings.Contains(detail, errDiskBlobNotFound) {
 			// if lease cannot be acquired or disk not found, immediately detach the disk and return the original error
 			glog.Infof("azureDisk - err %s, try detach disk(%s, %s)", detail, diskName, diskURI)
-<<<<<<< HEAD
-			ss.DetachDiskByName(diskName, diskURI, nodeName)
-=======
 			ss.DetachDisk(diskName, diskURI, nodeName)
->>>>>>> e09f5c40
 		}
 	} else {
 		glog.V(2).Infof("azureDisk - attach disk(%s, %s) succeeded", diskName, diskURI)
@@ -163,26 +159,7 @@
 	defer ss.vmssVMCache.Delete(key)
 
 	glog.V(2).Infof("azureDisk - update(%s): vm(%s) - detach disk(%s, %s)", nodeResourceGroup, nodeName, diskName, diskURI)
-<<<<<<< HEAD
-	resp, err := ss.VirtualMachineScaleSetVMsClient.Update(ctx, nodeResourceGroup, ssName, instanceID, newVM)
-	if ss.CloudProviderBackoff && shouldRetryHTTPRequest(resp, err) {
-		glog.V(2).Infof("azureDisk - update(%s) backing off: vm(%s) detach disk(%s, %s), err: %v", nodeResourceGroup, nodeName, diskName, diskURI, err)
-		retryErr := ss.UpdateVmssVMWithRetry(ctx, nodeResourceGroup, ssName, instanceID, newVM)
-		if retryErr != nil {
-			err = retryErr
-			glog.V(2).Infof("azureDisk - update(%s) abort backoff: vm(%s) detach disk(%s, %s), err: %v", nodeResourceGroup, nodeName, diskName, diskURI, err)
-		}
-	}
-	if err != nil {
-		glog.Errorf("azureDisk - detach disk(%s, %s) from %s failed, err: %v", diskName, diskURI, nodeName, err)
-	} else {
-		glog.V(2).Infof("azureDisk - detach disk(%s, %s) succeeded", diskName, diskURI)
-	}
-
-	return err
-=======
 	return ss.VirtualMachineScaleSetVMsClient.Update(ctx, nodeResourceGroup, ssName, instanceID, newVM)
->>>>>>> e09f5c40
 }
 
 // GetDataDisks gets a list of data disks attached to the node.
