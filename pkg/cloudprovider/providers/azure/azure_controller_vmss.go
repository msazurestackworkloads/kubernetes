--- conflicted
+++ resolved
@@ -84,13 +84,7 @@
 	defer cancel()
 
 	// Invalidate the cache right after updating
-<<<<<<< HEAD
-	if err = ss.deleteCacheForNode(vmName); err != nil {
-		return err
-	}
-=======
 	defer ss.deleteCacheForNode(vmName)
->>>>>>> 575467a0
 
 	klog.V(2).Infof("azureDisk - update(%s): vm(%s) - attach disk(%s, %s)", nodeResourceGroup, nodeName, diskName, diskURI)
 	_, err = ss.VirtualMachineScaleSetVMsClient.Update(ctx, nodeResourceGroup, ssName, instanceID, newVM)
@@ -160,13 +154,7 @@
 	defer cancel()
 
 	// Invalidate the cache right after updating
-<<<<<<< HEAD
-	if err = ss.deleteCacheForNode(vmName); err != nil {
-		return nil, err
-	}
-=======
 	defer ss.deleteCacheForNode(vmName)
->>>>>>> 575467a0
 
 	klog.V(2).Infof("azureDisk - update(%s): vm(%s) - detach disk(%s, %s)", nodeResourceGroup, nodeName, diskName, diskURI)
 	return ss.VirtualMachineScaleSetVMsClient.Update(ctx, nodeResourceGroup, ssName, instanceID, newVM)
