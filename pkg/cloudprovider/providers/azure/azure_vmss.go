/*
Copyright 2017 The Kubernetes Authors.

Licensed under the Apache License, Version 2.0 (the "License");
you may not use this file except in compliance with the License.
You may obtain a copy of the License at

    http://www.apache.org/licenses/LICENSE-2.0

Unless required by applicable law or agreed to in writing, software
distributed under the License is distributed on an "AS IS" BASIS,
WITHOUT WARRANTIES OR CONDITIONS OF ANY KIND, either express or implied.
See the License for the specific language governing permissions and
limitations under the License.
*/

package azure

import (
	"errors"
	"fmt"
	"regexp"
	"sort"
	"strconv"
	"strings"
	"sync"

	"github.com/Azure/azure-sdk-for-go/services/compute/mgmt/2019-03-01/compute"
	"github.com/Azure/azure-sdk-for-go/services/network/mgmt/2018-07-01/network"
	"github.com/Azure/go-autorest/autorest/to"

	"k8s.io/api/core/v1"
	"k8s.io/apimachinery/pkg/types"
	"k8s.io/apimachinery/pkg/util/sets"
	"k8s.io/apimachinery/pkg/util/wait"
	cloudprovider "k8s.io/cloud-provider"
	"k8s.io/klog"
)

var (
	// ErrorNotVmssInstance indicates an instance is not belongint to any vmss.
	ErrorNotVmssInstance = errors.New("not a vmss instance")

	scaleSetNameRE         = regexp.MustCompile(`.*/subscriptions/(?:.*)/Microsoft.Compute/virtualMachineScaleSets/(.+)/virtualMachines(?:.*)`)
	resourceGroupRE        = regexp.MustCompile(`.*/subscriptions/(?:.*)/resourceGroups/(.+)/providers/Microsoft.Compute/virtualMachineScaleSets/(?:.*)/virtualMachines(?:.*)`)
	vmssNicResourceGroupRE = regexp.MustCompile(`.*/subscriptions/(?:.*)/resourceGroups/(.+)/providers/Microsoft.Compute/virtualMachineScaleSets/(?:.*)/virtualMachines/(?:.*)/networkInterfaces/(?:.*)`)
	vmssMachineIDTemplate  = "/subscriptions/%s/resourceGroups/%s/providers/Microsoft.Compute/virtualMachineScaleSets/%s/virtualMachines/%s"
)

// scaleSet implements VMSet interface for Azure scale set.
type scaleSet struct {
	*Cloud

	// availabilitySet is also required for scaleSet because some instances
	// (e.g. master nodes) may not belong to any scale sets.
	availabilitySet VMSet

	vmssVMCache               *timedCache
	availabilitySetNodesCache *timedCache
}

// newScaleSet creates a new scaleSet.
func newScaleSet(az *Cloud) (VMSet, error) {
	var err error
	ss := &scaleSet{
		Cloud:           az,
		availabilitySet: newAvailabilitySet(az),
	}

	ss.availabilitySetNodesCache, err = ss.newAvailabilitySetNodesCache()
	if err != nil {
		return nil, err
	}

	ss.vmssVMCache, err = ss.newVMSSVirtualMachinesCache()
	if err != nil {
		return nil, err
	}

	return ss, nil
}

// getVmssVM gets virtualMachineScaleSetVM by nodeName from cache.
// It returns cloudprovider.InstanceNotFound if node does not belong to any scale sets.
func (ss *scaleSet) getVmssVM(nodeName string) (string, string, *compute.VirtualMachineScaleSetVM, error) {
	getter := func(nodeName string) (string, string, *compute.VirtualMachineScaleSetVM, error) {
		cached, err := ss.vmssVMCache.Get(vmssVirtualMachinesKey)
		if err != nil {
			return "", "", nil, err
		}

		virtualMachines := cached.(*sync.Map)
		if vm, ok := virtualMachines.Load(nodeName); ok {
			result := vm.(*vmssVirtualMachinesEntry)
			return result.vmssName, result.instanceID, result.virtualMachine, nil
		}

		return "", "", nil, nil
	}

	_, err := getScaleSetVMInstanceID(nodeName)
	if err != nil {
		return "", "", nil, err
	}

	vmssName, instanceID, vm, err := getter(nodeName)
	if err != nil {
		return "", "", nil, err
	}
	if vm != nil {
		return vmssName, instanceID, vm, nil
	}

	klog.V(3).Infof("Couldn't find VMSS VM with nodeName %s, refreshing the cache", nodeName)
	ss.vmssVMCache.Delete(vmssVirtualMachinesKey)
	vmssName, instanceID, vm, err = getter(nodeName)
	if err != nil {
		return "", "", nil, err
	}

	if vm == nil {
		return "", "", nil, cloudprovider.InstanceNotFound
	}
	return vmssName, instanceID, vm, nil
}

// GetPowerStatusByNodeName returns the power state of the specified node.
func (ss *scaleSet) GetPowerStatusByNodeName(name string) (powerState string, err error) {
	_, _, vm, err := ss.getVmssVM(name)
	if err != nil {
		return powerState, err
	}

	if vm.InstanceView != nil && vm.InstanceView.Statuses != nil {
		statuses := *vm.InstanceView.Statuses
		for _, status := range statuses {
			state := to.String(status.Code)
			if strings.HasPrefix(state, vmPowerStatePrefix) {
				return strings.TrimPrefix(state, vmPowerStatePrefix), nil
			}
		}
	}

	return "", fmt.Errorf("failed to get power status for node %q", name)
}

// getCachedVirtualMachineByInstanceID gets scaleSetVMInfo from cache.
// The node must belong to one of scale sets.
func (ss *scaleSet) getVmssVMByInstanceID(resourceGroup, scaleSetName, instanceID string) (*compute.VirtualMachineScaleSetVM, error) {
	getter := func() (vm *compute.VirtualMachineScaleSetVM, found bool, err error) {
		cached, err := ss.vmssVMCache.Get(vmssVirtualMachinesKey)
		if err != nil {
			return nil, false, err
		}

		virtualMachines := cached.(*sync.Map)
		virtualMachines.Range(func(key, value interface{}) bool {
			vmEntry := value.(*vmssVirtualMachinesEntry)
			if strings.EqualFold(vmEntry.resourceGroup, resourceGroup) &&
				strings.EqualFold(vmEntry.vmssName, scaleSetName) &&
				strings.EqualFold(vmEntry.instanceID, instanceID) {
				vm = vmEntry.virtualMachine
				found = true
				return false
			}

			return true
		})

		return vm, found, nil
	}

	vm, found, err := getter()
	if err != nil {
		return nil, err
	}
	if found {
		return vm, nil
	}

	klog.V(3).Infof("Couldn't find VMSS VM with scaleSetName %q and instanceID %q, refreshing the cache", scaleSetName, instanceID)
	ss.vmssVMCache.Delete(vmssVirtualMachinesKey)
	vm, found, err = getter()
	if err != nil {
		return nil, err
	}
	if !found {
		return nil, cloudprovider.InstanceNotFound
	}

	return vm, nil
}

// GetInstanceIDByNodeName gets the cloud provider ID by node name.
// It must return ("", cloudprovider.InstanceNotFound) if the instance does
// not exist or is no longer running.
func (ss *scaleSet) GetInstanceIDByNodeName(name string) (string, error) {
	managedByAS, err := ss.isNodeManagedByAvailabilitySet(name)
	if err != nil {
		klog.Errorf("Failed to check isNodeManagedByAvailabilitySet: %v", err)
		return "", err
	}
	if managedByAS {
		// vm is managed by availability set.
		return ss.availabilitySet.GetInstanceIDByNodeName(name)
	}

	_, _, vm, err := ss.getVmssVM(name)
	if err != nil {
		return "", err
	}

	resourceID := *vm.ID
	convertedResourceID, err := convertResourceGroupNameToLower(resourceID)
	if err != nil {
		klog.Errorf("convertResourceGroupNameToLower failed with error: %v", err)
		return "", err
	}
	return convertedResourceID, nil
}

// GetNodeNameByProviderID gets the node name by provider ID.
func (ss *scaleSet) GetNodeNameByProviderID(providerID string) (types.NodeName, error) {
	// NodeName is not part of providerID for vmss instances.
	scaleSetName, err := extractScaleSetNameByProviderID(providerID)
	if err != nil {
		klog.V(4).Infof("Can not extract scale set name from providerID (%s), assuming it is mananaged by availability set: %v", providerID, err)
		return ss.availabilitySet.GetNodeNameByProviderID(providerID)
	}

	resourceGroup, err := extractResourceGroupByProviderID(providerID)
	if err != nil {
		return "", fmt.Errorf("error of extracting resource group for node %q", providerID)
	}

	instanceID, err := getLastSegment(providerID)
	if err != nil {
		klog.V(4).Infof("Can not extract instanceID from providerID (%s), assuming it is mananaged by availability set: %v", providerID, err)
		return ss.availabilitySet.GetNodeNameByProviderID(providerID)
	}

	vm, err := ss.getVmssVMByInstanceID(resourceGroup, scaleSetName, instanceID)
	if err != nil {
		return "", err
	}

	if vm.OsProfile != nil && vm.OsProfile.ComputerName != nil {
		nodeName := strings.ToLower(*vm.OsProfile.ComputerName)
		return types.NodeName(nodeName), nil
	}

	return "", nil
}

// GetInstanceTypeByNodeName gets the instance type by node name.
func (ss *scaleSet) GetInstanceTypeByNodeName(name string) (string, error) {
	managedByAS, err := ss.isNodeManagedByAvailabilitySet(name)
	if err != nil {
		klog.Errorf("Failed to check isNodeManagedByAvailabilitySet: %v", err)
		return "", err
	}
	if managedByAS {
		// vm is managed by availability set.
		return ss.availabilitySet.GetInstanceTypeByNodeName(name)
	}

	_, _, vm, err := ss.getVmssVM(name)
	if err != nil {
		return "", err
	}

	if vm.Sku != nil && vm.Sku.Name != nil {
		return *vm.Sku.Name, nil
	}

	return "", nil
}

// GetZoneByNodeName gets availability zone for the specified node. If the node is not running
// with availability zone, then it returns fault domain.
func (ss *scaleSet) GetZoneByNodeName(name string) (cloudprovider.Zone, error) {
	managedByAS, err := ss.isNodeManagedByAvailabilitySet(name)
	if err != nil {
		klog.Errorf("Failed to check isNodeManagedByAvailabilitySet: %v", err)
		return cloudprovider.Zone{}, err
	}
	if managedByAS {
		// vm is managed by availability set.
		return ss.availabilitySet.GetZoneByNodeName(name)
	}

	_, _, vm, err := ss.getVmssVM(name)
	if err != nil {
		return cloudprovider.Zone{}, err
	}

	var failureDomain string
	if vm.Zones != nil && len(*vm.Zones) > 0 {
		// Get availability zone for the node.
		zones := *vm.Zones
		zoneID, err := strconv.Atoi(zones[0])
		if err != nil {
			return cloudprovider.Zone{}, fmt.Errorf("failed to parse zone %q: %v", zones, err)
		}

		failureDomain = ss.makeZone(zoneID)
	} else if vm.InstanceView != nil && vm.InstanceView.PlatformFaultDomain != nil {
		// Availability zone is not used for the node, falling back to fault domain.
		failureDomain = strconv.Itoa(int(*vm.InstanceView.PlatformFaultDomain))
	}

	return cloudprovider.Zone{
		FailureDomain: failureDomain,
		Region:        *vm.Location,
	}, nil
}

// GetPrimaryVMSetName returns the VM set name depending on the configured vmType.
// It returns config.PrimaryScaleSetName for vmss and config.PrimaryAvailabilitySetName for standard vmType.
func (ss *scaleSet) GetPrimaryVMSetName() string {
	return ss.Config.PrimaryScaleSetName
}

// GetIPByNodeName gets machine private IP and public IP by node name.
func (ss *scaleSet) GetIPByNodeName(nodeName string) (string, string, error) {
	nic, err := ss.GetPrimaryInterface(nodeName)
	if err != nil {
		klog.Errorf("error: ss.GetIPByNodeName(%s), GetPrimaryInterface(%q), err=%v", nodeName, nodeName, err)
		return "", "", err
	}

	ipConfig, err := getPrimaryIPConfig(nic)
	if err != nil {
		klog.Errorf("error: ss.GetIPByNodeName(%s), getPrimaryIPConfig(%v), err=%v", nodeName, nic, err)
		return "", "", err
	}

	internalIP := *ipConfig.PrivateIPAddress
	publicIP := ""
	if ipConfig.PublicIPAddress != nil && ipConfig.PublicIPAddress.ID != nil {
		pipID := *ipConfig.PublicIPAddress.ID
		pipName, err := getLastSegment(pipID)
		if err != nil {
			return "", "", fmt.Errorf("failed to get publicIP name for node %q with pipID %q", nodeName, pipID)
		}

		resourceGroup, err := ss.GetNodeResourceGroup(nodeName)
		if err != nil {
			return "", "", err
		}

		pip, existsPip, err := ss.getPublicIPAddress(resourceGroup, pipName)
		if err != nil {
			return "", "", err
		}
		if existsPip {
			publicIP = *pip.IPAddress
		}
	}

	return internalIP, publicIP, nil
}

// This returns the full identifier of the primary NIC for the given VM.
func (ss *scaleSet) getPrimaryInterfaceID(machine compute.VirtualMachineScaleSetVM) (string, error) {
	if len(*machine.NetworkProfile.NetworkInterfaces) == 1 {
		return *(*machine.NetworkProfile.NetworkInterfaces)[0].ID, nil
	}

	for _, ref := range *machine.NetworkProfile.NetworkInterfaces {
		if *ref.Primary {
			return *ref.ID, nil
		}
	}

	return "", fmt.Errorf("failed to find a primary nic for the vm. vmname=%q", *machine.Name)
}

// machineName is composed of computerNamePrefix and 36-based instanceID.
// And instanceID part if in fixed length of 6 characters.
// Refer https://msftstack.wordpress.com/2017/05/10/figuring-out-azure-vm-scale-set-machine-names/.
func getScaleSetVMInstanceID(machineName string) (string, error) {
	nameLength := len(machineName)
	if nameLength < 6 {
		return "", ErrorNotVmssInstance
	}

	instanceID, err := strconv.ParseUint(machineName[nameLength-6:], 36, 64)
	if err != nil {
		return "", ErrorNotVmssInstance
	}

	return fmt.Sprintf("%d", instanceID), nil
}

// extractScaleSetNameByProviderID extracts the scaleset name by vmss node's ProviderID.
func extractScaleSetNameByProviderID(providerID string) (string, error) {
	matches := scaleSetNameRE.FindStringSubmatch(providerID)
	if len(matches) != 2 {
		return "", ErrorNotVmssInstance
	}

	return matches[1], nil
}

// extractResourceGroupByProviderID extracts the resource group name by vmss node's ProviderID.
func extractResourceGroupByProviderID(providerID string) (string, error) {
	matches := resourceGroupRE.FindStringSubmatch(providerID)
	if len(matches) != 2 {
		return "", ErrorNotVmssInstance
	}

	return matches[1], nil
}

// listScaleSets lists all scale sets.
func (ss *scaleSet) listScaleSets(resourceGroup string) ([]string, error) {
	var err error
	ctx, cancel := getContextWithCancel()
	defer cancel()

	allScaleSets, err := ss.VirtualMachineScaleSetsClient.List(ctx, resourceGroup)
	if err != nil {
		klog.Errorf("VirtualMachineScaleSetsClient.List failed: %v", err)
		return nil, err
	}

	ssNames := make([]string, 0)
	for _, vmss := range allScaleSets {
		name := *vmss.Name
		if vmss.Sku != nil && to.Int64(vmss.Sku.Capacity) == 0 {
			klog.V(3).Infof("Capacity of VMSS %q is 0, skipping", name)
			continue
		}

		ssNames = append(ssNames, name)
	}

	return ssNames, nil
}

// listScaleSetVMs lists VMs belonging to the specified scale set.
func (ss *scaleSet) listScaleSetVMs(scaleSetName, resourceGroup string) ([]compute.VirtualMachineScaleSetVM, error) {
	var err error
	ctx, cancel := getContextWithCancel()
	defer cancel()

	allVMs, err := ss.VirtualMachineScaleSetVMsClient.List(ctx, resourceGroup, scaleSetName, "", "", string(compute.InstanceView))
	if err != nil {
		klog.Errorf("VirtualMachineScaleSetVMsClient.List failed: %v", err)
		return nil, err
	}

	return allVMs, nil
}

// getAgentPoolScaleSets lists the virtual machines for the resource group and then builds
// a list of scale sets that match the nodes available to k8s.
func (ss *scaleSet) getAgentPoolScaleSets(nodes []*v1.Node) (*[]string, error) {
	agentPoolScaleSets := &[]string{}
	for nx := range nodes {
		if isMasterNode(nodes[nx]) {
			continue
		}

		if ss.ShouldNodeExcludedFromLoadBalancer(nodes[nx]) {
			continue
		}

		nodeName := nodes[nx].Name
		ssName, _, _, err := ss.getVmssVM(nodeName)
		if err != nil {
			return nil, err
		}

		if ssName == "" {
			klog.V(3).Infof("Node %q is not belonging to any known scale sets", nodeName)
			continue
		}

		*agentPoolScaleSets = append(*agentPoolScaleSets, ssName)
	}

	return agentPoolScaleSets, nil
}

// GetVMSetNames selects all possible availability sets or scale sets
// (depending vmType configured) for service load balancer. If the service has
// no loadbalancer mode annotation returns the primary VMSet. If service annotation
// for loadbalancer exists then return the eligible VMSet.
func (ss *scaleSet) GetVMSetNames(service *v1.Service, nodes []*v1.Node) (vmSetNames *[]string, err error) {
	hasMode, isAuto, serviceVMSetNames := getServiceLoadBalancerMode(service)
	if !hasMode {
		// no mode specified in service annotation default to PrimaryScaleSetName.
		scaleSetNames := &[]string{ss.Config.PrimaryScaleSetName}
		return scaleSetNames, nil
	}

	scaleSetNames, err := ss.getAgentPoolScaleSets(nodes)
	if err != nil {
		klog.Errorf("ss.GetVMSetNames - getAgentPoolScaleSets failed err=(%v)", err)
		return nil, err
	}
	if len(*scaleSetNames) == 0 {
		klog.Errorf("ss.GetVMSetNames - No scale sets found for nodes in the cluster, node count(%d)", len(nodes))
		return nil, fmt.Errorf("No scale sets found for nodes, node count(%d)", len(nodes))
	}

	// sort the list to have deterministic selection
	sort.Strings(*scaleSetNames)

	if !isAuto {
		if serviceVMSetNames == nil || len(serviceVMSetNames) == 0 {
			return nil, fmt.Errorf("service annotation for LoadBalancerMode is empty, it should have __auto__ or availability sets value")
		}
		// validate scale set exists
		var found bool
		for sasx := range serviceVMSetNames {
			for asx := range *scaleSetNames {
				if strings.EqualFold((*scaleSetNames)[asx], serviceVMSetNames[sasx]) {
					found = true
					serviceVMSetNames[sasx] = (*scaleSetNames)[asx]
					break
				}
			}
			if !found {
				klog.Errorf("ss.GetVMSetNames - scale set (%s) in service annotation not found", serviceVMSetNames[sasx])
				return nil, fmt.Errorf("scale set (%s) - not found", serviceVMSetNames[sasx])
			}
		}
		vmSetNames = &serviceVMSetNames
	}

	return vmSetNames, nil
}

// extractResourceGroupByVMSSNicID extracts the resource group name by vmss nicID.
func extractResourceGroupByVMSSNicID(nicID string) (string, error) {
	matches := vmssNicResourceGroupRE.FindStringSubmatch(nicID)
	if len(matches) != 2 {
		return "", fmt.Errorf("error of extracting resourceGroup from nicID %q", nicID)
	}

	return matches[1], nil
}

// GetPrimaryInterface gets machine primary network interface by node name and vmSet.
func (ss *scaleSet) GetPrimaryInterface(nodeName string) (network.Interface, error) {
	managedByAS, err := ss.isNodeManagedByAvailabilitySet(nodeName)
	if err != nil {
		klog.Errorf("Failed to check isNodeManagedByAvailabilitySet: %v", err)
		return network.Interface{}, err
	}
	if managedByAS {
		// vm is managed by availability set.
		return ss.availabilitySet.GetPrimaryInterface(nodeName)
	}

	ssName, instanceID, vm, err := ss.getVmssVM(nodeName)
	if err != nil {
		// VM is availability set, but not cached yet in availabilitySetNodesCache.
		if err == ErrorNotVmssInstance {
			return ss.availabilitySet.GetPrimaryInterface(nodeName)
		}

		klog.Errorf("error: ss.GetPrimaryInterface(%s), ss.getVmssVM(%s), err=%v", nodeName, nodeName, err)
		return network.Interface{}, err
	}

	primaryInterfaceID, err := ss.getPrimaryInterfaceID(*vm)
	if err != nil {
		klog.Errorf("error: ss.GetPrimaryInterface(%s), ss.getPrimaryInterfaceID(), err=%v", nodeName, err)
		return network.Interface{}, err
	}

	nicName, err := getLastSegment(primaryInterfaceID)
	if err != nil {
		klog.Errorf("error: ss.GetPrimaryInterface(%s), getLastSegment(%s), err=%v", nodeName, primaryInterfaceID, err)
		return network.Interface{}, err
	}
	resourceGroup, err := extractResourceGroupByVMSSNicID(primaryInterfaceID)
	if err != nil {
		return network.Interface{}, err
	}

	ctx, cancel := getContextWithCancel()
	defer cancel()
	nic, err := ss.InterfacesClient.GetVirtualMachineScaleSetNetworkInterface(ctx, resourceGroup, ssName, instanceID, nicName, "")
	if err != nil {
		klog.Errorf("error: ss.GetPrimaryInterface(%s), ss.GetVirtualMachineScaleSetNetworkInterface.Get(%s, %s, %s), err=%v", nodeName, resourceGroup, ssName, nicName, err)
		return network.Interface{}, err
	}

	// Fix interface's location, which is required when updating the interface.
	// TODO: is this a bug of azure SDK?
	if nic.Location == nil || *nic.Location == "" {
		nic.Location = vm.Location
	}

	return nic, nil
}

// getScaleSet gets scale set with exponential backoff retry
func (ss *scaleSet) getScaleSet(service *v1.Service, name string) (compute.VirtualMachineScaleSet, bool, error) {
	if ss.Config.shouldOmitCloudProviderBackoff() {
		var result compute.VirtualMachineScaleSet
		var exists bool

		cached, err := ss.vmssCache.Get(name)
		if err != nil {
			ss.Event(service, v1.EventTypeWarning, "GetVirtualMachineScaleSet", err.Error())
			klog.Errorf("backoff: failure for scale set %q, will retry,err=%v", name, err)
			return result, false, nil
		}

		if cached != nil {
			exists = true
			result = *(cached.(*compute.VirtualMachineScaleSet))
		}

		return result, exists, err
	}

	return ss.getScaleSetWithRetry(service, name)
}

// getScaleSetWithRetry gets scale set with exponential backoff retry
func (ss *scaleSet) getScaleSetWithRetry(service *v1.Service, name string) (compute.VirtualMachineScaleSet, bool, error) {
	var result compute.VirtualMachineScaleSet
	var exists bool

	err := wait.ExponentialBackoff(ss.requestBackoff(), func() (bool, error) {
		cached, retryErr := ss.vmssCache.Get(name)
		if retryErr != nil {
			ss.Event(service, v1.EventTypeWarning, "GetVirtualMachineScaleSet", retryErr.Error())
			klog.Errorf("backoff: failure for scale set %q, will retry,err=%v", name, retryErr)
			return false, nil
		}
		klog.V(4).Infof("backoff: success for scale set %q", name)

		if cached != nil {
			exists = true
			result = *(cached.(*compute.VirtualMachineScaleSet))
		}

		return true, nil
	})

	return result, exists, err
}

// getPrimaryNetworkConfiguration gets primary network interface configuration for scale sets.
func (ss *scaleSet) getPrimaryNetworkConfiguration(networkConfigurationList *[]compute.VirtualMachineScaleSetNetworkConfiguration, scaleSetName string) (*compute.VirtualMachineScaleSetNetworkConfiguration, error) {
	networkConfigurations := *networkConfigurationList
	if len(networkConfigurations) == 1 {
		return &networkConfigurations[0], nil
	}

	for idx := range networkConfigurations {
		networkConfig := &networkConfigurations[idx]
		if networkConfig.Primary != nil && *networkConfig.Primary == true {
			return networkConfig, nil
		}
	}

	return nil, fmt.Errorf("failed to find a primary network configuration for the scale set %q", scaleSetName)
}

func (ss *scaleSet) getPrimaryIPConfigForScaleSet(config *compute.VirtualMachineScaleSetNetworkConfiguration, scaleSetName string) (*compute.VirtualMachineScaleSetIPConfiguration, error) {
	ipConfigurations := *config.IPConfigurations
	if len(ipConfigurations) == 1 {
		return &ipConfigurations[0], nil
	}

	for idx := range ipConfigurations {
		ipConfig := &ipConfigurations[idx]
		if ipConfig.Primary != nil && *ipConfig.Primary == true {
			return ipConfig, nil
		}
	}

	return nil, fmt.Errorf("failed to find a primary IP configuration for the scale set %q", scaleSetName)
}

// createOrUpdateVMSS invokes ss.VirtualMachineScaleSetsClient.CreateOrUpdate with exponential backoff retry.
func (ss *scaleSet) createOrUpdateVMSS(service *v1.Service, virtualMachineScaleSet compute.VirtualMachineScaleSet) error {
	if ss.Config.shouldOmitCloudProviderBackoff() {
		ctx, cancel := getContextWithCancel()
		defer cancel()
		resp, err := ss.VirtualMachineScaleSetsClient.CreateOrUpdate(ctx, ss.ResourceGroup, *virtualMachineScaleSet.Name, virtualMachineScaleSet)
		klog.V(10).Infof("VirtualMachineScaleSetsClient.CreateOrUpdate(%s): end", *virtualMachineScaleSet.Name)
		return ss.processHTTPResponse(service, "CreateOrUpdateVMSS", resp, err)
	}

	return ss.createOrUpdateVMSSWithRetry(service, virtualMachineScaleSet)
}

// createOrUpdateVMSSWithRetry invokes ss.VirtualMachineScaleSetsClient.CreateOrUpdate with exponential backoff retry.
func (ss *scaleSet) createOrUpdateVMSSWithRetry(service *v1.Service, virtualMachineScaleSet compute.VirtualMachineScaleSet) error {
	return wait.ExponentialBackoff(ss.requestBackoff(), func() (bool, error) {
		ctx, cancel := getContextWithCancel()
		defer cancel()
		resp, err := ss.VirtualMachineScaleSetsClient.CreateOrUpdate(ctx, ss.ResourceGroup, *virtualMachineScaleSet.Name, virtualMachineScaleSet)
		klog.V(10).Infof("VirtualMachineScaleSetsClient.CreateOrUpdate(%s): end", *virtualMachineScaleSet.Name)
		return ss.processHTTPRetryResponse(service, "CreateOrUpdateVMSS", resp, err)
	})
}

// updateVMSSInstances invokes ss.VirtualMachineScaleSetsClient.UpdateInstances with exponential backoff retry.
func (ss *scaleSet) updateVMSSInstances(service *v1.Service, scaleSetName string, vmInstanceIDs compute.VirtualMachineScaleSetVMInstanceRequiredIDs) error {
	if ss.Config.shouldOmitCloudProviderBackoff() {
		ctx, cancel := getContextWithCancel()
		defer cancel()
		resp, err := ss.VirtualMachineScaleSetsClient.UpdateInstances(ctx, ss.ResourceGroup, scaleSetName, vmInstanceIDs)
		klog.V(10).Infof("VirtualMachineScaleSetsClient.UpdateInstances(%s): end", scaleSetName)
		return ss.processHTTPResponse(service, "CreateOrUpdateVMSSInstance", resp, err)
	}

	return ss.updateVMSSInstancesWithRetry(service, scaleSetName, vmInstanceIDs)
}

// updateVMSSInstancesWithRetry invokes ss.VirtualMachineScaleSetsClient.UpdateInstances with exponential backoff retry.
func (ss *scaleSet) updateVMSSInstancesWithRetry(service *v1.Service, scaleSetName string, vmInstanceIDs compute.VirtualMachineScaleSetVMInstanceRequiredIDs) error {
	return wait.ExponentialBackoff(ss.requestBackoff(), func() (bool, error) {
		ctx, cancel := getContextWithCancel()
		defer cancel()
		resp, err := ss.VirtualMachineScaleSetsClient.UpdateInstances(ctx, ss.ResourceGroup, scaleSetName, vmInstanceIDs)
		klog.V(10).Infof("VirtualMachineScaleSetsClient.UpdateInstances(%s): end", scaleSetName)
		return ss.processHTTPRetryResponse(service, "CreateOrUpdateVMSSInstance", resp, err)
	})
}

// getNodesScaleSets returns scalesets with instanceIDs and standard node names for given nodes.
func (ss *scaleSet) getNodesScaleSets(nodes []*v1.Node) (map[string]sets.String, []*v1.Node, error) {
	scalesets := make(map[string]sets.String)
	standardNodes := []*v1.Node{}

	for _, curNode := range nodes {
		if ss.useStandardLoadBalancer() && ss.excludeMasterNodesFromStandardLB() && isMasterNode(curNode) {
			klog.V(4).Infof("Excluding master node %q from load balancer backendpool", curNode.Name)
			continue
		}

		if ss.ShouldNodeExcludedFromLoadBalancer(curNode) {
			klog.V(4).Infof("Excluding unmanaged/external-resource-group node %q", curNode.Name)
			continue
		}

		curScaleSetName, err := extractScaleSetNameByProviderID(curNode.Spec.ProviderID)
		if err != nil {
			klog.V(4).Infof("Node %q is not belonging to any scale sets, assuming it is belong to availability sets", curNode.Name)
			standardNodes = append(standardNodes, curNode)
			continue
		}

		if _, ok := scalesets[curScaleSetName]; !ok {
			scalesets[curScaleSetName] = sets.NewString()
		}

		instanceID, err := getLastSegment(curNode.Spec.ProviderID)
		if err != nil {
			klog.Errorf("Failed to get instance ID for node %q: %v", curNode.Spec.ProviderID, err)
			return nil, nil, err
		}

		scalesets[curScaleSetName].Insert(instanceID)
	}

	return scalesets, standardNodes, nil
}

// ensureHostsInVMSetPool ensures the given Node's primary IP configurations are
// participating in the vmSet's LoadBalancer Backend Pool.
func (ss *scaleSet) ensureHostsInVMSetPool(service *v1.Service, backendPoolID string, vmSetName string, instanceIDs []string, isInternal bool) error {
	klog.V(3).Infof("ensuring hosts %q of scaleset %q in LB backendpool %q", instanceIDs, vmSetName, backendPoolID)
	serviceName := getServiceName(service)
	virtualMachineScaleSet, exists, err := ss.getScaleSet(service, vmSetName)
	if err != nil {
		klog.Errorf("ss.getScaleSet(%s) for service %q failed: %v", vmSetName, serviceName, err)
		return err
	}
	if !exists {
		errorMessage := fmt.Errorf("Scale set %q not found", vmSetName)
		klog.Errorf("%v", errorMessage)
		return errorMessage
	}

	// Find primary network interface configuration.
	networkConfigureList := virtualMachineScaleSet.VirtualMachineProfile.NetworkProfile.NetworkInterfaceConfigurations
	primaryNetworkConfiguration, err := ss.getPrimaryNetworkConfiguration(networkConfigureList, vmSetName)
	if err != nil {
		return err
	}

	// Find primary IP configuration.
	primaryIPConfiguration, err := ss.getPrimaryIPConfigForScaleSet(primaryNetworkConfiguration, vmSetName)
	if err != nil {
		return err
	}

	// Update primary IP configuration's LoadBalancerBackendAddressPools.
	foundPool := false
	newBackendPools := []compute.SubResource{}
	if primaryIPConfiguration.LoadBalancerBackendAddressPools != nil {
		newBackendPools = *primaryIPConfiguration.LoadBalancerBackendAddressPools
	}
	for _, existingPool := range newBackendPools {
		if strings.EqualFold(backendPoolID, *existingPool.ID) {
			foundPool = true
			break
		}
	}
<<<<<<< HEAD
	if !foundPool {
		if ss.useStandardLoadBalancer() && len(newBackendPools) > 0 {
			// Although standard load balancer supports backends from multiple vmss,
			// the same network interface couldn't be added to more than one load balancer of
=======

	// The backendPoolID has already been found from existing LoadBalancerBackendAddressPools.
	if foundPool {
		return nil
	}

	if ss.useStandardLoadBalancer() && len(newBackendPools) > 0 {
		// Although standard load balancer supports backends from multiple scale
		// sets, the same network interface couldn't be added to more than one load balancer of
		// the same type. Omit those nodes (e.g. masters) so Azure ARM won't complain
		// about this.
		newBackendPoolsIDs := make([]string, 0, len(newBackendPools))
		for _, pool := range newBackendPools {
			if pool.ID != nil {
				newBackendPoolsIDs = append(newBackendPoolsIDs, *pool.ID)
			}
		}
		isSameLB, oldLBName, err := isBackendPoolOnSameLB(backendPoolID, newBackendPoolsIDs)
		if err != nil {
			return err
		}
		if !isSameLB {
			klog.V(4).Infof("Node %q has already been added to LB %q, omit adding it to a new one", nodeName, oldLBName)
			return nil
		}
	}

	// Compose a new vmssVM with added backendPoolID.
	newBackendPools = append(newBackendPools,
		compute.SubResource{
			ID: to.StringPtr(backendPoolID),
		})
	primaryIPConfiguration.LoadBalancerBackendAddressPools = &newBackendPools
	newVM := compute.VirtualMachineScaleSetVM{
		Sku:      vm.Sku,
		Location: vm.Location,
		VirtualMachineScaleSetVMProperties: &compute.VirtualMachineScaleSetVMProperties{
			HardwareProfile: vm.HardwareProfile,
			NetworkProfileConfiguration: &compute.VirtualMachineScaleSetVMNetworkProfileConfiguration{
				NetworkInterfaceConfigurations: &networkInterfaceConfigurations,
			},
		},
	}

	// Get the node resource group.
	nodeResourceGroup, err := ss.GetNodeResourceGroup(vmName)
	if err != nil {
		return err
	}

	// Invalidate the cache since we would update it.
	if err = ss.deleteCacheForNode(vmName); err != nil {
		return err
	}

	// Update vmssVM with backoff.
	ctx, cancel := getContextWithCancel()
	defer cancel()
	klog.V(2).Infof("EnsureHostInPool begins to update vmssVM(%s) with new backendPoolID %s", vmName, backendPoolID)
	resp, err := ss.VirtualMachineScaleSetVMsClient.Update(ctx, nodeResourceGroup, ssName, instanceID, newVM)
	if ss.CloudProviderBackoff && shouldRetryHTTPRequest(resp, err) {
		klog.V(2).Infof("EnsureHostInPool update backing off vmssVM(%s) with new backendPoolID %s, err: %v", vmName, backendPoolID, err)
		retryErr := ss.UpdateVmssVMWithRetry(nodeResourceGroup, ssName, instanceID, newVM)
		if retryErr != nil {
			err = retryErr
			klog.Errorf("EnsureHostInPool update abort backoff vmssVM(%s) with new backendPoolID %s, err: %v", vmName, backendPoolID, err)
		}
	}

	return err
}

func getVmssAndResourceGroupNameByVMProviderID(providerID string) (string, string, error) {
	matches := vmssVMProviderIDRE.FindStringSubmatch(providerID)
	if len(matches) != 3 {
		return "", "", ErrorNotVmssInstance
	}
	return matches[1], matches[2], nil
}

func (ss *scaleSet) ensureVMSSInPool(service *v1.Service, nodes []*v1.Node, backendPoolID string, vmSetName string) error {
	vmssNamesMap := make(map[string]bool)

	// the standard load balancer supports multiple vmss in its backend while the basic sku doesn't
	if ss.useStandardLoadBalancer() {
		for _, node := range nodes {
			if ss.excludeMasterNodesFromStandardLB() && isMasterNode(node) {
				continue
			}
			// in this scenario the vmSetName is an empty string and the name of vmss should be obtained from the provider IDs of nodes
			vmssName, resourceGroupName, err := getVmssAndResourceGroupNameByVMProviderID(node.Spec.ProviderID)
			if err != nil {
				klog.V(4).Infof("ensureVMSSInPool: found VMAS node %s, will skip checking and continue", node.Name)
				continue
			}
			// only vmsses in the resource group same as it's in azure config are included
			if strings.EqualFold(resourceGroupName, ss.ResourceGroup) {
				vmssNamesMap[vmssName] = true
			}
		}
	} else {
		vmssNamesMap[vmSetName] = true
	}

	for vmssName := range vmssNamesMap {
		vmss, err := ss.GetScaleSetWithRetry(service, ss.ResourceGroup, vmssName)
		if err != nil {
			return err
		}

		// When vmss is being deleted, CreateOrUpdate API would report "the vmss is being deleted" error.
		// Since it is being deleted, we shouldn't send more CreateOrUpdate requests for it.
		if vmss.ProvisioningState != nil && strings.EqualFold(*vmss.ProvisioningState, virtualMachineScaleSetsDeallocating) {
			klog.V(3).Infof("ensureVMSSInPool: found vmss %s being deleted, skipping", vmssName)
			continue
		}

		if vmss.VirtualMachineProfile.NetworkProfile.NetworkInterfaceConfigurations == nil {
			klog.V(4).Infof("EnsureHostInPool: cannot obtain the primary network interface configuration, of vmss %s", vmssName)
			continue
		}
		vmssNIC := *vmss.VirtualMachineProfile.NetworkProfile.NetworkInterfaceConfigurations
		primaryNIC, err := ss.getPrimaryNetworkInterfaceConfigurationForScaleSet(vmssNIC, vmssName)
		if err != nil {
			return err
		}
		primaryIPConfig, err := getPrimaryIPConfigFromVMSSNetworkConfig(primaryNIC)
		if err != nil {
			return err
		}
		loadBalancerBackendAddressPools := []compute.SubResource{}
		if primaryIPConfig.LoadBalancerBackendAddressPools != nil {
			loadBalancerBackendAddressPools = *primaryIPConfig.LoadBalancerBackendAddressPools
		}

		var found bool
		for _, loadBalancerBackendAddressPool := range loadBalancerBackendAddressPools {
			if strings.EqualFold(*loadBalancerBackendAddressPool.ID, backendPoolID) {
				found = true
				break
			}
		}
		if found {
			continue
		}

		if ss.useStandardLoadBalancer() && len(loadBalancerBackendAddressPools) > 0 {
			// Although standard load balancer supports backends from multiple scale
			// sets, the same network interface couldn't be added to more than one load balancer of
>>>>>>> 211047e9
			// the same type. Omit those nodes (e.g. masters) so Azure ARM won't complain
			// about this.
			newBackendPoolsIDs := make([]string, 0, len(newBackendPools))
			for _, pool := range newBackendPools {
				if pool.ID != nil {
					newBackendPoolsIDs = append(newBackendPoolsIDs, *pool.ID)
				}
			}
			isSameLB, oldLBName, err := isBackendPoolOnSameLB(backendPoolID, newBackendPoolsIDs)
			if err != nil {
				return err
			}
			if !isSameLB {
				klog.V(4).Infof("VMSS %q has already been added to LB %q, omit adding it to a new one", vmSetName, oldLBName)
				return nil
			}
		}

		newBackendPools = append(newBackendPools,
			compute.SubResource{
				ID: to.StringPtr(backendPoolID),
			})
		primaryIPConfiguration.LoadBalancerBackendAddressPools = &newBackendPools

		err := ss.createOrUpdateVMSS(service, virtualMachineScaleSet)
		if err != nil {
			return err
		}
	}

	// Update instances to latest VMSS model.
	vmInstanceIDs := compute.VirtualMachineScaleSetVMInstanceRequiredIDs{
		InstanceIds: &instanceIDs,
	}
	err = ss.updateVMSSInstances(service, vmSetName, vmInstanceIDs)
	if err != nil {
		return err
	}

	return nil
}

// EnsureHostsInPool ensures the given Node's primary IP configurations are
// participating in the specified LoadBalancer Backend Pool.
func (ss *scaleSet) EnsureHostsInPool(service *v1.Service, nodes []*v1.Node, backendPoolID string, vmSetName string, isInternal bool) error {
	serviceName := getServiceName(service)
	scalesets, standardNodes, err := ss.getNodesScaleSets(nodes)
	if err != nil {
		klog.Errorf("getNodesScaleSets() for service %q failed: %v", serviceName, err)
		return err
	}

	for ssName, instanceIDs := range scalesets {
		// Only add nodes belonging to specified vmSet for basic SKU LB.
		if !ss.useStandardLoadBalancer() && !strings.EqualFold(ssName, vmSetName) {
			continue
		}

		if instanceIDs.Len() == 0 {
			// This may happen when scaling a vmss capacity to 0.
			klog.V(3).Infof("scale set %q has 0 nodes, adding it to load balancer anyway", ssName)
			// InstanceIDs is required to update vmss, use * instead here since there are no nodes actually.
			instanceIDs.Insert("*")
		}

		err := ss.ensureHostsInVMSetPool(service, backendPoolID, ssName, instanceIDs.List(), isInternal)
		if err != nil {
			klog.Errorf("ensureHostsInVMSetPool() with scaleSet %q for service %q failed: %v", ssName, serviceName, err)
			return err
		}
	}

	if ss.useStandardLoadBalancer() && len(standardNodes) > 0 {
		err := ss.availabilitySet.EnsureHostsInPool(service, standardNodes, backendPoolID, "", isInternal)
		if err != nil {
			klog.Errorf("availabilitySet.EnsureHostsInPool() for service %q failed: %v", serviceName, err)
			return err
		}
	}

	return nil
}

// ensureScaleSetBackendPoolDeleted ensures the loadBalancer backendAddressPools deleted from the specified scaleset.
func (ss *scaleSet) ensureScaleSetBackendPoolDeleted(service *v1.Service, poolID, ssName string) error {
	klog.V(3).Infof("ensuring backend pool %q deleted from scaleset %q", poolID, ssName)
	virtualMachineScaleSet, exists, err := ss.getScaleSet(service, ssName)
	if err != nil {
		klog.Errorf("ss.ensureScaleSetBackendPoolDeleted(%s, %s) getScaleSet(%s) failed: %v", poolID, ssName, ssName, err)
		return err
	}
	if !exists {
		klog.V(2).Infof("ss.ensureScaleSetBackendPoolDeleted(%s, %s), scale set %s has already been non-exist", poolID, ssName, ssName)
		return nil
	}

	// Find primary network interface configuration.
	networkConfigureList := virtualMachineScaleSet.VirtualMachineProfile.NetworkProfile.NetworkInterfaceConfigurations
	primaryNetworkConfiguration, err := ss.getPrimaryNetworkConfiguration(networkConfigureList, ssName)
	if err != nil {
		return err
	}

	// Find primary IP configuration.
	primaryIPConfiguration, err := ss.getPrimaryIPConfigForScaleSet(primaryNetworkConfiguration, ssName)
	if err != nil {
		return err
	}

	// Construct new loadBalancerBackendAddressPools and remove backendAddressPools from primary IP configuration.
	if primaryIPConfiguration.LoadBalancerBackendAddressPools == nil || len(*primaryIPConfiguration.LoadBalancerBackendAddressPools) == 0 {
		return nil
	}
	existingBackendPools := *primaryIPConfiguration.LoadBalancerBackendAddressPools
	newBackendPools := []compute.SubResource{}
	foundPool := false
	for i := len(existingBackendPools) - 1; i >= 0; i-- {
		curPool := existingBackendPools[i]
		if strings.EqualFold(poolID, *curPool.ID) {
			klog.V(10).Infof("ensureScaleSetBackendPoolDeleted gets unwanted backend pool %q for scale set %q", poolID, ssName)
			foundPool = true
			newBackendPools = append(existingBackendPools[:i], existingBackendPools[i+1:]...)
		}
	}
	if !foundPool {
		// Pool not found, assume it has been already removed.
		return nil
	}

	// Update scale set with backoff.
	primaryIPConfiguration.LoadBalancerBackendAddressPools = &newBackendPools
	klog.V(3).Infof("VirtualMachineScaleSetsClient.CreateOrUpdate: scale set (%s) - updating", ssName)
	err = ss.createOrUpdateVMSS(service, virtualMachineScaleSet)
	if err != nil {
		return err
	}

<<<<<<< HEAD
	// Update instances to latest VMSS model.
	instanceIDs := []string{"*"}
	vmInstanceIDs := compute.VirtualMachineScaleSetVMInstanceRequiredIDs{
		InstanceIds: &instanceIDs,
=======
	// Invalidate the cache since we would update it.
	if err = ss.deleteCacheForNode(nodeName); err != nil {
		return err
	}

	// Update vmssVM with backoff.
	ctx, cancel := getContextWithCancel()
	defer cancel()
	klog.V(2).Infof("ensureBackendPoolDeletedFromNode begins to update vmssVM(%s) with backendPoolID %s", nodeName, backendPoolID)
	resp, err := ss.VirtualMachineScaleSetVMsClient.Update(ctx, nodeResourceGroup, ssName, instanceID, newVM)
	if ss.CloudProviderBackoff && shouldRetryHTTPRequest(resp, err) {
		klog.V(2).Infof("ensureBackendPoolDeletedFromNode update backing off vmssVM(%s) with backendPoolID %s, err: %v", nodeName, backendPoolID, err)
		retryErr := ss.UpdateVmssVMWithRetry(nodeResourceGroup, ssName, instanceID, newVM)
		if retryErr != nil {
			err = retryErr
			klog.Errorf("ensureBackendPoolDeletedFromNode update abort backoff vmssVM(%s) with backendPoolID %s, err: %v", nodeName, backendPoolID, err)
		}
>>>>>>> 211047e9
	}
	err = ss.updateVMSSInstances(service, ssName, vmInstanceIDs)
	if err != nil {
		return err
	}

	// Update virtualMachineScaleSet again. This is a workaround for removing VMSS reference from LB.
	// TODO: remove this workaround when figuring out the root cause.
	if len(newBackendPools) == 0 {
		err = ss.createOrUpdateVMSS(service, virtualMachineScaleSet)
		if err != nil {
			klog.V(2).Infof("VirtualMachineScaleSetsClient.CreateOrUpdate abort backoff: scale set (%s) - updating", ssName)
		}
	}

	return nil
}

// EnsureBackendPoolDeleted ensures the loadBalancer backendAddressPools deleted from the specified vmSet.
func (ss *scaleSet) EnsureBackendPoolDeleted(service *v1.Service, poolID, vmSetName string, backendAddressPools *[]network.BackendAddressPool) error {
	if backendAddressPools == nil {
		return nil
	}

	scalesets := sets.NewString()
	for _, backendPool := range *backendAddressPools {
		if strings.EqualFold(*backendPool.ID, poolID) && backendPool.BackendIPConfigurations != nil {
			for _, ipConfigurations := range *backendPool.BackendIPConfigurations {
				if ipConfigurations.ID == nil {
					continue
				}

				ssName, err := extractScaleSetNameByProviderID(*ipConfigurations.ID)
				if err != nil {
					klog.V(4).Infof("backend IP configuration %q is not belonging to any vmss, omit it", *ipConfigurations.ID)
					continue
				}

				scalesets.Insert(ssName)
			}
			break
		}
	}

	for ssName := range scalesets {
		// Only remove nodes belonging to specified vmSet to basic LB backends.
		if !ss.useStandardLoadBalancer() && !strings.EqualFold(ssName, vmSetName) {
			continue
		}

		err := ss.ensureScaleSetBackendPoolDeleted(service, poolID, ssName)
		if err != nil {
			klog.Errorf("ensureScaleSetBackendPoolDeleted() with scaleSet %q failed: %v", ssName, err)
			return err
		}
	}

	return nil
}

// getVmssMachineID returns the full identifier of a vmss virtual machine.
func (az *Cloud) getVmssMachineID(resourceGroup, scaleSetName, instanceID string) string {
	return fmt.Sprintf(
		vmssMachineIDTemplate,
		az.SubscriptionID,
		strings.ToLower(resourceGroup),
		scaleSetName,
		instanceID)
}<|MERGE_RESOLUTION|>--- conflicted
+++ resolved
@@ -810,12 +810,6 @@
 			break
 		}
 	}
-<<<<<<< HEAD
-	if !foundPool {
-		if ss.useStandardLoadBalancer() && len(newBackendPools) > 0 {
-			// Although standard load balancer supports backends from multiple vmss,
-			// the same network interface couldn't be added to more than one load balancer of
-=======
 
 	// The backendPoolID has already been found from existing LoadBalancerBackendAddressPools.
 	if foundPool {
@@ -965,7 +959,6 @@
 		if ss.useStandardLoadBalancer() && len(loadBalancerBackendAddressPools) > 0 {
 			// Although standard load balancer supports backends from multiple scale
 			// sets, the same network interface couldn't be added to more than one load balancer of
->>>>>>> 211047e9
 			// the same type. Omit those nodes (e.g. masters) so Azure ARM won't complain
 			// about this.
 			newBackendPoolsIDs := make([]string, 0, len(newBackendPools))
@@ -1103,12 +1096,6 @@
 		return err
 	}
 
-<<<<<<< HEAD
-	// Update instances to latest VMSS model.
-	instanceIDs := []string{"*"}
-	vmInstanceIDs := compute.VirtualMachineScaleSetVMInstanceRequiredIDs{
-		InstanceIds: &instanceIDs,
-=======
 	// Invalidate the cache since we would update it.
 	if err = ss.deleteCacheForNode(nodeName); err != nil {
 		return err
@@ -1126,7 +1113,6 @@
 			err = retryErr
 			klog.Errorf("ensureBackendPoolDeletedFromNode update abort backoff vmssVM(%s) with backendPoolID %s, err: %v", nodeName, backendPoolID, err)
 		}
->>>>>>> 211047e9
 	}
 	err = ss.updateVMSSInstances(service, ssName, vmInstanceIDs)
 	if err != nil {
