--- conflicted
+++ resolved
@@ -45,6 +45,8 @@
 	resourceGroupRE        = regexp.MustCompile(`.*/subscriptions/(?:.*)/resourceGroups/(.+)/providers/Microsoft.Compute/virtualMachineScaleSets/(?:.*)/virtualMachines(?:.*)`)
 	vmssNicResourceGroupRE = regexp.MustCompile(`.*/subscriptions/(?:.*)/resourceGroups/(.+)/providers/Microsoft.Compute/virtualMachineScaleSets/(?:.*)/virtualMachines/(?:.*)/networkInterfaces/(?:.*)`)
 	vmssMachineIDTemplate  = "/subscriptions/%s/resourceGroups/%s/providers/Microsoft.Compute/virtualMachineScaleSets/%s/virtualMachines/%s"
+	vmssIPConfigurationRE  = regexp.MustCompile(`.*/subscriptions/(?:.*)/resourceGroups/(.+)/providers/Microsoft.Compute/virtualMachineScaleSets/(.+)/virtualMachines/(.+)/networkInterfaces(?:.*)`)
+	vmssPIPConfigurationRE = regexp.MustCompile(`.*/subscriptions/(?:.*)/resourceGroups/(.+)/providers/Microsoft.Compute/virtualMachineScaleSets/(.+)/virtualMachines/(.+)/networkInterfaces/(.+)/ipConfigurations/(.+)/publicIPAddresses/(.+)`)
 	vmssVMProviderIDRE     = regexp.MustCompile(`azure:///subscriptions/(?:.*)/resourceGroups/(.+)/providers/Microsoft.Compute/virtualMachineScaleSets/(.+)/virtualMachines/(?:\d+)`)
 )
 
@@ -83,15 +85,9 @@
 
 // getVmssVM gets virtualMachineScaleSetVM by nodeName from cache.
 // It returns cloudprovider.InstanceNotFound if node does not belong to any scale sets.
-<<<<<<< HEAD
-func (ss *scaleSet) getVmssVM(nodeName string) (string, string, *compute.VirtualMachineScaleSetVM, error) {
-	getter := func(nodeName string) (string, string, *compute.VirtualMachineScaleSetVM, error) {
-		cached, err := ss.vmssVMCache.Get(vmssVirtualMachinesKey)
-=======
 func (ss *scaleSet) getVmssVM(nodeName string, crt cacheReadType) (string, string, *compute.VirtualMachineScaleSetVM, error) {
 	getter := func(nodeName string) (string, string, *compute.VirtualMachineScaleSetVM, error) {
 		cached, err := ss.vmssVMCache.Get(vmssVirtualMachinesKey, crt)
->>>>>>> 575467a0
 		if err != nil {
 			return "", "", nil, err
 		}
@@ -153,15 +149,9 @@
 
 // getCachedVirtualMachineByInstanceID gets scaleSetVMInfo from cache.
 // The node must belong to one of scale sets.
-<<<<<<< HEAD
-func (ss *scaleSet) getVmssVMByInstanceID(resourceGroup, scaleSetName, instanceID string) (*compute.VirtualMachineScaleSetVM, error) {
-	getter := func() (vm *compute.VirtualMachineScaleSetVM, found bool, err error) {
-		cached, err := ss.vmssVMCache.Get(vmssVirtualMachinesKey)
-=======
 func (ss *scaleSet) getVmssVMByInstanceID(resourceGroup, scaleSetName, instanceID string, crt cacheReadType) (*compute.VirtualMachineScaleSetVM, error) {
 	getter := func() (vm *compute.VirtualMachineScaleSetVM, found bool, err error) {
 		cached, err := ss.vmssVMCache.Get(vmssVirtualMachinesKey, crt)
->>>>>>> 575467a0
 		if err != nil {
 			return nil, false, err
 		}
@@ -481,11 +471,7 @@
 		}
 
 		nodeName := nodes[nx].Name
-<<<<<<< HEAD
-		ssName, _, _, err := ss.getVmssVM(nodeName)
-=======
 		ssName, _, _, err := ss.getVmssVM(nodeName, cacheReadTypeDefault)
->>>>>>> 575467a0
 		if err != nil {
 			return nil, err
 		}
@@ -623,7 +609,7 @@
 		var result compute.VirtualMachineScaleSet
 		var exists bool
 
-		cached, err := ss.vmssVMCache.Get(name)
+		cached, err := ss.vmssVMCache.Get(name, cacheReadTypeDefault)
 		if err != nil {
 			ss.Event(service, v1.EventTypeWarning, "GetVirtualMachineScaleSet", err.Error())
 			klog.Errorf("backoff: failure for scale set %q, will retry,err=%v", name, err)
@@ -647,7 +633,7 @@
 	var exists bool
 
 	err := wait.ExponentialBackoff(ss.requestBackoff(), func() (bool, error) {
-		cached, retryErr := ss.vmssVMCache.Get(name)
+		cached, retryErr := ss.vmssVMCache.Get(name, cacheReadTypeDefault)
 		if retryErr != nil {
 			ss.Event(service, v1.EventTypeWarning, "GetVirtualMachineScaleSet", retryErr.Error())
 			klog.Errorf("backoff: failure for scale set %q, will retry,err=%v", name, retryErr)
@@ -664,6 +650,22 @@
 	})
 
 	return result, exists, err
+}
+
+// getPrimarynetworkInterfaceConfiguration gets primary network interface configuration for scale set virtual machine.
+func (ss *scaleSet) getPrimarynetworkInterfaceConfiguration(networkConfigurations []compute.VirtualMachineScaleSetNetworkConfiguration, nodeName string) (*compute.VirtualMachineScaleSetNetworkConfiguration, error) {
+	if len(networkConfigurations) == 1 {
+		return &networkConfigurations[0], nil
+	}
+
+	for idx := range networkConfigurations {
+		networkConfig := &networkConfigurations[idx]
+		if networkConfig.Primary != nil && *networkConfig.Primary == true {
+			return networkConfig, nil
+		}
+	}
+
+	return nil, fmt.Errorf("failed to find a primary network configuration for the scale set VM %q", nodeName)
 }
 
 // getPrimaryNetworkInterfaceConfigurationForScaleSet gets primary network interface configuration for scale set.
@@ -715,7 +717,6 @@
 	return nil, fmt.Errorf("failed to find a primary IP configuration")
 }
 
-<<<<<<< HEAD
 func (ss *scaleSet) getPrimaryIPConfigForScaleSet(config *compute.VirtualMachineScaleSetNetworkConfiguration, scaleSetName string) (*compute.VirtualMachineScaleSetIPConfiguration, error) {
 	ipConfigurations := *config.IPConfigurations
 	if len(ipConfigurations) == 1 {
@@ -819,20 +820,131 @@
 	return scalesets, standardNodes, nil
 }
 
+// EnsureHostInPool ensures the given VM's Primary NIC's Primary IP Configuration is
+// participating in the specified LoadBalancer Backend Pool.
+func (ss *scaleSet) EnsureHostInPool(service *v1.Service, nodeName types.NodeName, backendPoolID string, vmSetName string, isInternal bool) error {
+	klog.V(3).Infof("ensuring node %q of scaleset %q in LB backendpool %q", nodeName, vmSetName, backendPoolID)
+	vmName := mapNodeNameToVMName(nodeName)
+	ssName, instanceID, vm, err := ss.getVmssVM(vmName, cacheReadTypeDefault)
+	if err != nil {
+		return err
+	}
+
+	// Check scale set name:
+	// - For basic SKU load balancer, errNotInVMSet should be returned if the node's
+	//   scale set is mismatched with vmSetName.
+	// - For standard SKU load balancer, backend could belong to multiple VMSS, so we
+	//   don't check vmSet for it.
+	if vmSetName != "" && !ss.useStandardLoadBalancer() && !strings.EqualFold(vmSetName, ssName) {
+		klog.V(3).Infof("EnsureHostInPool skips node %s because it is not in the scaleSet %s", vmName, vmSetName)
+		return nil
+	}
+
+	// Find primary network interface configuration.
+	if vm.NetworkProfileConfiguration.NetworkInterfaceConfigurations == nil {
+		klog.V(4).Infof("EnsureHostInPool: cannot obtain the primary network interface configuration, of vm %s, probably because the vm's being deleted", vmName)
+		return nil
+	}
+	networkInterfaceConfigurations := *vm.NetworkProfileConfiguration.NetworkInterfaceConfigurations
+	primaryNetworkInterfaceConfiguration, err := ss.getPrimarynetworkInterfaceConfiguration(networkInterfaceConfigurations, vmName)
+	if err != nil {
+		return err
+	}
+
+	// Find primary IP configuration.
+	primaryIPConfiguration, err := getPrimaryIPConfigFromVMSSNetworkConfig(primaryNetworkInterfaceConfiguration)
+	if err != nil {
+		return err
+	}
+
+	// Update primary IP configuration's LoadBalancerBackendAddressPools.
+	foundPool := false
+	newBackendPools := []compute.SubResource{}
+	if primaryIPConfiguration.LoadBalancerBackendAddressPools != nil {
+		newBackendPools = *primaryIPConfiguration.LoadBalancerBackendAddressPools
+	}
+	for _, existingPool := range newBackendPools {
+		if strings.EqualFold(backendPoolID, *existingPool.ID) {
+			foundPool = true
+			break
+		}
+	}
+
+	// The backendPoolID has already been found from existing LoadBalancerBackendAddressPools.
+	if foundPool {
+		return nil
+	}
+
+	if ss.useStandardLoadBalancer() && len(newBackendPools) > 0 {
+		// Although standard load balancer supports backends from multiple scale
+		// sets, the same network interface couldn't be added to more than one load balancer of
+		// the same type. Omit those nodes (e.g. masters) so Azure ARM won't complain
+		// about this.
+		newBackendPoolsIDs := make([]string, 0, len(newBackendPools))
+		for _, pool := range newBackendPools {
+			if pool.ID != nil {
+				newBackendPoolsIDs = append(newBackendPoolsIDs, *pool.ID)
+			}
+		}
+		isSameLB, oldLBName, err := isBackendPoolOnSameLB(backendPoolID, newBackendPoolsIDs)
+		if err != nil {
+			return err
+		}
+		if !isSameLB {
+			klog.V(4).Infof("Node %q has already been added to LB %q, omit adding it to a new one", nodeName, oldLBName)
+			return nil
+		}
+	}
+
+	// Compose a new vmssVM with added backendPoolID.
+	newBackendPools = append(newBackendPools,
+		compute.SubResource{
+			ID: to.StringPtr(backendPoolID),
+		})
+	primaryIPConfiguration.LoadBalancerBackendAddressPools = &newBackendPools
+	newVM := compute.VirtualMachineScaleSetVM{
+		Sku:      vm.Sku,
+		Location: vm.Location,
+		VirtualMachineScaleSetVMProperties: &compute.VirtualMachineScaleSetVMProperties{
+			HardwareProfile: vm.HardwareProfile,
+			NetworkProfileConfiguration: &compute.VirtualMachineScaleSetVMNetworkProfileConfiguration{
+				NetworkInterfaceConfigurations: &networkInterfaceConfigurations,
+			},
+		},
+	}
+
+	// Get the node resource group.
+	nodeResourceGroup, err := ss.GetNodeResourceGroup(vmName)
+	if err != nil {
+		return err
+	}
+
+	// Invalidate the cache since right after update
+	defer ss.deleteCacheForNode(vmName)
+
+	// Update vmssVM with backoff.
+	ctx, cancel := getContextWithCancel()
+	defer cancel()
+	klog.V(2).Infof("EnsureHostInPool begins to update vmssVM(%s) with new backendPoolID %s", vmName, backendPoolID)
+	resp, err := ss.VirtualMachineScaleSetVMsClient.Update(ctx, nodeResourceGroup, ssName, instanceID, newVM)
+	if ss.CloudProviderBackoff && shouldRetryHTTPRequest(resp, err) {
+		klog.V(2).Infof("EnsureHostInPool update backing off vmssVM(%s) with new backendPoolID %s, err: %v", vmName, backendPoolID, err)
+		retryErr := ss.UpdateVmssVMWithRetry(nodeResourceGroup, ssName, instanceID, newVM)
+		if retryErr != nil {
+			err = retryErr
+			klog.Errorf("EnsureHostInPool update abort backoff vmssVM(%s) with new backendPoolID %s, err: %v", vmName, backendPoolID, err)
+		}
+	}
+
+	return err
+}
+
 // ensureHostsInVMSetPool ensures the given Node's primary IP configurations are
 // participating in the vmSet's LoadBalancer Backend Pool.
 func (ss *scaleSet) ensureHostsInVMSetPool(service *v1.Service, backendPoolID string, vmSetName string, instanceIDs []string, isInternal bool) error {
 	klog.V(3).Infof("ensuring hosts %q of scaleset %q in LB backendpool %q", instanceIDs, vmSetName, backendPoolID)
 	serviceName := getServiceName(service)
 	virtualMachineScaleSet, exists, err := ss.getScaleSetWithRetry(service, vmSetName)
-=======
-// EnsureHostInPool ensures the given VM's Primary NIC's Primary IP Configuration is
-// participating in the specified LoadBalancer Backend Pool.
-func (ss *scaleSet) EnsureHostInPool(service *v1.Service, nodeName types.NodeName, backendPoolID string, vmSetName string, isInternal bool) error {
-	klog.V(3).Infof("ensuring node %q of scaleset %q in LB backendpool %q", nodeName, vmSetName, backendPoolID)
-	vmName := mapNodeNameToVMName(nodeName)
-	ssName, instanceID, vm, err := ss.getVmssVM(vmName, cacheReadTypeDefault)
->>>>>>> 575467a0
 	if err != nil {
 		klog.Errorf("ss.getScaleSetWithRetry(%s) for service %q failed: %v", vmSetName, serviceName, err)
 		return err
@@ -918,14 +1030,6 @@
 	vmInstanceIDs := compute.VirtualMachineScaleSetVMInstanceRequiredIDs{
 		InstanceIds: &instanceIDs,
 	}
-<<<<<<< HEAD
-=======
-
-	// Invalidate the cache since right after update
-	defer ss.deleteCacheForNode(vmName)
-
-	// Update vmssVM with backoff.
->>>>>>> 575467a0
 	ctx, cancel := getContextWithCancel()
 	defer cancel()
 	instanceResp, err := ss.VirtualMachineScaleSetsClient.UpdateInstances(ctx, ss.ResourceGroup, vmSetName, vmInstanceIDs)
@@ -1103,32 +1207,10 @@
 			instanceIDs.Insert("*")
 		}
 
-<<<<<<< HEAD
 		err := ss.ensureHostsInVMSetPool(service, backendPoolID, ssName, instanceIDs.List(), isInternal)
 		if err != nil {
 			klog.Errorf("ensureHostsInVMSetPool() with scaleSet %q for service %q failed: %v", ssName, serviceName, err)
 			return err
-=======
-		f := func() error {
-			// VMAS nodes should also be added to the SLB backends.
-			if ss.useStandardLoadBalancer() {
-				// Check whether the node is VMAS virtual machine.
-				managedByAS, err := ss.isNodeManagedByAvailabilitySet(localNodeName, cacheReadTypeDefault)
-				if err != nil {
-					klog.Errorf("Failed to check isNodeManagedByAvailabilitySet(%s): %v", localNodeName, err)
-					return err
-				}
-				if managedByAS {
-					return ss.availabilitySet.EnsureHostInPool(service, types.NodeName(localNodeName), backendPoolID, vmSetName, isInternal)
-				}
-			}
-
-			err := ss.EnsureHostInPool(service, types.NodeName(localNodeName), backendPoolID, vmSetName, isInternal)
-			if err != nil {
-				return fmt.Errorf("EnsureHostInPool(%s): backendPoolID(%s) - failed to ensure host in pool: %q", getServiceName(service), backendPoolID, err)
-			}
-			return nil
->>>>>>> 575467a0
 		}
 	}
 
@@ -1143,16 +1225,10 @@
 	return nil
 }
 
-<<<<<<< HEAD
 // ensureScaleSetBackendPoolDeleted ensures the loadBalancer backendAddressPools deleted from the specified scaleset.
 func (ss *scaleSet) ensureScaleSetBackendPoolDeleted(service *v1.Service, poolID, ssName string) error {
 	klog.V(3).Infof("ensuring backend pool %q deleted from scaleset %q", poolID, ssName)
 	virtualMachineScaleSet, exists, err := ss.getScaleSet(service, ssName)
-=======
-// ensureBackendPoolDeletedFromNode ensures the loadBalancer backendAddressPools deleted from the specified node.
-func (ss *scaleSet) ensureBackendPoolDeletedFromNode(service *v1.Service, nodeName, backendPoolID string) error {
-	ssName, instanceID, vm, err := ss.getVmssVM(nodeName, cacheReadTypeDefault)
->>>>>>> 575467a0
 	if err != nil {
 		klog.Errorf("ss.ensureScaleSetBackendPoolDeleted(%s, %s) getScaleSet(%s) failed: %v", poolID, ssName, ssName, err)
 		return err
@@ -1203,12 +1279,92 @@
 		return err
 	}
 
-<<<<<<< HEAD
 	// Update instances to latest VMSS model.
 	instanceIDs := []string{"*"}
 	vmInstanceIDs := compute.VirtualMachineScaleSetVMInstanceRequiredIDs{
 		InstanceIds: &instanceIDs,
-=======
+	}
+	err = ss.updateVMSSInstances(service, ssName, vmInstanceIDs)
+	if err != nil {
+		return err
+	}
+
+	// Update virtualMachineScaleSet again. This is a workaround for removing VMSS reference from LB.
+	// TODO: remove this workaround when figuring out the root cause.
+	if len(newBackendPools) == 0 {
+		err = ss.createOrUpdateVMSS(service, virtualMachineScaleSet)
+		if err != nil {
+			klog.V(2).Infof("VirtualMachineScaleSetsClient.CreateOrUpdate abort backoff: scale set (%s) - updating", ssName)
+		}
+	}
+
+	return nil
+}
+
+// ensureBackendPoolDeletedFromNode ensures the loadBalancer backendAddressPools deleted from the specified node.
+func (ss *scaleSet) ensureBackendPoolDeletedFromNode(service *v1.Service, nodeName, backendPoolID string) error {
+	ssName, instanceID, vm, err := ss.getVmssVM(nodeName, cacheReadTypeDefault)
+	if err != nil {
+		return err
+	}
+
+	// Find primary network interface configuration.
+	if vm.NetworkProfileConfiguration.NetworkInterfaceConfigurations == nil {
+		klog.V(4).Infof("EnsureHostInPool: cannot obtain the primary network interface configuration, of vm %s, probably because the vm's being deleted", nodeName)
+		return nil
+	}
+	networkInterfaceConfigurations := *vm.NetworkProfileConfiguration.NetworkInterfaceConfigurations
+	primaryNetworkInterfaceConfiguration, err := ss.getPrimarynetworkInterfaceConfiguration(networkInterfaceConfigurations, nodeName)
+	if err != nil {
+		return err
+	}
+
+	// Find primary IP configuration.
+	primaryIPConfiguration, err := getPrimaryIPConfigFromVMSSNetworkConfig(primaryNetworkInterfaceConfiguration)
+	if err != nil {
+		return err
+	}
+	if primaryIPConfiguration.LoadBalancerBackendAddressPools == nil || len(*primaryIPConfiguration.LoadBalancerBackendAddressPools) == 0 {
+		return nil
+	}
+
+	// Construct new loadBalancerBackendAddressPools and remove backendAddressPools from primary IP configuration.
+	existingBackendPools := *primaryIPConfiguration.LoadBalancerBackendAddressPools
+	newBackendPools := []compute.SubResource{}
+	foundPool := false
+	for i := len(existingBackendPools) - 1; i >= 0; i-- {
+		curPool := existingBackendPools[i]
+		if strings.EqualFold(backendPoolID, *curPool.ID) {
+			klog.V(10).Infof("ensureBackendPoolDeletedFromNode gets unwanted backend pool %q for node %s", backendPoolID, nodeName)
+			foundPool = true
+			newBackendPools = append(existingBackendPools[:i], existingBackendPools[i+1:]...)
+		}
+	}
+
+	// Pool not found, assume it has been already removed.
+	if !foundPool {
+		return nil
+	}
+
+	// Compose a new vmssVM with added backendPoolID.
+	primaryIPConfiguration.LoadBalancerBackendAddressPools = &newBackendPools
+	newVM := compute.VirtualMachineScaleSetVM{
+		Sku:      vm.Sku,
+		Location: vm.Location,
+		VirtualMachineScaleSetVMProperties: &compute.VirtualMachineScaleSetVMProperties{
+			HardwareProfile: vm.HardwareProfile,
+			NetworkProfileConfiguration: &compute.VirtualMachineScaleSetVMNetworkProfileConfiguration{
+				NetworkInterfaceConfigurations: &networkInterfaceConfigurations,
+			},
+		},
+	}
+
+	// Get the node resource group.
+	nodeResourceGroup, err := ss.GetNodeResourceGroup(nodeName)
+	if err != nil {
+		return err
+	}
+
 	// Invalidate the cache since right after update
 	defer ss.deleteCacheForNode(nodeName)
 
@@ -1224,53 +1380,13 @@
 			err = retryErr
 			klog.Errorf("ensureBackendPoolDeletedFromNode update abort backoff vmssVM(%s) with backendPoolID %s, err: %v", nodeName, backendPoolID, err)
 		}
->>>>>>> 575467a0
-	}
-	err = ss.updateVMSSInstances(service, ssName, vmInstanceIDs)
-	if err != nil {
-<<<<<<< HEAD
-		return err
-=======
+	}
+	if err != nil {
 		klog.Errorf("ensureBackendPoolDeletedFromNode failed to update vmssVM(%s) with backendPoolID %s: %v", nodeName, backendPoolID, err)
 	} else {
 		klog.V(2).Infof("ensureBackendPoolDeletedFromNode update vmssVM(%s) with backendPoolID %s succeeded", nodeName, backendPoolID)
 	}
 	return err
-}
-
-// getNodeNameByIPConfigurationID gets the node name by IP configuration ID.
-func (ss *scaleSet) getNodeNameByIPConfigurationID(ipConfigurationID string) (string, error) {
-	matches := vmssIPConfigurationRE.FindStringSubmatch(ipConfigurationID)
-	if len(matches) != 4 {
-		klog.V(4).Infof("Can not extract scale set name from ipConfigurationID (%s), assuming it is mananaged by availability set", ipConfigurationID)
-		return "", ErrorNotVmssInstance
-	}
-
-	resourceGroup := matches[1]
-	scaleSetName := matches[2]
-	instanceID := matches[3]
-	vm, err := ss.getVmssVMByInstanceID(resourceGroup, scaleSetName, instanceID, cacheReadTypeUnsafe)
-	if err != nil {
-		return "", err
-	}
-
-	if vm.OsProfile != nil && vm.OsProfile.ComputerName != nil {
-		return strings.ToLower(*vm.OsProfile.ComputerName), nil
-	}
-
-	return "", nil
-}
-
-func getScaleSetAndResourceGroupNameByIPConfigurationID(ipConfigurationID string) (string, string, error) {
-	matches := vmssIPConfigurationRE.FindStringSubmatch(ipConfigurationID)
-	if len(matches) != 4 {
-		klog.V(4).Infof("Can not extract scale set name from ipConfigurationID (%s), assuming it is mananaged by availability set", ipConfigurationID)
-		return "", "", ErrorNotVmssInstance
-	}
-
-	resourceGroup := matches[1]
-	scaleSetName := matches[2]
-	return scaleSetName, resourceGroup, nil
 }
 
 func (ss *scaleSet) ensureBackendPoolDeletedFromVMSS(service *v1.Service, backendPoolID, vmSetName string, ipConfigurationIDs []string) error {
@@ -1292,19 +1408,122 @@
 		}
 	} else {
 		vmssNamesMap[vmSetName] = true
->>>>>>> 575467a0
-	}
-
-	// Update virtualMachineScaleSet again. This is a workaround for removing VMSS reference from LB.
-	// TODO: remove this workaround when figuring out the root cause.
-	if len(newBackendPools) == 0 {
-		err = ss.createOrUpdateVMSS(service, virtualMachineScaleSet)
-		if err != nil {
-			klog.V(2).Infof("VirtualMachineScaleSetsClient.CreateOrUpdate abort backoff: scale set (%s) - updating", ssName)
+	}
+
+	for vmssName := range vmssNamesMap {
+		vmss, err := ss.GetScaleSetWithRetry(service, ss.ResourceGroup, vmssName)
+
+		// When vmss is being deleted, CreateOrUpdate API would report "the vmss is being deleted" error.
+		// Since it is being deleted, we shouldn't send more CreateOrUpdate requests for it.
+		if vmss.ProvisioningState != nil && strings.EqualFold(*vmss.ProvisioningState, virtualMachineScaleSetsDeallocating) {
+			klog.V(3).Infof("ensureVMSSInPool: found vmss %s being deleted, skipping", vmssName)
+			continue
+		}
+
+		if err != nil {
+			return err
+		}
+		if vmss.VirtualMachineProfile.NetworkProfile.NetworkInterfaceConfigurations == nil {
+			klog.V(4).Infof("EnsureHostInPool: cannot obtain the primary network interface configuration, of vmss %s", vmssName)
+			continue
+		}
+		vmssNIC := *vmss.VirtualMachineProfile.NetworkProfile.NetworkInterfaceConfigurations
+		primaryNIC, err := ss.getPrimaryNetworkInterfaceConfigurationForScaleSet(vmssNIC, vmssName)
+		if err != nil {
+			return err
+		}
+		primaryIPConfig, err := getPrimaryIPConfigFromVMSSNetworkConfig(primaryNIC)
+		if err != nil {
+			return err
+		}
+		loadBalancerBackendAddressPools := []compute.SubResource{}
+		if primaryIPConfig.LoadBalancerBackendAddressPools != nil {
+			loadBalancerBackendAddressPools = *primaryIPConfig.LoadBalancerBackendAddressPools
+		}
+
+		var found bool
+		var newBackendPools []compute.SubResource
+		for i := len(loadBalancerBackendAddressPools) - 1; i >= 0; i-- {
+			curPool := loadBalancerBackendAddressPools[i]
+			if strings.EqualFold(backendPoolID, *curPool.ID) {
+				klog.V(10).Infof("ensureBackendPoolDeletedFromVMSS gets unwanted backend pool %q for VMSS %s", backendPoolID, vmssName)
+				found = true
+				newBackendPools = append(loadBalancerBackendAddressPools[:i], loadBalancerBackendAddressPools[i+1:]...)
+			}
+		}
+		if !found {
+			continue
+		}
+
+		// Compose a new vmss with added backendPoolID.
+		primaryIPConfig.LoadBalancerBackendAddressPools = &newBackendPools
+		newVMSS := compute.VirtualMachineScaleSet{
+			Sku:      vmss.Sku,
+			Location: vmss.Location,
+			VirtualMachineScaleSetProperties: &compute.VirtualMachineScaleSetProperties{
+				VirtualMachineProfile: &compute.VirtualMachineScaleSetVMProfile{
+					NetworkProfile: &compute.VirtualMachineScaleSetNetworkProfile{
+						NetworkInterfaceConfigurations: &vmssNIC,
+					},
+				},
+			},
+		}
+
+		// Update vmssVM with backoff.
+		ctx, cancel := getContextWithCancel()
+		defer cancel()
+
+		klog.V(2).Infof("ensureBackendPoolDeletedFromVMSS begins to update vmss(%s) with backendPoolID %s", vmssName, backendPoolID)
+		resp, err := ss.VirtualMachineScaleSetsClient.CreateOrUpdate(ctx, ss.ResourceGroup, vmssName, newVMSS)
+		if ss.CloudProviderBackoff && shouldRetryHTTPRequest(resp, err) {
+			klog.V(2).Infof("ensureBackendPoolDeletedFromVMSS update backing off vmss(%s) with backendPoolID %s, err: %v", vmssName, backendPoolID, err)
+			retryErr := ss.CreateOrUpdateVmssWithRetry(ss.ResourceGroup, vmssName, newVMSS)
+			if retryErr != nil {
+				err = retryErr
+				klog.Errorf("ensureBackendPoolDeletedFromVMSS update abort backoff vmssVM(%s) with backendPoolID %s, err: %v", vmssName, backendPoolID, err)
+			}
+		}
+		if err != nil {
+			return err
 		}
 	}
 
 	return nil
+}
+
+// getNodeNameByIPConfigurationID gets the node name by IP configuration ID.
+func (ss *scaleSet) getNodeNameByIPConfigurationID(ipConfigurationID string) (string, error) {
+	matches := vmssIPConfigurationRE.FindStringSubmatch(ipConfigurationID)
+	if len(matches) != 4 {
+		klog.V(4).Infof("Can not extract scale set name from ipConfigurationID (%s), assuming it is mananaged by availability set", ipConfigurationID)
+		return "", ErrorNotVmssInstance
+	}
+
+	resourceGroup := matches[1]
+	scaleSetName := matches[2]
+	instanceID := matches[3]
+	vm, err := ss.getVmssVMByInstanceID(resourceGroup, scaleSetName, instanceID, cacheReadTypeUnsafe)
+	if err != nil {
+		return "", err
+	}
+
+	if vm.OsProfile != nil && vm.OsProfile.ComputerName != nil {
+		return strings.ToLower(*vm.OsProfile.ComputerName), nil
+	}
+
+	return "", nil
+}
+
+func getScaleSetAndResourceGroupNameByIPConfigurationID(ipConfigurationID string) (string, string, error) {
+	matches := vmssIPConfigurationRE.FindStringSubmatch(ipConfigurationID)
+	if len(matches) != 4 {
+		klog.V(4).Infof("Can not extract scale set name from ipConfigurationID (%s), assuming it is mananaged by availability set", ipConfigurationID)
+		return "", "", ErrorNotVmssInstance
+	}
+
+	resourceGroup := matches[1]
+	scaleSetName := matches[2]
+	return scaleSetName, resourceGroup, nil
 }
 
 // EnsureBackendPoolDeleted ensures the loadBalancer backendAddressPools deleted from the specified vmSet.
