/*
Copyright 2017 The Kubernetes Authors.

Licensed under the Apache License, Version 2.0 (the "License");
you may not use this file except in compliance with the License.
You may obtain a copy of the License at

    http://www.apache.org/licenses/LICENSE-2.0

Unless required by applicable law or agreed to in writing, software
distributed under the License is distributed on an "AS IS" BASIS,
WITHOUT WARRANTIES OR CONDITIONS OF ANY KIND, either express or implied.
See the License for the specific language governing permissions and
limitations under the License.
*/

package azure

import (
	"errors"
	"fmt"
	"regexp"
	"sort"
	"strconv"
	"strings"
	"sync"

	"github.com/Azure/azure-sdk-for-go/services/compute/mgmt/2019-03-01/compute"
	"github.com/Azure/azure-sdk-for-go/services/network/mgmt/2018-07-01/network"
	"github.com/Azure/go-autorest/autorest/to"
	"k8s.io/klog"

	"k8s.io/api/core/v1"
	"k8s.io/apimachinery/pkg/types"
	"k8s.io/apimachinery/pkg/util/sets"
	"k8s.io/apimachinery/pkg/util/wait"
	cloudprovider "k8s.io/cloud-provider"
)

var (
	// ErrorNotVmssInstance indicates an instance is not belongint to any vmss.
	ErrorNotVmssInstance = errors.New("not a vmss instance")

	scaleSetNameRE         = regexp.MustCompile(`.*/subscriptions/(?:.*)/Microsoft.Compute/virtualMachineScaleSets/(.+)/virtualMachines(?:.*)`)
	resourceGroupRE        = regexp.MustCompile(`.*/subscriptions/(?:.*)/resourceGroups/(.+)/providers/Microsoft.Compute/virtualMachineScaleSets/(?:.*)/virtualMachines(?:.*)`)
	vmssNicResourceGroupRE = regexp.MustCompile(`.*/subscriptions/(?:.*)/resourceGroups/(.+)/providers/Microsoft.Compute/virtualMachineScaleSets/(?:.*)/virtualMachines/(?:.*)/networkInterfaces/(?:.*)`)
	vmssMachineIDTemplate  = "/subscriptions/%s/resourceGroups/%s/providers/Microsoft.Compute/virtualMachineScaleSets/%s/virtualMachines/%s"
)

// scaleSet implements VMSet interface for Azure scale set.
type scaleSet struct {
	*Cloud

	// availabilitySet is also required for scaleSet because some instances
	// (e.g. master nodes) may not belong to any scale sets.
	availabilitySet VMSet

	vmssVMCache               *timedCache
	availabilitySetNodesCache *timedCache
}

// newScaleSet creates a new scaleSet.
func newScaleSet(az *Cloud) (VMSet, error) {
	var err error
	ss := &scaleSet{
		Cloud:           az,
		availabilitySet: newAvailabilitySet(az),
	}

	ss.availabilitySetNodesCache, err = ss.newAvailabilitySetNodesCache()
	if err != nil {
		return nil, err
	}

	ss.vmssVMCache, err = ss.newVMSSVirtualMachinesCache()
	if err != nil {
		return nil, err
	}

	return ss, nil
}

// getVmssVM gets virtualMachineScaleSetVM by nodeName from cache.
// It returns cloudprovider.InstanceNotFound if node does not belong to any scale sets.
func (ss *scaleSet) getVmssVM(nodeName string) (string, string, *compute.VirtualMachineScaleSetVM, error) {
	getter := func(nodeName string) (string, string, *compute.VirtualMachineScaleSetVM, error) {
		cached, err := ss.vmssVMCache.Get(vmssVirtualMachinesKey)
		if err != nil {
			return "", "", nil, err
		}

		virtualMachines := cached.(*sync.Map)
		if vm, ok := virtualMachines.Load(nodeName); ok {
			result := vm.(*vmssVirtualMachinesEntry)
			return result.vmssName, result.instanceID, result.virtualMachine, nil
		}

		return "", "", nil, nil
	}

	_, err := getScaleSetVMInstanceID(nodeName)
	if err != nil {
		return "", "", nil, err
	}

	vmssName, instanceID, vm, err := getter(nodeName)
	if err != nil {
		return "", "", nil, err
	}
	if vm != nil {
		return vmssName, instanceID, vm, nil
	}

	klog.V(3).Infof("Couldn't find VMSS VM with nodeName %s, refreshing the cache", nodeName)
	ss.vmssVMCache.Delete(vmssVirtualMachinesKey)
	vmssName, instanceID, vm, err = getter(nodeName)
	if err != nil {
		return "", "", nil, err
	}

	if vm == nil {
		return "", "", nil, cloudprovider.InstanceNotFound
	}
	return vmssName, instanceID, vm, nil
}

// GetPowerStatusByNodeName returns the power state of the specified node.
func (ss *scaleSet) GetPowerStatusByNodeName(name string) (powerState string, err error) {
	_, _, vm, err := ss.getVmssVM(name)
	if err != nil {
		return powerState, err
	}

	if vm.InstanceView != nil && vm.InstanceView.Statuses != nil {
		statuses := *vm.InstanceView.Statuses
		for _, status := range statuses {
			state := to.String(status.Code)
			if strings.HasPrefix(state, vmPowerStatePrefix) {
				return strings.TrimPrefix(state, vmPowerStatePrefix), nil
			}
		}
	}

	return "", fmt.Errorf("failed to get power status for node %q", name)
}

// getCachedVirtualMachineByInstanceID gets scaleSetVMInfo from cache.
// The node must belong to one of scale sets.
func (ss *scaleSet) getVmssVMByInstanceID(resourceGroup, scaleSetName, instanceID string) (*compute.VirtualMachineScaleSetVM, error) {
	getter := func() (vm *compute.VirtualMachineScaleSetVM, found bool, err error) {
		cached, err := ss.vmssVMCache.Get(vmssVirtualMachinesKey)
		if err != nil {
			return nil, false, err
		}

		virtualMachines := cached.(*sync.Map)
		virtualMachines.Range(func(key, value interface{}) bool {
			vmEntry := value.(*vmssVirtualMachinesEntry)
			if strings.EqualFold(vmEntry.resourceGroup, resourceGroup) &&
				strings.EqualFold(vmEntry.vmssName, scaleSetName) &&
				strings.EqualFold(vmEntry.instanceID, instanceID) {
				vm = vmEntry.virtualMachine
				found = true
				return false
			}

			return true
		})

		return vm, found, nil
	}

	vm, found, err := getter()
	if err != nil {
		return nil, err
	}
	if found {
		return vm, nil
	}

	klog.V(3).Infof("Couldn't find VMSS VM with scaleSetName %q and instanceID %q, refreshing the cache", scaleSetName, instanceID)
	ss.vmssVMCache.Delete(vmssVirtualMachinesKey)
	vm, found, err = getter()
	if err != nil {
		return nil, err
	}
	if !found {
		return nil, cloudprovider.InstanceNotFound
	}

	return vm, nil
}

// GetInstanceIDByNodeName gets the cloud provider ID by node name.
// It must return ("", cloudprovider.InstanceNotFound) if the instance does
// not exist or is no longer running.
func (ss *scaleSet) GetInstanceIDByNodeName(name string) (string, error) {
	managedByAS, err := ss.isNodeManagedByAvailabilitySet(name)
	if err != nil {
		klog.Errorf("Failed to check isNodeManagedByAvailabilitySet: %v", err)
		return "", err
	}
	if managedByAS {
		// vm is managed by availability set.
		return ss.availabilitySet.GetInstanceIDByNodeName(name)
	}

	_, _, vm, err := ss.getVmssVM(name)
	if err != nil {
		return "", err
	}

	return *vm.ID, nil
}

// GetNodeNameByProviderID gets the node name by provider ID.
func (ss *scaleSet) GetNodeNameByProviderID(providerID string) (types.NodeName, error) {
	// NodeName is not part of providerID for vmss instances.
	scaleSetName, err := extractScaleSetNameByProviderID(providerID)
	if err != nil {
		klog.V(4).Infof("Can not extract scale set name from providerID (%s), assuming it is mananaged by availability set: %v", providerID, err)
		return ss.availabilitySet.GetNodeNameByProviderID(providerID)
	}

	resourceGroup, err := extractResourceGroupByProviderID(providerID)
	if err != nil {
		return "", fmt.Errorf("error of extracting resource group for node %q", providerID)
	}

	instanceID, err := getLastSegment(providerID)
	if err != nil {
		klog.V(4).Infof("Can not extract instanceID from providerID (%s), assuming it is mananaged by availability set: %v", providerID, err)
		return ss.availabilitySet.GetNodeNameByProviderID(providerID)
	}

	vm, err := ss.getVmssVMByInstanceID(resourceGroup, scaleSetName, instanceID)
	if err != nil {
		return "", err
	}

	if vm.OsProfile != nil && vm.OsProfile.ComputerName != nil {
		nodeName := strings.ToLower(*vm.OsProfile.ComputerName)
		return types.NodeName(nodeName), nil
	}

	return "", nil
}

// GetInstanceTypeByNodeName gets the instance type by node name.
func (ss *scaleSet) GetInstanceTypeByNodeName(name string) (string, error) {
	managedByAS, err := ss.isNodeManagedByAvailabilitySet(name)
	if err != nil {
		klog.Errorf("Failed to check isNodeManagedByAvailabilitySet: %v", err)
		return "", err
	}
	if managedByAS {
		// vm is managed by availability set.
		return ss.availabilitySet.GetInstanceTypeByNodeName(name)
	}

	_, _, vm, err := ss.getVmssVM(name)
	if err != nil {
		return "", err
	}

	if vm.Sku != nil && vm.Sku.Name != nil {
		return *vm.Sku.Name, nil
	}

	return "", nil
}

// GetZoneByNodeName gets availability zone for the specified node. If the node is not running
// with availability zone, then it returns fault domain.
func (ss *scaleSet) GetZoneByNodeName(name string) (cloudprovider.Zone, error) {
	managedByAS, err := ss.isNodeManagedByAvailabilitySet(name)
	if err != nil {
		klog.Errorf("Failed to check isNodeManagedByAvailabilitySet: %v", err)
		return cloudprovider.Zone{}, err
	}
	if managedByAS {
		// vm is managed by availability set.
		return ss.availabilitySet.GetZoneByNodeName(name)
	}

	_, _, vm, err := ss.getVmssVM(name)
	if err != nil {
		return cloudprovider.Zone{}, err
	}

	var failureDomain string
	if vm.Zones != nil && len(*vm.Zones) > 0 {
		// Get availability zone for the node.
		zones := *vm.Zones
		zoneID, err := strconv.Atoi(zones[0])
		if err != nil {
			return cloudprovider.Zone{}, fmt.Errorf("failed to parse zone %q: %v", zones, err)
		}

		failureDomain = ss.makeZone(zoneID)
	} else if vm.InstanceView != nil && vm.InstanceView.PlatformFaultDomain != nil {
		// Availability zone is not used for the node, falling back to fault domain.
		failureDomain = strconv.Itoa(int(*vm.InstanceView.PlatformFaultDomain))
	}

	return cloudprovider.Zone{
		FailureDomain: failureDomain,
		Region:        *vm.Location,
	}, nil
}

// GetPrimaryVMSetName returns the VM set name depending on the configured vmType.
// It returns config.PrimaryScaleSetName for vmss and config.PrimaryAvailabilitySetName for standard vmType.
func (ss *scaleSet) GetPrimaryVMSetName() string {
	return ss.Config.PrimaryScaleSetName
}

// GetIPByNodeName gets machine private IP and public IP by node name.
func (ss *scaleSet) GetIPByNodeName(nodeName string) (string, string, error) {
	nic, err := ss.GetPrimaryInterface(nodeName)
	if err != nil {
		klog.Errorf("error: ss.GetIPByNodeName(%s), GetPrimaryInterface(%q), err=%v", nodeName, nodeName, err)
		return "", "", err
	}

	ipConfig, err := getPrimaryIPConfig(nic)
	if err != nil {
		klog.Errorf("error: ss.GetIPByNodeName(%s), getPrimaryIPConfig(%v), err=%v", nodeName, nic, err)
		return "", "", err
	}

	internalIP := *ipConfig.PrivateIPAddress
	publicIP := ""
	if ipConfig.PublicIPAddress != nil && ipConfig.PublicIPAddress.ID != nil {
		pipID := *ipConfig.PublicIPAddress.ID
		pipName, err := getLastSegment(pipID)
		if err != nil {
			return "", "", fmt.Errorf("failed to get publicIP name for node %q with pipID %q", nodeName, pipID)
		}

		resourceGroup, err := ss.GetNodeResourceGroup(nodeName)
		if err != nil {
			return "", "", err
		}

		pip, existsPip, err := ss.getPublicIPAddress(resourceGroup, pipName)
		if err != nil {
			return "", "", err
		}
		if existsPip {
			publicIP = *pip.IPAddress
		}
	}

	return internalIP, publicIP, nil
}

// This returns the full identifier of the primary NIC for the given VM.
func (ss *scaleSet) getPrimaryInterfaceID(machine compute.VirtualMachineScaleSetVM) (string, error) {
	if len(*machine.NetworkProfile.NetworkInterfaces) == 1 {
		return *(*machine.NetworkProfile.NetworkInterfaces)[0].ID, nil
	}

	for _, ref := range *machine.NetworkProfile.NetworkInterfaces {
		if *ref.Primary {
			return *ref.ID, nil
		}
	}

	return "", fmt.Errorf("failed to find a primary nic for the vm. vmname=%q", *machine.Name)
}

// machineName is composed of computerNamePrefix and 36-based instanceID.
// And instanceID part if in fixed length of 6 characters.
// Refer https://msftstack.wordpress.com/2017/05/10/figuring-out-azure-vm-scale-set-machine-names/.
func getScaleSetVMInstanceID(machineName string) (string, error) {
	nameLength := len(machineName)
	if nameLength < 6 {
		return "", ErrorNotVmssInstance
	}

	instanceID, err := strconv.ParseUint(machineName[nameLength-6:], 36, 64)
	if err != nil {
		return "", ErrorNotVmssInstance
	}

	return fmt.Sprintf("%d", instanceID), nil
}

// extractScaleSetNameByProviderID extracts the scaleset name by vmss node's ProviderID.
func extractScaleSetNameByProviderID(providerID string) (string, error) {
	matches := scaleSetNameRE.FindStringSubmatch(providerID)
	if len(matches) != 2 {
		return "", ErrorNotVmssInstance
	}

	return matches[1], nil
}

// extractResourceGroupByProviderID extracts the resource group name by vmss node's ProviderID.
func extractResourceGroupByProviderID(providerID string) (string, error) {
	matches := resourceGroupRE.FindStringSubmatch(providerID)
	if len(matches) != 2 {
		return "", ErrorNotVmssInstance
	}

	return matches[1], nil
}

// listScaleSets lists all scale sets.
func (ss *scaleSet) listScaleSets(resourceGroup string) ([]string, error) {
	var err error
	ctx, cancel := getContextWithCancel()
	defer cancel()

	allScaleSets, err := ss.VirtualMachineScaleSetsClient.List(ctx, resourceGroup)
	if err != nil {
		klog.Errorf("VirtualMachineScaleSetsClient.List failed: %v", err)
		return nil, err
	}

	ssNames := make([]string, 0)
	for _, vmss := range allScaleSets {
		name := *vmss.Name
		if vmss.Sku != nil && to.Int64(vmss.Sku.Capacity) == 0 {
			klog.V(3).Infof("Capacity of VMSS %q is 0, skipping", name)
			continue
		}

		ssNames = append(ssNames, name)
	}

	return ssNames, nil
}

// listScaleSetVMs lists VMs belonging to the specified scale set.
func (ss *scaleSet) listScaleSetVMs(scaleSetName, resourceGroup string) ([]compute.VirtualMachineScaleSetVM, error) {
	var err error
	ctx, cancel := getContextWithCancel()
	defer cancel()

	allVMs, err := ss.VirtualMachineScaleSetVMsClient.List(ctx, resourceGroup, scaleSetName, "", "", string(compute.InstanceView))
	if err != nil {
		klog.Errorf("VirtualMachineScaleSetVMsClient.List failed: %v", err)
		return nil, err
	}

	return allVMs, nil
}

// getAgentPoolScaleSets lists the virtual machines for the resource group and then builds
// a list of scale sets that match the nodes available to k8s.
func (ss *scaleSet) getAgentPoolScaleSets(nodes []*v1.Node) (*[]string, error) {
	agentPoolScaleSets := &[]string{}
	for nx := range nodes {
		if isMasterNode(nodes[nx]) {
			continue
		}

		if ss.ShouldNodeExcludedFromLoadBalancer(nodes[nx]) {
			continue
		}

		nodeName := nodes[nx].Name
		ssName, _, _, err := ss.getVmssVM(nodeName)
		if err != nil {
			return nil, err
		}

		if ssName == "" {
			klog.V(3).Infof("Node %q is not belonging to any known scale sets", nodeName)
			continue
		}

		*agentPoolScaleSets = append(*agentPoolScaleSets, ssName)
	}

	return agentPoolScaleSets, nil
}

// GetVMSetNames selects all possible availability sets or scale sets
// (depending vmType configured) for service load balancer. If the service has
// no loadbalancer mode annotation returns the primary VMSet. If service annotation
// for loadbalancer exists then return the eligible VMSet.
func (ss *scaleSet) GetVMSetNames(service *v1.Service, nodes []*v1.Node) (vmSetNames *[]string, err error) {
	hasMode, isAuto, serviceVMSetNames := getServiceLoadBalancerMode(service)
	if !hasMode {
		// no mode specified in service annotation default to PrimaryScaleSetName.
		scaleSetNames := &[]string{ss.Config.PrimaryScaleSetName}
		return scaleSetNames, nil
	}

	scaleSetNames, err := ss.getAgentPoolScaleSets(nodes)
	if err != nil {
		klog.Errorf("ss.GetVMSetNames - getAgentPoolScaleSets failed err=(%v)", err)
		return nil, err
	}
	if len(*scaleSetNames) == 0 {
		klog.Errorf("ss.GetVMSetNames - No scale sets found for nodes in the cluster, node count(%d)", len(nodes))
		return nil, fmt.Errorf("No scale sets found for nodes, node count(%d)", len(nodes))
	}

	// sort the list to have deterministic selection
	sort.Strings(*scaleSetNames)

	if !isAuto {
		if serviceVMSetNames == nil || len(serviceVMSetNames) == 0 {
			return nil, fmt.Errorf("service annotation for LoadBalancerMode is empty, it should have __auto__ or availability sets value")
		}
		// validate scale set exists
		var found bool
		for sasx := range serviceVMSetNames {
			for asx := range *scaleSetNames {
				if strings.EqualFold((*scaleSetNames)[asx], serviceVMSetNames[sasx]) {
					found = true
					serviceVMSetNames[sasx] = (*scaleSetNames)[asx]
					break
				}
			}
			if !found {
				klog.Errorf("ss.GetVMSetNames - scale set (%s) in service annotation not found", serviceVMSetNames[sasx])
				return nil, fmt.Errorf("scale set (%s) - not found", serviceVMSetNames[sasx])
			}
		}
		vmSetNames = &serviceVMSetNames
	}

	return vmSetNames, nil
}

// extractResourceGroupByVMSSNicID extracts the resource group name by vmss nicID.
func extractResourceGroupByVMSSNicID(nicID string) (string, error) {
	matches := vmssNicResourceGroupRE.FindStringSubmatch(nicID)
	if len(matches) != 2 {
		return "", fmt.Errorf("error of extracting resourceGroup from nicID %q", nicID)
	}

	return matches[1], nil
}

// GetPrimaryInterface gets machine primary network interface by node name and vmSet.
func (ss *scaleSet) GetPrimaryInterface(nodeName string) (network.Interface, error) {
	managedByAS, err := ss.isNodeManagedByAvailabilitySet(nodeName)
	if err != nil {
		klog.Errorf("Failed to check isNodeManagedByAvailabilitySet: %v", err)
		return network.Interface{}, err
	}
	if managedByAS {
		// vm is managed by availability set.
		return ss.availabilitySet.GetPrimaryInterface(nodeName)
	}

	ssName, instanceID, vm, err := ss.getVmssVM(nodeName)
	if err != nil {
		// VM is availability set, but not cached yet in availabilitySetNodesCache.
		if err == ErrorNotVmssInstance {
			return ss.availabilitySet.GetPrimaryInterface(nodeName)
		}

		klog.Errorf("error: ss.GetPrimaryInterface(%s), ss.getVmssVM(%s), err=%v", nodeName, nodeName, err)
		return network.Interface{}, err
	}

	primaryInterfaceID, err := ss.getPrimaryInterfaceID(*vm)
	if err != nil {
		klog.Errorf("error: ss.GetPrimaryInterface(%s), ss.getPrimaryInterfaceID(), err=%v", nodeName, err)
		return network.Interface{}, err
	}

	nicName, err := getLastSegment(primaryInterfaceID)
	if err != nil {
		klog.Errorf("error: ss.GetPrimaryInterface(%s), getLastSegment(%s), err=%v", nodeName, primaryInterfaceID, err)
		return network.Interface{}, err
	}
	resourceGroup, err := extractResourceGroupByVMSSNicID(primaryInterfaceID)
	if err != nil {
		return network.Interface{}, err
	}

	ctx, cancel := getContextWithCancel()
	defer cancel()
	nic, err := ss.InterfacesClient.GetVirtualMachineScaleSetNetworkInterface(ctx, resourceGroup, ssName, instanceID, nicName, "")
	if err != nil {
		klog.Errorf("error: ss.GetPrimaryInterface(%s), ss.GetVirtualMachineScaleSetNetworkInterface.Get(%s, %s, %s), err=%v", nodeName, resourceGroup, ssName, nicName, err)
		return network.Interface{}, err
	}

	// Fix interface's location, which is required when updating the interface.
	// TODO: is this a bug of azure SDK?
	if nic.Location == nil || *nic.Location == "" {
		nic.Location = vm.Location
	}

	return nic, nil
}

// getScaleSetWithRetry gets scale set with exponential backoff retry
func (ss *scaleSet) getScaleSetWithRetry(service *v1.Service, name string) (compute.VirtualMachineScaleSet, bool, error) {
	var result compute.VirtualMachineScaleSet
	var exists bool

	err := wait.ExponentialBackoff(ss.requestBackoff(), func() (bool, error) {
		cached, retryErr := ss.vmssCache.Get(name)
		if retryErr != nil {
			ss.Event(service, v1.EventTypeWarning, "GetVirtualMachineScaleSet", retryErr.Error())
			klog.Errorf("backoff: failure for scale set %q, will retry,err=%v", name, retryErr)
			return false, nil
		}
		klog.V(4).Infof("backoff: success for scale set %q", name)

		if cached != nil {
			exists = true
			result = *(cached.(*compute.VirtualMachineScaleSet))
		}

		return true, nil
	})

	return result, exists, err
}

// getPrimaryNetworkConfiguration gets primary network interface configuration for scale sets.
func (ss *scaleSet) getPrimaryNetworkConfiguration(networkConfigurationList *[]compute.VirtualMachineScaleSetNetworkConfiguration, scaleSetName string) (*compute.VirtualMachineScaleSetNetworkConfiguration, error) {
	networkConfigurations := *networkConfigurationList
	if len(networkConfigurations) == 1 {
		return &networkConfigurations[0], nil
	}

	for idx := range networkConfigurations {
		networkConfig := &networkConfigurations[idx]
		if networkConfig.Primary != nil && *networkConfig.Primary == true {
			return networkConfig, nil
		}
	}

	return nil, fmt.Errorf("failed to find a primary network configuration for the scale set %q", scaleSetName)
}

func (ss *scaleSet) getPrimaryIPConfigForScaleSet(config *compute.VirtualMachineScaleSetNetworkConfiguration, scaleSetName string) (*compute.VirtualMachineScaleSetIPConfiguration, error) {
	ipConfigurations := *config.IPConfigurations
	if len(ipConfigurations) == 1 {
		return &ipConfigurations[0], nil
	}

	for idx := range ipConfigurations {
		ipConfig := &ipConfigurations[idx]
		if ipConfig.Primary != nil && *ipConfig.Primary == true {
			return ipConfig, nil
		}
	}

	return nil, fmt.Errorf("failed to find a primary IP configuration for the scale set %q", scaleSetName)
}

// createOrUpdateVMSSWithRetry invokes ss.VirtualMachineScaleSetsClient.CreateOrUpdate with exponential backoff retry.
func (ss *scaleSet) createOrUpdateVMSSWithRetry(service *v1.Service, virtualMachineScaleSet compute.VirtualMachineScaleSet) error {
	return wait.ExponentialBackoff(ss.requestBackoff(), func() (bool, error) {
		ctx, cancel := getContextWithCancel()
		defer cancel()
		resp, err := ss.VirtualMachineScaleSetsClient.CreateOrUpdate(ctx, ss.ResourceGroup, *virtualMachineScaleSet.Name, virtualMachineScaleSet)
		klog.V(10).Infof("VirtualMachineScaleSetsClient.CreateOrUpdate(%s): end", *virtualMachineScaleSet.Name)
		return ss.processHTTPRetryResponse(service, "CreateOrUpdateVMSS", resp, err)
	})
}

// updateVMSSInstancesWithRetry invokes ss.VirtualMachineScaleSetsClient.UpdateInstances with exponential backoff retry.
func (ss *scaleSet) updateVMSSInstancesWithRetry(service *v1.Service, scaleSetName string, vmInstanceIDs compute.VirtualMachineScaleSetVMInstanceRequiredIDs) error {
	return wait.ExponentialBackoff(ss.requestBackoff(), func() (bool, error) {
		ctx, cancel := getContextWithCancel()
		defer cancel()
		resp, err := ss.VirtualMachineScaleSetsClient.UpdateInstances(ctx, ss.ResourceGroup, scaleSetName, vmInstanceIDs)
		klog.V(10).Infof("VirtualMachineScaleSetsClient.UpdateInstances(%s): end", scaleSetName)
		return ss.processHTTPRetryResponse(service, "CreateOrUpdateVMSSInstance", resp, err)
	})
}

// getNodesScaleSets returns scalesets with instanceIDs and standard node names for given nodes.
func (ss *scaleSet) getNodesScaleSets(nodes []*v1.Node) (map[string]sets.String, []*v1.Node, error) {
	scalesets := make(map[string]sets.String)
	standardNodes := []*v1.Node{}

	for _, curNode := range nodes {
		if ss.useStandardLoadBalancer() && ss.excludeMasterNodesFromStandardLB() && isMasterNode(curNode) {
			klog.V(4).Infof("Excluding master node %q from load balancer backendpool", curNode.Name)
			continue
		}

		if ss.ShouldNodeExcludedFromLoadBalancer(curNode) {
			klog.V(4).Infof("Excluding unmanaged/external-resource-group node %q", curNode.Name)
			continue
		}

		curScaleSetName, err := extractScaleSetNameByProviderID(curNode.Spec.ProviderID)
		if err != nil {
			klog.V(4).Infof("Node %q is not belonging to any scale sets, assuming it is belong to availability sets", curNode.Name)
			standardNodes = append(standardNodes, curNode)
			continue
		}

		if _, ok := scalesets[curScaleSetName]; !ok {
			scalesets[curScaleSetName] = sets.NewString()
		}

		instanceID, err := getLastSegment(curNode.Spec.ProviderID)
		if err != nil {
			klog.Errorf("Failed to get instance ID for node %q: %v", curNode.Spec.ProviderID, err)
			return nil, nil, err
		}

		scalesets[curScaleSetName].Insert(instanceID)
	}

	return scalesets, standardNodes, nil
}

// ensureHostsInVMSetPool ensures the given Node's primary IP configurations are
// participating in the vmSet's LoadBalancer Backend Pool.
func (ss *scaleSet) ensureHostsInVMSetPool(service *v1.Service, backendPoolID string, vmSetName string, instanceIDs []string, isInternal bool) error {
	klog.V(3).Infof("ensuring hosts %q of scaleset %q in LB backendpool %q", instanceIDs, vmSetName, backendPoolID)
	serviceName := getServiceName(service)
	virtualMachineScaleSet, exists, err := ss.getScaleSetWithRetry(service, vmSetName)
	if err != nil {
		klog.Errorf("ss.getScaleSetWithRetry(%s) for service %q failed: %v", vmSetName, serviceName, err)
		return err
	}
	if !exists {
		errorMessage := fmt.Errorf("Scale set %q not found", vmSetName)
		klog.Errorf("%v", errorMessage)
		return errorMessage
	}

	// Find primary network interface configuration.
	networkConfigureList := virtualMachineScaleSet.VirtualMachineProfile.NetworkProfile.NetworkInterfaceConfigurations
	primaryNetworkConfiguration, err := ss.getPrimaryNetworkConfiguration(networkConfigureList, vmSetName)
	if err != nil {
		return err
	}

	// Find primary IP configuration.
	primaryIPConfiguration, err := ss.getPrimaryIPConfigForScaleSet(primaryNetworkConfiguration, vmSetName)
	if err != nil {
		return err
	}

	// Update primary IP configuration's LoadBalancerBackendAddressPools.
	foundPool := false
	newBackendPools := []compute.SubResource{}
	if primaryIPConfiguration.LoadBalancerBackendAddressPools != nil {
		newBackendPools = *primaryIPConfiguration.LoadBalancerBackendAddressPools
	}
	for _, existingPool := range newBackendPools {
		if strings.EqualFold(backendPoolID, *existingPool.ID) {
			foundPool = true
			break
		}
	}
	if !foundPool {
		if ss.useStandardLoadBalancer() && len(newBackendPools) > 0 {
			// Although standard load balancer supports backends from multiple vmss,
			// the same network interface couldn't be added to more than one load balancer of
			// the same type. Omit those nodes (e.g. masters) so Azure ARM won't complain
			// about this.
			newBackendPoolsIDs := make([]string, 0, len(newBackendPools))
			for _, pool := range newBackendPools {
				if pool.ID != nil {
					newBackendPoolsIDs = append(newBackendPoolsIDs, *pool.ID)
				}
			}
			isSameLB, oldLBName, err := isBackendPoolOnSameLB(backendPoolID, newBackendPoolsIDs)
			if err != nil {
				return err
			}
			if !isSameLB {
				klog.V(4).Infof("VMSS %q has already been added to LB %q, omit adding it to a new one", vmSetName, oldLBName)
				return nil
			}
		}

		newBackendPools = append(newBackendPools,
			compute.SubResource{
				ID: to.StringPtr(backendPoolID),
			})
		primaryIPConfiguration.LoadBalancerBackendAddressPools = &newBackendPools

		ctx, cancel := getContextWithCancel()
		defer cancel()
		klog.V(3).Infof("VirtualMachineScaleSetsClient.CreateOrUpdate for service (%s): scale set (%s) - updating", serviceName, vmSetName)
		resp, err := ss.VirtualMachineScaleSetsClient.CreateOrUpdate(ctx, ss.ResourceGroup, vmSetName, virtualMachineScaleSet)
		klog.V(10).Infof("VirtualMachineScaleSetsClient.CreateOrUpdate(%q): end", vmSetName)
		if ss.CloudProviderBackoff && shouldRetryHTTPRequest(resp, err) {
			klog.V(2).Infof("VirtualMachineScaleSetsClient.CreateOrUpdate for service (%s): scale set (%s) - updating, err=%v", serviceName, vmSetName, err)
			retryErr := ss.createOrUpdateVMSSWithRetry(service, virtualMachineScaleSet)
			if retryErr != nil {
				err = retryErr
				klog.V(2).Infof("VirtualMachineScaleSetsClient.CreateOrUpdate for service (%s) abort backoff: scale set (%s) - updating", serviceName, vmSetName)
			}
		}
		if err != nil {
			return err
		}
	}

	// Update instances to latest VMSS model.
	vmInstanceIDs := compute.VirtualMachineScaleSetVMInstanceRequiredIDs{
		InstanceIds: &instanceIDs,
	}
<<<<<<< HEAD
=======

	// Invalidate the cache since we would update it.
	if err = ss.deleteCacheForNode(vmName); err != nil {
		return err
	}

	// Update vmssVM with backoff.
>>>>>>> a8b52209
	ctx, cancel := getContextWithCancel()
	defer cancel()
	instanceResp, err := ss.VirtualMachineScaleSetsClient.UpdateInstances(ctx, ss.ResourceGroup, vmSetName, vmInstanceIDs)
	klog.V(10).Infof("VirtualMachineScaleSetsClient.CreateOrUpdate(%q): end", vmSetName)
	if ss.CloudProviderBackoff && shouldRetryHTTPRequest(instanceResp, err) {
		klog.V(2).Infof("VirtualMachineScaleSetsClient.UpdateInstances for service (%s): scale set (%s) - updating, err=%v", serviceName, vmSetName, err)
		retryErr := ss.updateVMSSInstancesWithRetry(service, vmSetName, vmInstanceIDs)
		if retryErr != nil {
			err = retryErr
			klog.V(2).Infof("VirtualMachineScaleSetsClient.UpdateInstances for service (%s) abort backoff: scale set (%s) - updating", serviceName, vmSetName)
		}
	}
	if err != nil {
		return err
	}

	return nil
}

// EnsureHostsInPool ensures the given Node's primary IP configurations are
// participating in the specified LoadBalancer Backend Pool.
func (ss *scaleSet) EnsureHostsInPool(service *v1.Service, nodes []*v1.Node, backendPoolID string, vmSetName string, isInternal bool) error {
	serviceName := getServiceName(service)
	scalesets, standardNodes, err := ss.getNodesScaleSets(nodes)
	if err != nil {
		klog.Errorf("getNodesScaleSets() for service %q failed: %v", serviceName, err)
		return err
	}

	for ssName, instanceIDs := range scalesets {
		// Only add nodes belonging to specified vmSet for basic SKU LB.
		if !ss.useStandardLoadBalancer() && !strings.EqualFold(ssName, vmSetName) {
			continue
		}

		if instanceIDs.Len() == 0 {
			// This may happen when scaling a vmss capacity to 0.
			klog.V(3).Infof("scale set %q has 0 nodes, adding it to load balancer anyway", ssName)
			// InstanceIDs is required to update vmss, use * instead here since there are no nodes actually.
			instanceIDs.Insert("*")
		}

		err := ss.ensureHostsInVMSetPool(service, backendPoolID, ssName, instanceIDs.List(), isInternal)
		if err != nil {
			klog.Errorf("ensureHostsInVMSetPool() with scaleSet %q for service %q failed: %v", ssName, serviceName, err)
			return err
		}
	}

	if ss.useStandardLoadBalancer() && len(standardNodes) > 0 {
		err := ss.availabilitySet.EnsureHostsInPool(service, standardNodes, backendPoolID, "", isInternal)
		if err != nil {
			klog.Errorf("availabilitySet.EnsureHostsInPool() for service %q failed: %v", serviceName, err)
			return err
		}
	}

	return nil
}

// ensureScaleSetBackendPoolDeleted ensures the loadBalancer backendAddressPools deleted from the specified scaleset.
func (ss *scaleSet) ensureScaleSetBackendPoolDeleted(service *v1.Service, poolID, ssName string) error {
	klog.V(3).Infof("ensuring backend pool %q deleted from scaleset %q", poolID, ssName)
	virtualMachineScaleSet, exists, err := ss.getScaleSetWithRetry(service, ssName)
	if err != nil {
		klog.Errorf("ss.ensureScaleSetBackendPoolDeleted(%s, %s) getScaleSetWithRetry(%s) failed: %v", poolID, ssName, ssName, err)
		return err
	}
	if !exists {
		klog.V(2).Infof("ss.ensureScaleSetBackendPoolDeleted(%s, %s), scale set %s has already been non-exist", poolID, ssName, ssName)
		return nil
	}

	// Find primary network interface configuration.
	networkConfigureList := virtualMachineScaleSet.VirtualMachineProfile.NetworkProfile.NetworkInterfaceConfigurations
	primaryNetworkConfiguration, err := ss.getPrimaryNetworkConfiguration(networkConfigureList, ssName)
	if err != nil {
		return err
	}

	// Find primary IP configuration.
	primaryIPConfiguration, err := ss.getPrimaryIPConfigForScaleSet(primaryNetworkConfiguration, ssName)
	if err != nil {
		return err
	}

	// Construct new loadBalancerBackendAddressPools and remove backendAddressPools from primary IP configuration.
	if primaryIPConfiguration.LoadBalancerBackendAddressPools == nil || len(*primaryIPConfiguration.LoadBalancerBackendAddressPools) == 0 {
		return nil
	}
	existingBackendPools := *primaryIPConfiguration.LoadBalancerBackendAddressPools
	newBackendPools := []compute.SubResource{}
	foundPool := false
	for i := len(existingBackendPools) - 1; i >= 0; i-- {
		curPool := existingBackendPools[i]
		if strings.EqualFold(poolID, *curPool.ID) {
			klog.V(10).Infof("ensureScaleSetBackendPoolDeleted gets unwanted backend pool %q for scale set %q", poolID, ssName)
			foundPool = true
			newBackendPools = append(existingBackendPools[:i], existingBackendPools[i+1:]...)
		}
	}
	if !foundPool {
		// Pool not found, assume it has been already removed.
		return nil
	}

	// Update scale set with backoff.
	primaryIPConfiguration.LoadBalancerBackendAddressPools = &newBackendPools
<<<<<<< HEAD
	klog.V(3).Infof("VirtualMachineScaleSetsClient.CreateOrUpdate: scale set (%s) - updating", ssName)
=======
	newVM := compute.VirtualMachineScaleSetVM{
		Sku:      vm.Sku,
		Location: vm.Location,
		VirtualMachineScaleSetVMProperties: &compute.VirtualMachineScaleSetVMProperties{
			HardwareProfile: vm.HardwareProfile,
			NetworkProfileConfiguration: &compute.VirtualMachineScaleSetVMNetworkProfileConfiguration{
				NetworkInterfaceConfigurations: &networkInterfaceConfigurations,
			},
		},
	}

	// Get the node resource group.
	nodeResourceGroup, err := ss.GetNodeResourceGroup(nodeName)
	if err != nil {
		return err
	}

	// Invalidate the cache since we would update it.
	if err = ss.deleteCacheForNode(nodeName); err != nil {
		return err
	}

	// Update vmssVM with backoff.
>>>>>>> a8b52209
	ctx, cancel := getContextWithCancel()
	defer cancel()
	resp, err := ss.VirtualMachineScaleSetsClient.CreateOrUpdate(ctx, ss.ResourceGroup, ssName, virtualMachineScaleSet)
	klog.V(10).Infof("VirtualMachineScaleSetsClient.CreateOrUpdate(%q): end", ssName)
	if ss.CloudProviderBackoff && shouldRetryHTTPRequest(resp, err) {
		klog.V(2).Infof("VirtualMachineScaleSetsClient.CreateOrUpdate: scale set (%s) - updating, err=%v", ssName, err)
		retryErr := ss.createOrUpdateVMSSWithRetry(service, virtualMachineScaleSet)
		if retryErr != nil {
			err = retryErr
			klog.V(2).Infof("VirtualMachineScaleSetsClient.CreateOrUpdate abort backoff: scale set (%s) - updating", ssName)
		}
	}
	if err != nil {
		return err
	}

	// Update instances to latest VMSS model.
	instanceIDs := []string{"*"}
	vmInstanceIDs := compute.VirtualMachineScaleSetVMInstanceRequiredIDs{
		InstanceIds: &instanceIDs,
	}
	instanceCtx, instanceCancel := getContextWithCancel()
	defer instanceCancel()
	instanceResp, err := ss.VirtualMachineScaleSetsClient.UpdateInstances(instanceCtx, ss.ResourceGroup, ssName, vmInstanceIDs)
	klog.V(10).Infof("VirtualMachineScaleSetsClient.UpdateInstances(%q): end", ssName)
	if ss.CloudProviderBackoff && shouldRetryHTTPRequest(instanceResp, err) {
		klog.V(2).Infof("VirtualMachineScaleSetsClient.UpdateInstances scale set (%s) - updating, err=%v", ssName, err)
		retryErr := ss.updateVMSSInstancesWithRetry(service, ssName, vmInstanceIDs)
		if retryErr != nil {
			err = retryErr
			klog.V(2).Infof("VirtualMachineScaleSetsClient.UpdateInstances abort backoff: scale set (%s) - updating", ssName)
		}
	}
	if err != nil {
		return err
	}

	// Update virtualMachineScaleSet again. This is a workaround for removing VMSS reference from LB.
	// TODO: remove this workaround when figuring out the root cause.
	if len(newBackendPools) == 0 {
		updateCtx, updateCancel := getContextWithCancel()
		defer updateCancel()
		klog.V(3).Infof("VirtualMachineScaleSetsClient.CreateOrUpdate: scale set (%s) - updating second time", ssName)
		resp, err = ss.VirtualMachineScaleSetsClient.CreateOrUpdate(updateCtx, ss.ResourceGroup, ssName, virtualMachineScaleSet)
		klog.V(10).Infof("VirtualMachineScaleSetsClient.CreateOrUpdate(%q): end", ssName)
		if ss.CloudProviderBackoff && shouldRetryHTTPRequest(resp, err) {
			klog.V(2).Infof("VirtualMachineScaleSetsClient.CreateOrUpdate: scale set (%s) - updating, err=%v", ssName, err)
			retryErr := ss.createOrUpdateVMSSWithRetry(service, virtualMachineScaleSet)
			if retryErr != nil {
				klog.V(2).Infof("VirtualMachineScaleSetsClient.CreateOrUpdate abort backoff: scale set (%s) - updating", ssName)
			}
		}
	}

	return nil
}

// EnsureBackendPoolDeleted ensures the loadBalancer backendAddressPools deleted from the specified vmSet.
func (ss *scaleSet) EnsureBackendPoolDeleted(service *v1.Service, poolID, vmSetName string, backendAddressPools *[]network.BackendAddressPool) error {
	if backendAddressPools == nil {
		return nil
	}

	scalesets := sets.NewString()
	for _, backendPool := range *backendAddressPools {
		if strings.EqualFold(*backendPool.ID, poolID) && backendPool.BackendIPConfigurations != nil {
			for _, ipConfigurations := range *backendPool.BackendIPConfigurations {
				if ipConfigurations.ID == nil {
					continue
				}

				ssName, err := extractScaleSetNameByProviderID(*ipConfigurations.ID)
				if err != nil {
					klog.V(4).Infof("backend IP configuration %q is not belonging to any vmss, omit it", *ipConfigurations.ID)
					continue
				}

				scalesets.Insert(ssName)
			}
			break
		}
	}

	for ssName := range scalesets {
		// Only remove nodes belonging to specified vmSet to basic LB backends.
		if !ss.useStandardLoadBalancer() && !strings.EqualFold(ssName, vmSetName) {
			continue
		}

		err := ss.ensureScaleSetBackendPoolDeleted(service, poolID, ssName)
		if err != nil {
			klog.Errorf("ensureScaleSetBackendPoolDeleted() with scaleSet %q failed: %v", ssName, err)
			return err
		}
	}

	return nil
}

// getVmssMachineID returns the full identifier of a vmss virtual machine.
func (az *Cloud) getVmssMachineID(resourceGroup, scaleSetName, instanceID string) string {
	return fmt.Sprintf(
		vmssMachineIDTemplate,
		az.SubscriptionID,
		resourceGroup,
		scaleSetName,
		instanceID)
}<|MERGE_RESOLUTION|>--- conflicted
+++ resolved
@@ -30,7 +30,7 @@
 	"github.com/Azure/go-autorest/autorest/to"
 	"k8s.io/klog"
 
-	"k8s.io/api/core/v1"
+	v1 "k8s.io/api/core/v1"
 	"k8s.io/apimachinery/pkg/types"
 	"k8s.io/apimachinery/pkg/util/sets"
 	"k8s.io/apimachinery/pkg/util/wait"
@@ -804,16 +804,6 @@
 	vmInstanceIDs := compute.VirtualMachineScaleSetVMInstanceRequiredIDs{
 		InstanceIds: &instanceIDs,
 	}
-<<<<<<< HEAD
-=======
-
-	// Invalidate the cache since we would update it.
-	if err = ss.deleteCacheForNode(vmName); err != nil {
-		return err
-	}
-
-	// Update vmssVM with backoff.
->>>>>>> a8b52209
 	ctx, cancel := getContextWithCancel()
 	defer cancel()
 	instanceResp, err := ss.VirtualMachineScaleSetsClient.UpdateInstances(ctx, ss.ResourceGroup, vmSetName, vmInstanceIDs)
@@ -922,33 +912,7 @@
 
 	// Update scale set with backoff.
 	primaryIPConfiguration.LoadBalancerBackendAddressPools = &newBackendPools
-<<<<<<< HEAD
 	klog.V(3).Infof("VirtualMachineScaleSetsClient.CreateOrUpdate: scale set (%s) - updating", ssName)
-=======
-	newVM := compute.VirtualMachineScaleSetVM{
-		Sku:      vm.Sku,
-		Location: vm.Location,
-		VirtualMachineScaleSetVMProperties: &compute.VirtualMachineScaleSetVMProperties{
-			HardwareProfile: vm.HardwareProfile,
-			NetworkProfileConfiguration: &compute.VirtualMachineScaleSetVMNetworkProfileConfiguration{
-				NetworkInterfaceConfigurations: &networkInterfaceConfigurations,
-			},
-		},
-	}
-
-	// Get the node resource group.
-	nodeResourceGroup, err := ss.GetNodeResourceGroup(nodeName)
-	if err != nil {
-		return err
-	}
-
-	// Invalidate the cache since we would update it.
-	if err = ss.deleteCacheForNode(nodeName); err != nil {
-		return err
-	}
-
-	// Update vmssVM with backoff.
->>>>>>> a8b52209
 	ctx, cancel := getContextWithCancel()
 	defer cancel()
 	resp, err := ss.VirtualMachineScaleSetsClient.CreateOrUpdate(ctx, ss.ResourceGroup, ssName, virtualMachineScaleSet)
