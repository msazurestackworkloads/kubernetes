/*
Copyright 2017 The Kubernetes Authors.

Licensed under the Apache License, Version 2.0 (the "License");
you may not use this file except in compliance with the License.
You may obtain a copy of the License at

    http://www.apache.org/licenses/LICENSE-2.0

Unless required by applicable law or agreed to in writing, software
distributed under the License is distributed on an "AS IS" BASIS,
WITHOUT WARRANTIES OR CONDITIONS OF ANY KIND, either express or implied.
See the License for the specific language governing permissions and
limitations under the License.
*/

package azure

import (
	"errors"
	"fmt"
	"regexp"
	"sort"
	"strconv"
	"strings"

	"github.com/Azure/azure-sdk-for-go/services/compute/mgmt/2019-03-01/compute"
	"github.com/Azure/azure-sdk-for-go/services/network/mgmt/2017-09-01/network"
	"github.com/Azure/go-autorest/autorest/to"
	"github.com/golang/glog"

	"k8s.io/api/core/v1"
	"k8s.io/apimachinery/pkg/types"
	utilerrors "k8s.io/apimachinery/pkg/util/errors"
	"k8s.io/kubernetes/pkg/cloudprovider"
)

var (
	// ErrorNotVmssInstance indicates an instance is not belongint to any vmss.
	ErrorNotVmssInstance = errors.New("not a vmss instance")

	scaleSetNameRE         = regexp.MustCompile(`.*/subscriptions/(?:.*)/Microsoft.Compute/virtualMachineScaleSets/(.+)/virtualMachines(?:.*)`)
	resourceGroupRE        = regexp.MustCompile(`.*/subscriptions/(?:.*)/resourceGroups/(.+)/providers/Microsoft.Compute/virtualMachineScaleSets/(?:.*)/virtualMachines(?:.*)`)
	vmssNicResourceGroupRE = regexp.MustCompile(`.*/subscriptions/(?:.*)/resourceGroups/(.+)/providers/Microsoft.Compute/virtualMachineScaleSets/(?:.*)/virtualMachines/(?:.*)/networkInterfaces/(?:.*)`)
	vmssMachineIDTemplate  = "/subscriptions/%s/resourceGroups/%s/providers/Microsoft.Compute/virtualMachineScaleSets/%s/virtualMachines/%s"
	vmssIPConfigurationRE  = regexp.MustCompile(`.*/subscriptions/(?:.*)/resourceGroups/(.+)/providers/Microsoft.Compute/virtualMachineScaleSets/(.+)/virtualMachines/(.+)/networkInterfaces(?:.*)`)
)

// scaleSet implements VMSet interface for Azure scale set.
type scaleSet struct {
	*Cloud

	// availabilitySet is also required for scaleSet because some instances
	// (e.g. master nodes) may not belong to any scale sets.
	availabilitySet VMSet

	vmssCache                      *timedCache
	vmssVMCache                    *timedCache
	nodeNameToScaleSetMappingCache *timedCache
	availabilitySetNodesCache      *timedCache
}

// newScaleSet creates a new scaleSet.
func newScaleSet(az *Cloud) (VMSet, error) {
	var err error
	ss := &scaleSet{
		Cloud:           az,
		availabilitySet: newAvailabilitySet(az),
	}

	ss.nodeNameToScaleSetMappingCache, err = ss.newNodeNameToScaleSetMappingCache()
	if err != nil {
		return nil, err
	}

	ss.availabilitySetNodesCache, err = ss.newAvailabilitySetNodesCache()
	if err != nil {
		return nil, err
	}

	ss.vmssCache, err = ss.newVmssCache()
	if err != nil {
		return nil, err
	}

	ss.vmssVMCache, err = ss.newVmssVMCache()
	if err != nil {
		return nil, err
	}

	return ss, nil
}

// getVmssVM gets virtualMachineScaleSetVM by nodeName from cache.
// It returns cloudprovider.InstanceNotFound if node does not belong to any scale sets.
func (ss *scaleSet) getVmssVM(nodeName string) (ssName, instanceID string, vm compute.VirtualMachineScaleSetVM, err error) {
	instanceID, err = getScaleSetVMInstanceID(nodeName)
	if err != nil {
		return ssName, instanceID, vm, err
	}

	ssName, err = ss.getScaleSetNameByNodeName(nodeName)
	if err != nil {
		return ssName, instanceID, vm, err
	}

	if ssName == "" {
		return "", "", vm, cloudprovider.InstanceNotFound
	}

	resourceGroup, err := ss.GetNodeResourceGroup(nodeName)
	if err != nil {
		return "", "", vm, err
	}

	glog.V(4).Infof("getVmssVM gets scaleSetName (%q) and instanceID (%q) for node %q", ssName, instanceID, nodeName)
	key := buildVmssCacheKey(resourceGroup, ss.makeVmssVMName(ssName, instanceID))
	cachedVM, err := ss.vmssVMCache.Get(key)
	if err != nil {
		return ssName, instanceID, vm, err
	}

	if cachedVM == nil {
		glog.Errorf("Can't find node (%q) in any scale sets", nodeName)
		return ssName, instanceID, vm, cloudprovider.InstanceNotFound
	}

	return ssName, instanceID, *(cachedVM.(*compute.VirtualMachineScaleSetVM)), nil
}

// GetPowerStatusByNodeName returns the power state of the specified node.
func (ss *scaleSet) GetPowerStatusByNodeName(name string) (powerState string, err error) {
	_, _, vm, err := ss.getVmssVM(name)
	if err != nil {
		return powerState, err
	}

	if vm.InstanceView != nil && vm.InstanceView.Statuses != nil {
		statuses := *vm.InstanceView.Statuses
		for _, status := range statuses {
			state := to.String(status.Code)
			if strings.HasPrefix(state, vmPowerStatePrefix) {
				return strings.TrimPrefix(state, vmPowerStatePrefix), nil
			}
		}
	}

	return "", fmt.Errorf("failed to get power status for node %q", name)
}

// getCachedVirtualMachineByInstanceID gets scaleSetVMInfo from cache.
// The node must belong to one of scale sets.
func (ss *scaleSet) getVmssVMByInstanceID(resourceGroup, scaleSetName, instanceID string) (vm compute.VirtualMachineScaleSetVM, err error) {
	vmName := ss.makeVmssVMName(scaleSetName, instanceID)
	key := buildVmssCacheKey(resourceGroup, vmName)
	cachedVM, err := ss.vmssVMCache.Get(key)
	if err != nil {
		return vm, err
	}

	if cachedVM == nil {
		glog.Errorf("cound't find vmss virtual machine by scaleSetName (%q) and instanceID (%q)", scaleSetName, instanceID)
		return vm, cloudprovider.InstanceNotFound
	}

	return *(cachedVM.(*compute.VirtualMachineScaleSetVM)), nil
}

// GetInstanceIDByNodeName gets the cloud provider ID by node name.
// It must return ("", cloudprovider.InstanceNotFound) if the instance does
// not exist or is no longer running.
func (ss *scaleSet) GetInstanceIDByNodeName(name string) (string, error) {
	managedByAS, err := ss.isNodeManagedByAvailabilitySet(name)
	if err != nil {
		glog.Errorf("Failed to check isNodeManagedByAvailabilitySet: %v", err)
		return "", err
	}
	if managedByAS {
		// vm is managed by availability set.
		return ss.availabilitySet.GetInstanceIDByNodeName(name)
	}

	_, _, vm, err := ss.getVmssVM(name)
	if err != nil {
		return "", err
	}

	return *vm.ID, nil
}

// GetNodeNameByProviderID gets the node name by provider ID.
func (ss *scaleSet) GetNodeNameByProviderID(providerID string) (types.NodeName, error) {
	// NodeName is not part of providerID for vmss instances.
	scaleSetName, err := extractScaleSetNameByProviderID(providerID)
	if err != nil {
		glog.V(4).Infof("Can not extract scale set name from providerID (%s), assuming it is mananaged by availability set: %v", providerID, err)
		return ss.availabilitySet.GetNodeNameByProviderID(providerID)
	}

	resourceGroup, err := extractResourceGroupByProviderID(providerID)
	if err != nil {
		return "", fmt.Errorf("error of extracting resource group for node %q", providerID)
	}

	instanceID, err := getLastSegment(providerID)
	if err != nil {
		glog.V(4).Infof("Can not extract instanceID from providerID (%s), assuming it is mananaged by availability set: %v", providerID, err)
		return ss.availabilitySet.GetNodeNameByProviderID(providerID)
	}

	vm, err := ss.getVmssVMByInstanceID(resourceGroup, scaleSetName, instanceID)
	if err != nil {
		return "", err
	}

	if vm.OsProfile != nil && vm.OsProfile.ComputerName != nil {
		nodeName := strings.ToLower(*vm.OsProfile.ComputerName)
		return types.NodeName(nodeName), nil
	}

	return "", nil
}

// GetInstanceTypeByNodeName gets the instance type by node name.
func (ss *scaleSet) GetInstanceTypeByNodeName(name string) (string, error) {
	managedByAS, err := ss.isNodeManagedByAvailabilitySet(name)
	if err != nil {
		glog.Errorf("Failed to check isNodeManagedByAvailabilitySet: %v", err)
		return "", err
	}
	if managedByAS {
		// vm is managed by availability set.
		return ss.availabilitySet.GetInstanceTypeByNodeName(name)
	}

	_, _, vm, err := ss.getVmssVM(name)
	if err != nil {
		return "", err
	}

	if vm.Sku != nil && vm.Sku.Name != nil {
		return *vm.Sku.Name, nil
	}

	return "", nil
}

// GetZoneByNodeName gets availability zone for the specified node. If the node is not running
// with availability zone, then it returns fault domain.
func (ss *scaleSet) GetZoneByNodeName(name string) (cloudprovider.Zone, error) {
	managedByAS, err := ss.isNodeManagedByAvailabilitySet(name)
	if err != nil {
		glog.Errorf("Failed to check isNodeManagedByAvailabilitySet: %v", err)
		return cloudprovider.Zone{}, err
	}
	if managedByAS {
		// vm is managed by availability set.
		return ss.availabilitySet.GetZoneByNodeName(name)
	}

	_, _, vm, err := ss.getVmssVM(name)
	if err != nil {
		return cloudprovider.Zone{}, err
	}

	var failureDomain string
	if vm.Zones != nil && len(*vm.Zones) > 0 {
		// Get availability zone for the node.
		zones := *vm.Zones
		zoneID, err := strconv.Atoi(zones[0])
		if err != nil {
			return cloudprovider.Zone{}, fmt.Errorf("failed to parse zone %q: %v", zones, err)
		}

		failureDomain = ss.makeZone(zoneID)
	} else if vm.InstanceView != nil && vm.InstanceView.PlatformFaultDomain != nil {
		// Availability zone is not used for the node, falling back to fault domain.
		failureDomain = strconv.Itoa(int(*vm.InstanceView.PlatformFaultDomain))
	}

	return cloudprovider.Zone{
		FailureDomain: failureDomain,
		Region:        *vm.Location,
	}, nil
}

// GetPrimaryVMSetName returns the VM set name depending on the configured vmType.
// It returns config.PrimaryScaleSetName for vmss and config.PrimaryAvailabilitySetName for standard vmType.
func (ss *scaleSet) GetPrimaryVMSetName() string {
	return ss.Config.PrimaryScaleSetName
}

// GetIPByNodeName gets machine private IP and public IP by node name.
func (ss *scaleSet) GetIPByNodeName(nodeName string) (string, string, error) {
	nic, err := ss.GetPrimaryInterface(nodeName)
	if err != nil {
		glog.Errorf("error: ss.GetIPByNodeName(%s), GetPrimaryInterface(%q), err=%v", nodeName, nodeName, err)
		return "", "", err
	}

	ipConfig, err := getPrimaryIPConfig(nic)
	if err != nil {
		glog.Errorf("error: ss.GetIPByNodeName(%s), getPrimaryIPConfig(%v), err=%v", nodeName, nic, err)
		return "", "", err
	}

	internalIP := *ipConfig.PrivateIPAddress
	publicIP := ""
	if ipConfig.PublicIPAddress != nil && ipConfig.PublicIPAddress.ID != nil {
		pipID := *ipConfig.PublicIPAddress.ID
		pipName, err := getLastSegment(pipID)
		if err != nil {
			return "", "", fmt.Errorf("failed to get publicIP name for node %q with pipID %q", nodeName, pipID)
		}

		resourceGroup, err := ss.GetNodeResourceGroup(nodeName)
		if err != nil {
			return "", "", err
		}

		pip, existsPip, err := ss.getPublicIPAddress(resourceGroup, pipName)
		if err != nil {
			return "", "", err
		}
		if existsPip {
			publicIP = *pip.IPAddress
		}
	}

	return internalIP, publicIP, nil
}

// This returns the full identifier of the primary NIC for the given VM.
func (ss *scaleSet) getPrimaryInterfaceID(machine compute.VirtualMachineScaleSetVM) (string, error) {
	if len(*machine.NetworkProfile.NetworkInterfaces) == 1 {
		return *(*machine.NetworkProfile.NetworkInterfaces)[0].ID, nil
	}

	for _, ref := range *machine.NetworkProfile.NetworkInterfaces {
		if *ref.Primary {
			return *ref.ID, nil
		}
	}

	return "", fmt.Errorf("failed to find a primary nic for the vm. vmname=%q", *machine.Name)
}

// getVmssMachineID returns the full identifier of a vmss virtual machine.
func (az *Cloud) getVmssMachineID(resourceGroup, scaleSetName, instanceID string) string {
	return fmt.Sprintf(
		vmssMachineIDTemplate,
		az.SubscriptionID,
		strings.ToLower(resourceGroup),
		scaleSetName,
		instanceID)
}

// machineName is composed of computerNamePrefix and 36-based instanceID.
// And instanceID part if in fixed length of 6 characters.
// Refer https://msftstack.wordpress.com/2017/05/10/figuring-out-azure-vm-scale-set-machine-names/.
func getScaleSetVMInstanceID(machineName string) (string, error) {
	nameLength := len(machineName)
	if nameLength < 6 {
		return "", ErrorNotVmssInstance
	}

	instanceID, err := strconv.ParseUint(machineName[nameLength-6:], 36, 64)
	if err != nil {
		return "", ErrorNotVmssInstance
	}

	return fmt.Sprintf("%d", instanceID), nil
}

// extractScaleSetNameByProviderID extracts the scaleset name by vmss node's ProviderID.
func extractScaleSetNameByProviderID(providerID string) (string, error) {
	matches := scaleSetNameRE.FindStringSubmatch(providerID)
	if len(matches) != 2 {
		return "", ErrorNotVmssInstance
	}

	return matches[1], nil
}

// extractResourceGroupByProviderID extracts the resource group name by vmss node's ProviderID.
func extractResourceGroupByProviderID(providerID string) (string, error) {
	matches := resourceGroupRE.FindStringSubmatch(providerID)
	if len(matches) != 2 {
		return "", ErrorNotVmssInstance
	}

	return matches[1], nil
}

// listScaleSets lists all scale sets.
func (ss *scaleSet) listScaleSets(resourceGroup string) ([]string, error) {
	var err error
	ctx, cancel := getContextWithCancel()
	defer cancel()

	allScaleSets, err := ss.VirtualMachineScaleSetsClient.List(ctx, resourceGroup)
	if err != nil {
		glog.Errorf("VirtualMachineScaleSetsClient.List failed: %v", err)
		return nil, err
	}

	ssNames := make([]string, len(allScaleSets))
	for i := range allScaleSets {
		ssNames[i] = *(allScaleSets[i].Name)
	}

	return ssNames, nil
}

// listScaleSetVMs lists VMs belonging to the specified scale set.
func (ss *scaleSet) listScaleSetVMs(scaleSetName, resourceGroup string) ([]compute.VirtualMachineScaleSetVM, error) {
	var err error
	ctx, cancel := getContextWithCancel()
	defer cancel()

	allVMs, err := ss.VirtualMachineScaleSetVMsClient.List(ctx, resourceGroup, scaleSetName, "", "", string(compute.InstanceView))
	if err != nil {
		glog.Errorf("VirtualMachineScaleSetVMsClient.List failed: %v", err)
		return nil, err
	}

	return allVMs, nil
}

// getAgentPoolScaleSets lists the virtual machines for the resource group and then builds
// a list of scale sets that match the nodes available to k8s.
func (ss *scaleSet) getAgentPoolScaleSets(nodes []*v1.Node) (*[]string, error) {
	agentPoolScaleSets := &[]string{}
	for nx := range nodes {
		if isMasterNode(nodes[nx]) {
			continue
		}

		if ss.ShouldNodeExcludedFromLoadBalancer(nodes[nx]) {
			continue
		}

		nodeName := nodes[nx].Name
		ssName, err := ss.getScaleSetNameByNodeName(nodeName)
		if err != nil {
			return nil, err
		}

		if ssName == "" {
			glog.V(3).Infof("Node %q is not belonging to any known scale sets", nodeName)
			continue
		}

		*agentPoolScaleSets = append(*agentPoolScaleSets, ssName)
	}

	return agentPoolScaleSets, nil
}

// GetVMSetNames selects all possible availability sets or scale sets
// (depending vmType configured) for service load balancer. If the service has
// no loadbalancer mode annotation returns the primary VMSet. If service annotation
// for loadbalancer exists then return the eligible VMSet.
func (ss *scaleSet) GetVMSetNames(service *v1.Service, nodes []*v1.Node) (vmSetNames *[]string, err error) {
	hasMode, isAuto, serviceVMSetNames := getServiceLoadBalancerMode(service)
	if !hasMode {
		// no mode specified in service annotation default to PrimaryScaleSetName.
		scaleSetNames := &[]string{ss.Config.PrimaryScaleSetName}
		return scaleSetNames, nil
	}

	scaleSetNames, err := ss.getAgentPoolScaleSets(nodes)
	if err != nil {
		glog.Errorf("ss.GetVMSetNames - getAgentPoolScaleSets failed err=(%v)", err)
		return nil, err
	}
	if len(*scaleSetNames) == 0 {
		glog.Errorf("ss.GetVMSetNames - No scale sets found for nodes in the cluster, node count(%d)", len(nodes))
		return nil, fmt.Errorf("No scale sets found for nodes, node count(%d)", len(nodes))
	}

	// sort the list to have deterministic selection
	sort.Strings(*scaleSetNames)

	if !isAuto {
		if serviceVMSetNames == nil || len(serviceVMSetNames) == 0 {
			return nil, fmt.Errorf("service annotation for LoadBalancerMode is empty, it should have __auto__ or availability sets value")
		}
		// validate scale set exists
		var found bool
		for sasx := range serviceVMSetNames {
			for asx := range *scaleSetNames {
				if strings.EqualFold((*scaleSetNames)[asx], serviceVMSetNames[sasx]) {
					found = true
					serviceVMSetNames[sasx] = (*scaleSetNames)[asx]
					break
				}
			}
			if !found {
				glog.Errorf("ss.GetVMSetNames - scale set (%s) in service annotation not found", serviceVMSetNames[sasx])
				return nil, fmt.Errorf("scale set (%s) - not found", serviceVMSetNames[sasx])
			}
		}
		vmSetNames = &serviceVMSetNames
	}

	return vmSetNames, nil
}

// extractResourceGroupByVMSSNicID extracts the resource group name by vmss nicID.
func extractResourceGroupByVMSSNicID(nicID string) (string, error) {
	matches := vmssNicResourceGroupRE.FindStringSubmatch(nicID)
	if len(matches) != 2 {
		return "", fmt.Errorf("error of extracting resourceGroup from nicID %q", nicID)
	}

	return matches[1], nil
}

// GetPrimaryInterface gets machine primary network interface by node name and vmSet.
func (ss *scaleSet) GetPrimaryInterface(nodeName string) (network.Interface, error) {
	managedByAS, err := ss.isNodeManagedByAvailabilitySet(nodeName)
	if err != nil {
		glog.Errorf("Failed to check isNodeManagedByAvailabilitySet: %v", err)
		return network.Interface{}, err
	}
	if managedByAS {
		// vm is managed by availability set.
		return ss.availabilitySet.GetPrimaryInterface(nodeName)
	}

	ssName, instanceID, vm, err := ss.getVmssVM(nodeName)
	if err != nil {
		// VM is availability set, but not cached yet in availabilitySetNodesCache.
		if err == ErrorNotVmssInstance {
			return ss.availabilitySet.GetPrimaryInterface(nodeName)
		}

		glog.Errorf("error: ss.GetPrimaryInterface(%s), ss.getVmssVM(%s), err=%v", nodeName, nodeName, err)
		return network.Interface{}, err
	}

	primaryInterfaceID, err := ss.getPrimaryInterfaceID(vm)
	if err != nil {
		glog.Errorf("error: ss.GetPrimaryInterface(%s), ss.getPrimaryInterfaceID(), err=%v", nodeName, err)
		return network.Interface{}, err
	}

	nicName, err := getLastSegment(primaryInterfaceID)
	if err != nil {
		glog.Errorf("error: ss.GetPrimaryInterface(%s), getLastSegment(%s), err=%v", nodeName, primaryInterfaceID, err)
		return network.Interface{}, err
	}
	resourceGroup, err := extractResourceGroupByVMSSNicID(primaryInterfaceID)
	if err != nil {
		return network.Interface{}, err
	}

	ctx, cancel := getContextWithCancel()
	defer cancel()
	nic, err := ss.InterfacesClient.GetVirtualMachineScaleSetNetworkInterface(ctx, resourceGroup, ssName, instanceID, nicName, "")
	if err != nil {
		glog.Errorf("error: ss.GetPrimaryInterface(%s), ss.GetVirtualMachineScaleSetNetworkInterface.Get(%s, %s, %s), err=%v", nodeName, resourceGroup, ssName, nicName, err)
		return network.Interface{}, err
	}

	// Fix interface's location, which is required when updating the interface.
	// TODO: is this a bug of azure SDK?
	if nic.Location == nil || *nic.Location == "" {
		nic.Location = vm.Location
	}

	return nic, nil
}

// getPrimarynetworkInterfaceConfiguration gets primary network interface configuration for scale set virtual machine.
func (ss *scaleSet) getPrimarynetworkInterfaceConfiguration(networkConfigurations []compute.VirtualMachineScaleSetNetworkConfiguration, nodeName string) (*compute.VirtualMachineScaleSetNetworkConfiguration, error) {
	if len(networkConfigurations) == 1 {
		return &networkConfigurations[0], nil
	}

	for idx := range networkConfigurations {
		networkConfig := &networkConfigurations[idx]
		if networkConfig.Primary != nil && *networkConfig.Primary == true {
			return networkConfig, nil
		}
	}

	return nil, fmt.Errorf("failed to find a primary network configuration for the scale set VM %q", nodeName)
}

func (ss *scaleSet) getPrimaryIPConfigForScaleSet(config *compute.VirtualMachineScaleSetNetworkConfiguration, nodeName string) (*compute.VirtualMachineScaleSetIPConfiguration, error) {
	ipConfigurations := *config.IPConfigurations
	if len(ipConfigurations) == 1 {
		return &ipConfigurations[0], nil
	}

	for idx := range ipConfigurations {
		ipConfig := &ipConfigurations[idx]
		if ipConfig.Primary != nil && *ipConfig.Primary == true {
			return ipConfig, nil
		}
	}

	return nil, fmt.Errorf("failed to find a primary IP configuration for the scale set VM %q", nodeName)
}

// EnsureHostInPool ensures the given VM's Primary NIC's Primary IP Configuration is
// participating in the specified LoadBalancer Backend Pool.
func (ss *scaleSet) EnsureHostInPool(service *v1.Service, nodeName types.NodeName, backendPoolID string, vmSetName string, isInternal bool) error {
	glog.V(3).Infof("ensuring node %q of scaleset %q in LB backendpool %q", nodeName, vmSetName, backendPoolID)
	vmName := mapNodeNameToVMName(nodeName)
	ssName, instanceID, vm, err := ss.getVmssVM(vmName)
	if err != nil {
		return err
	}

	// Check scale set name:
	// - For basic SKU load balancer, errNotInVMSet should be returned if the node's
	//   scale set is mismatched with vmSetName.
	// - For standard SKU load balancer, backend could belong to multiple VMSS, so we
	//   don't check vmSet for it.
	if vmSetName != "" && !ss.useStandardLoadBalancer() && !strings.EqualFold(vmSetName, ssName) {
		glog.V(3).Infof("EnsureHostInPool skips node %s because it is not in the scaleSet %s", vmName, vmSetName)
		return nil
	}

	// Find primary network interface configuration.
	networkInterfaceConfigurations := *vm.NetworkProfileConfiguration.NetworkInterfaceConfigurations
	primaryNetworkInterfaceConfiguration, err := ss.getPrimarynetworkInterfaceConfiguration(networkInterfaceConfigurations, vmName)
	if err != nil {
		return err
	}

	// Find primary IP configuration.
	primaryIPConfiguration, err := ss.getPrimaryIPConfigForScaleSet(primaryNetworkInterfaceConfiguration, vmName)
	if err != nil {
		return err
	}

	// Update primary IP configuration's LoadBalancerBackendAddressPools.
	foundPool := false
	newBackendPools := []compute.SubResource{}
	if primaryIPConfiguration.LoadBalancerBackendAddressPools != nil {
		newBackendPools = *primaryIPConfiguration.LoadBalancerBackendAddressPools
	}
	for _, existingPool := range newBackendPools {
		if strings.EqualFold(backendPoolID, *existingPool.ID) {
			foundPool = true
			break
		}
	}
<<<<<<< HEAD
	if !foundPool {
		if ss.useStandardLoadBalancer() && len(newBackendPools) > 0 {
			// Although standard load balancer supports backends from multiple vmss,
			// the same network interface couldn't be added to more than one load balancer of
			// the same type. Omit those nodes (e.g. masters) so Azure ARM won't complain
			// about this.
			newBackendPoolsIDs := make([]string, 0, len(newBackendPools))
			for _, pool := range newBackendPools {
				if pool.ID != nil {
					newBackendPoolsIDs = append(newBackendPoolsIDs, *pool.ID)
				}
			}
			isSameLB, oldLBName, err := isBackendPoolOnSameLB(backendPoolID, newBackendPoolsIDs)
			if err != nil {
				return err
			}
			if !isSameLB {
				glog.V(4).Infof("VMSS %q has already been added to LB %q, omit adding it to a new one", vmSetName, oldLBName)
				return nil
			}
		}
=======
>>>>>>> e09f5c40

	// The backendPoolID has already been found from existing LoadBalancerBackendAddressPools.
	if foundPool {
		return nil
	}

	if ss.useStandardLoadBalancer() && len(newBackendPools) > 0 {
		// Although standard load balancer supports backends from multiple scale
		// sets, the same network interface couldn't be added to more than one load balancer of
		// the same type. Omit those nodes (e.g. masters) so Azure ARM won't complain
		// about this.
		newBackendPoolsIDs := make([]string, 0, len(newBackendPools))
		for _, pool := range newBackendPools {
			if pool.ID != nil {
				newBackendPoolsIDs = append(newBackendPoolsIDs, *pool.ID)
			}
		}
		isSameLB, oldLBName, err := isBackendPoolOnSameLB(backendPoolID, newBackendPoolsIDs)
		if err != nil {
			return err
		}
		if !isSameLB {
			glog.V(4).Infof("Node %q has already been added to LB %q, omit adding it to a new one", nodeName, oldLBName)
			return nil
		}
	}

	// Compose a new vmssVM with added backendPoolID.
	newBackendPools = append(newBackendPools,
		compute.SubResource{
			ID: to.StringPtr(backendPoolID),
		})
	primaryIPConfiguration.LoadBalancerBackendAddressPools = &newBackendPools
	newVM := compute.VirtualMachineScaleSetVM{
		Sku:      vm.Sku,
		Location: vm.Location,
		VirtualMachineScaleSetVMProperties: &compute.VirtualMachineScaleSetVMProperties{
			HardwareProfile: vm.HardwareProfile,
			NetworkProfileConfiguration: &compute.VirtualMachineScaleSetVMNetworkProfileConfiguration{
				NetworkInterfaceConfigurations: &networkInterfaceConfigurations,
			},
		},
	}

	// Get the node resource group.
	nodeResourceGroup, err := ss.GetNodeResourceGroup(vmName)
	if err != nil {
		return err
	}

	// Invalidate the cache since we would update it.
	key := buildVmssCacheKey(nodeResourceGroup, ss.makeVmssVMName(ssName, instanceID))
	defer ss.vmssVMCache.Delete(key)

	// Update vmssVM with backoff.
	ctx, cancel := getContextWithCancel()
	defer cancel()
	glog.V(2).Infof("EnsureHostInPool begins to update vmssVM(%s) with new backendPoolID %s", vmName, backendPoolID)
	resp, err := ss.VirtualMachineScaleSetVMsClient.Update(ctx, nodeResourceGroup, ssName, instanceID, newVM)
	if ss.CloudProviderBackoff && shouldRetryHTTPRequest(resp, err) {
		glog.V(2).Infof("EnsureHostInPool update backing off vmssVM(%s) with new backendPoolID %s, err: %v", vmName, backendPoolID, err)
		retryErr := ss.UpdateVmssVMWithRetry(ctx, nodeResourceGroup, ssName, instanceID, newVM)
		if retryErr != nil {
			err = retryErr
			glog.Errorf("EnsureHostInPool update abort backoff vmssVM(%s) with new backendPoolID %s, err: %v", vmName, backendPoolID, err)
		}
	}

	return err
}

// EnsureHostsInPool ensures the given Node's primary IP configurations are
// participating in the specified LoadBalancer Backend Pool.
func (ss *scaleSet) EnsureHostsInPool(service *v1.Service, nodes []*v1.Node, backendPoolID string, vmSetName string, isInternal bool) error {
	hostUpdates := make([]func() error, 0, len(nodes))
	for _, node := range nodes {
		localNodeName := node.Name

		if ss.useStandardLoadBalancer() && ss.excludeMasterNodesFromStandardLB() && isMasterNode(node) {
			glog.V(4).Infof("Excluding master node %q from load balancer backendpool %q", localNodeName, backendPoolID)
			continue
		}

		if ss.ShouldNodeExcludedFromLoadBalancer(node) {
			glog.V(4).Infof("Excluding unmanaged/external-resource-group node %q", localNodeName)
			continue
		}

		f := func() error {
			// VMAS nodes should also be added to the SLB backends.
			if ss.useStandardLoadBalancer() {
				// Check whether the node is VMAS virtual machine.
				managedByAS, err := ss.isNodeManagedByAvailabilitySet(localNodeName)
				if err != nil {
					glog.Errorf("Failed to check isNodeManagedByAvailabilitySet(%s): %v", localNodeName, err)
					return err
				}
				if managedByAS {
					return ss.availabilitySet.EnsureHostInPool(service, types.NodeName(localNodeName), backendPoolID, vmSetName, isInternal)
				}
			}

			err := ss.EnsureHostInPool(service, types.NodeName(localNodeName), backendPoolID, vmSetName, isInternal)
			if err != nil {
				return fmt.Errorf("EnsureHostInPool(%s): backendPoolID(%s) - failed to ensure host in pool: %q", getServiceName(service), backendPoolID, err)
			}
			return nil
		}
		hostUpdates = append(hostUpdates, f)
	}

	errs := utilerrors.AggregateGoroutines(hostUpdates...)
	if errs != nil {
		return utilerrors.Flatten(errs)
	}

	return nil
}

// ensureBackendPoolDeletedFromNode ensures the loadBalancer backendAddressPools deleted from the specified node.
func (ss *scaleSet) ensureBackendPoolDeletedFromNode(service *v1.Service, nodeName, backendPoolID string) error {
	ssName, instanceID, vm, err := ss.getVmssVM(nodeName)
	if err != nil {
		return err
	}

	// Find primary network interface configuration.
	networkInterfaceConfigurations := *vm.NetworkProfileConfiguration.NetworkInterfaceConfigurations
	primaryNetworkInterfaceConfiguration, err := ss.getPrimarynetworkInterfaceConfiguration(networkInterfaceConfigurations, nodeName)
	if err != nil {
		return err
	}

	// Find primary IP configuration.4
	primaryIPConfiguration, err := ss.getPrimaryIPConfigForScaleSet(primaryNetworkInterfaceConfiguration, nodeName)
	if err != nil {
		return err
	}
	if primaryIPConfiguration.LoadBalancerBackendAddressPools == nil || len(*primaryIPConfiguration.LoadBalancerBackendAddressPools) == 0 {
		return nil
	}

	// Construct new loadBalancerBackendAddressPools and remove backendAddressPools from primary IP configuration.
	existingBackendPools := *primaryIPConfiguration.LoadBalancerBackendAddressPools
	newBackendPools := []compute.SubResource{}
	foundPool := false
	for i := len(existingBackendPools) - 1; i >= 0; i-- {
		curPool := existingBackendPools[i]
		if strings.EqualFold(backendPoolID, *curPool.ID) {
			glog.V(10).Infof("ensureBackendPoolDeletedFromNode gets unwanted backend pool %q for node %s", backendPoolID, nodeName)
			foundPool = true
			newBackendPools = append(existingBackendPools[:i], existingBackendPools[i+1:]...)
		}
	}

	// Pool not found, assume it has been already removed.
	if !foundPool {
		return nil
	}

	// Compose a new vmssVM with added backendPoolID.
	primaryIPConfiguration.LoadBalancerBackendAddressPools = &newBackendPools
	newVM := compute.VirtualMachineScaleSetVM{
		Sku:      vm.Sku,
		Location: vm.Location,
		VirtualMachineScaleSetVMProperties: &compute.VirtualMachineScaleSetVMProperties{
			HardwareProfile: vm.HardwareProfile,
			NetworkProfileConfiguration: &compute.VirtualMachineScaleSetVMNetworkProfileConfiguration{
				NetworkInterfaceConfigurations: &networkInterfaceConfigurations,
			},
		},
	}

	// Get the node resource group.
	nodeResourceGroup, err := ss.GetNodeResourceGroup(nodeName)
	if err != nil {
		return err
	}

	// Invalidate the cache since we would update it.
	key := buildVmssCacheKey(nodeResourceGroup, ss.makeVmssVMName(ssName, instanceID))
	defer ss.vmssVMCache.Delete(key)

	// Update vmssVM with backoff.
	ctx, cancel := getContextWithCancel()
	defer cancel()
	glog.V(2).Infof("ensureBackendPoolDeletedFromNode begins to update vmssVM(%s) with backendPoolID %s", nodeName, backendPoolID)
	resp, err := ss.VirtualMachineScaleSetVMsClient.Update(ctx, nodeResourceGroup, ssName, instanceID, newVM)
	if ss.CloudProviderBackoff && shouldRetryHTTPRequest(resp, err) {
		glog.V(2).Infof("ensureBackendPoolDeletedFromNode update backing off vmssVM(%s) with backendPoolID %s, err: %v", nodeName, backendPoolID, err)
		retryErr := ss.UpdateVmssVMWithRetry(ctx, nodeResourceGroup, ssName, instanceID, newVM)
		if retryErr != nil {
			err = retryErr
			glog.Errorf("ensureBackendPoolDeletedFromNode update abort backoff vmssVM(%s) with backendPoolID %s, err: %v", nodeName, backendPoolID, err)
		}
	}
	if err != nil {
		glog.Errorf("ensureBackendPoolDeletedFromNode failed to update vmssVM(%s) with backendPoolID %s: %v", nodeName, backendPoolID, err)
	} else {
		glog.V(2).Infof("ensureBackendPoolDeletedFromNode update vmssVM(%s) with backendPoolID %s succeeded", nodeName, backendPoolID)
	}
	return err
}

// getNodeNameByIPConfigurationID gets the node name by IP configuration ID.
func (ss *scaleSet) getNodeNameByIPConfigurationID(ipConfigurationID string) (string, error) {
	matches := vmssIPConfigurationRE.FindStringSubmatch(ipConfigurationID)
	if len(matches) != 4 {
		glog.V(4).Infof("Can not extract scale set name from ipConfigurationID (%s), assuming it is mananaged by availability set", ipConfigurationID)
		return "", ErrorNotVmssInstance
	}

	resourceGroup := matches[1]
	scaleSetName := matches[2]
	instanceID := matches[3]
	vm, err := ss.getVmssVMByInstanceID(resourceGroup, scaleSetName, instanceID)
	if err != nil {
		return "", err
	}

	if vm.OsProfile != nil && vm.OsProfile.ComputerName != nil {
		return strings.ToLower(*vm.OsProfile.ComputerName), nil
	}

	return "", nil
}

// EnsureBackendPoolDeleted ensures the loadBalancer backendAddressPools deleted from the specified nodes.
func (ss *scaleSet) EnsureBackendPoolDeleted(service *v1.Service, backendPoolID, vmSetName string, backendAddressPools *[]network.BackendAddressPool) error {
	// Returns nil if backend address pools already deleted.
	if backendAddressPools == nil {
		return nil
	}

	ipConfigurationIDs := []string{}
	for _, backendPool := range *backendAddressPools {
		if strings.EqualFold(*backendPool.ID, backendPoolID) && backendPool.BackendIPConfigurations != nil {
			for _, ipConf := range *backendPool.BackendIPConfigurations {
				if ipConf.ID == nil {
					continue
				}

				ipConfigurationIDs = append(ipConfigurationIDs, *ipConf.ID)
			}
		}
	}

	hostUpdates := make([]func() error, 0, len(ipConfigurationIDs))
	for i := range ipConfigurationIDs {
		ipConfigurationID := ipConfigurationIDs[i]

		f := func() error {
			if scaleSetName, err := extractScaleSetNameByProviderID(ipConfigurationID); err == nil {
				// Only remove nodes belonging to specified vmSet to basic LB backends.
				if !ss.useStandardLoadBalancer() && !strings.EqualFold(scaleSetName, vmSetName) {
					return nil
				}
			}

			nodeName, err := ss.getNodeNameByIPConfigurationID(ipConfigurationID)
			if err != nil {
				if err == ErrorNotVmssInstance { // Do nothing for the VMAS nodes.
					return nil
				}
				glog.Errorf("Failed to getNodeNameByIPConfigurationID(%s): %v", ipConfigurationID, err)
				return err
			}

			err = ss.ensureBackendPoolDeletedFromNode(service, nodeName, backendPoolID)
			if err != nil {
				return fmt.Errorf("failed to ensure backend pool %s deleted from node %s: %v", backendPoolID, nodeName, err)
			}

			return nil
		}
		hostUpdates = append(hostUpdates, f)
	}

	errs := utilerrors.AggregateGoroutines(hostUpdates...)
	if errs != nil {
		return utilerrors.Flatten(errs)
	}

	return nil
}<|MERGE_RESOLUTION|>--- conflicted
+++ resolved
@@ -650,30 +650,6 @@
 			break
 		}
 	}
-<<<<<<< HEAD
-	if !foundPool {
-		if ss.useStandardLoadBalancer() && len(newBackendPools) > 0 {
-			// Although standard load balancer supports backends from multiple vmss,
-			// the same network interface couldn't be added to more than one load balancer of
-			// the same type. Omit those nodes (e.g. masters) so Azure ARM won't complain
-			// about this.
-			newBackendPoolsIDs := make([]string, 0, len(newBackendPools))
-			for _, pool := range newBackendPools {
-				if pool.ID != nil {
-					newBackendPoolsIDs = append(newBackendPoolsIDs, *pool.ID)
-				}
-			}
-			isSameLB, oldLBName, err := isBackendPoolOnSameLB(backendPoolID, newBackendPoolsIDs)
-			if err != nil {
-				return err
-			}
-			if !isSameLB {
-				glog.V(4).Infof("VMSS %q has already been added to LB %q, omit adding it to a new one", vmSetName, oldLBName)
-				return nil
-			}
-		}
-=======
->>>>>>> e09f5c40
 
 	// The backendPoolID has already been found from existing LoadBalancerBackendAddressPools.
 	if foundPool {
