--- conflicted
+++ resolved
@@ -33,26 +33,6 @@
 		if err != nil {
 			return cloudprovider.Zone{}, err
 		}
-<<<<<<< HEAD
-
-		if metadata.Compute == nil {
-			return cloudprovider.Zone{}, fmt.Errorf("failure of getting compute information from instance metadata")
-		}
-
-		return cloudprovider.Zone{
-			FailureDomain: metadata.Compute.FaultDomain,
-			Region:        az.Location,
-		}, nil
-	}
-
-	// if UseInstanceMetadata is false, get the Zone name by calling ARM
-	hostname, err := os.Hostname()
-	if err != nil {
-		return cloudprovider.Zone{}, fmt.Errorf("can not get the host name from kernal")
-	}
-	return az.vmSet.GetZoneByNodeName(hostname)
-
-=======
 
 		if metadata.Compute == nil {
 			return cloudprovider.Zone{}, fmt.Errorf("failure of getting compute information from instance metadata")
@@ -69,7 +49,6 @@
 		return cloudprovider.Zone{}, fmt.Errorf("failure getting hostname from kernel")
 	}
 	return az.vmSet.GetZoneByNodeName(string(hostname))
->>>>>>> 16236ce9
 }
 
 // GetZoneByProviderID implements Zones.GetZoneByProviderID
