/*
Copyright 2016 The Kubernetes Authors.

Licensed under the Apache License, Version 2.0 (the "License");
you may not use this file except in compliance with the License.
You may obtain a copy of the License at

    http://www.apache.org/licenses/LICENSE-2.0

Unless required by applicable law or agreed to in writing, software
distributed under the License is distributed on an "AS IS" BASIS,
WITHOUT WARRANTIES OR CONDITIONS OF ANY KIND, either express or implied.
See the License for the specific language governing permissions and
limitations under the License.
*/

package vsphere

import (
	"context"
	"errors"
	"fmt"
	"io"
	"net"
	"os"
	"path"
	"path/filepath"
	"runtime"
	"strings"
	"sync"
	"time"

	"gopkg.in/gcfg.v1"

	"github.com/golang/glog"
	"k8s.io/api/core/v1"
	k8stypes "k8s.io/apimachinery/pkg/types"
	"k8s.io/client-go/informers"
	"k8s.io/client-go/tools/cache"
	v1helper "k8s.io/kubernetes/pkg/apis/core/v1/helper"
	"k8s.io/kubernetes/pkg/cloudprovider"
	"k8s.io/kubernetes/pkg/cloudprovider/providers/vsphere/vclib"
	"k8s.io/kubernetes/pkg/cloudprovider/providers/vsphere/vclib/diskmanagers"
	"k8s.io/kubernetes/pkg/controller"
)

// VSphere Cloud Provider constants
const (
	ProviderName                  = "vsphere"
	VolDir                        = "kubevols"
	RoundTripperDefaultCount      = 3
	DummyVMPrefixName             = "vsphere-k8s"
	CleanUpDummyVMRoutineInterval = 5
)

var cleanUpRoutineInitialized = false
var datastoreFolderIDMap = make(map[string]map[string]string)

var cleanUpRoutineInitLock sync.Mutex
var cleanUpDummyVMLock sync.RWMutex

// Error Messages
const (
	MissingUsernameErrMsg = "Username is missing"
	MissingPasswordErrMsg = "Password is missing"
)

// Error constants
var (
	ErrUsernameMissing = errors.New(MissingUsernameErrMsg)
	ErrPasswordMissing = errors.New(MissingPasswordErrMsg)
)

// VSphere is an implementation of cloud provider Interface for VSphere.
type VSphere struct {
	cfg      *VSphereConfig
	hostName string
	// Maps the VSphere IP address to VSphereInstance
	vsphereInstanceMap map[string]*VSphereInstance
	// Responsible for managing discovery of k8s node, their location etc.
	nodeManager          *NodeManager
	vmUUID               string
	isSecretInfoProvided bool
}

// Represents a vSphere instance where one or more kubernetes nodes are running.
type VSphereInstance struct {
	conn *vclib.VSphereConnection
	cfg  *VirtualCenterConfig
}

// Structure that represents Virtual Center configuration
type VirtualCenterConfig struct {
	// vCenter username.
	User string `gcfg:"user"`
	// vCenter password in clear text.
	Password string `gcfg:"password"`
	// vCenter port.
	VCenterPort string `gcfg:"port"`
	// Datacenter in which VMs are located.
	Datacenters string `gcfg:"datacenters"`
	// Soap round tripper count (retries = RoundTripper - 1)
	RoundTripperCount uint `gcfg:"soap-roundtrip-count"`
}

// Structure that represents the content of vsphere.conf file.
// Users specify the configuration of one or more Virtual Centers in vsphere.conf where
// the Kubernetes master and worker nodes are running.
type VSphereConfig struct {
	Global struct {
		// vCenter username.
		User string `gcfg:"user"`
		// vCenter password in clear text.
		Password string `gcfg:"password"`
		// Deprecated. Use VirtualCenter to specify multiple vCenter Servers.
		// vCenter IP.
		VCenterIP string `gcfg:"server"`
		// vCenter port.
		VCenterPort string `gcfg:"port"`
		// True if vCenter uses self-signed cert.
		InsecureFlag bool `gcfg:"insecure-flag"`
		// Datacenter in which VMs are located.
		// Deprecated. Use "datacenters" instead.
		Datacenter string `gcfg:"datacenter"`
		// Datacenter in which VMs are located.
		Datacenters string `gcfg:"datacenters"`
		// Datastore in which vmdks are stored.
		// Deprecated. See Workspace.DefaultDatastore
		DefaultDatastore string `gcfg:"datastore"`
		// WorkingDir is path where VMs can be found. Also used to create dummy VMs.
		// Deprecated.
		WorkingDir string `gcfg:"working-dir"`
		// Soap round tripper count (retries = RoundTripper - 1)
		RoundTripperCount uint `gcfg:"soap-roundtrip-count"`
		// Deprecated as the virtual machines will be automatically discovered.
		// VMUUID is the VM Instance UUID of virtual machine which can be retrieved from instanceUuid
		// property in VmConfigInfo, or also set as vc.uuid in VMX file.
		// If not set, will be fetched from the machine via sysfs (requires root)
		VMUUID string `gcfg:"vm-uuid"`
		// Deprecated as virtual machine will be automatically discovered.
		// VMName is the VM name of virtual machine
		// Combining the WorkingDir and VMName can form a unique InstanceID.
		// When vm-name is set, no username/password is required on worker nodes.
		VMName string `gcfg:"vm-name"`
		// Name of the secret were vCenter credentials are present.
		SecretName string `gcfg:"secret-name"`
		// Secret Namespace where secret will be present that has vCenter credentials.
		SecretNamespace string `gcfg:"secret-namespace"`
	}

	VirtualCenter map[string]*VirtualCenterConfig

	Network struct {
		// PublicNetwork is name of the network the VMs are joined to.
		PublicNetwork string `gcfg:"public-network"`
	}

	Disk struct {
		// SCSIControllerType defines SCSI controller to be used.
		SCSIControllerType string `dcfg:"scsicontrollertype"`
	}

	// Endpoint used to create volumes
	Workspace struct {
		VCenterIP        string `gcfg:"server"`
		Datacenter       string `gcfg:"datacenter"`
		Folder           string `gcfg:"folder"`
		DefaultDatastore string `gcfg:"default-datastore"`
		ResourcePoolPath string `gcfg:"resourcepool-path"`
	}
}

type Volumes interface {
	// AttachDisk attaches given disk to given node. Current node
	// is used when nodeName is empty string.
	AttachDisk(vmDiskPath string, storagePolicyName string, nodeName k8stypes.NodeName) (diskUUID string, err error)

	// DetachDisk detaches given disk to given node. Current node
	// is used when nodeName is empty string.
	// Assumption: If node doesn't exist, disk is already detached from node.
	DetachDisk(volPath string, nodeName k8stypes.NodeName) error

	// DiskIsAttached checks if a disk is attached to the given node.
	// Assumption: If node doesn't exist, disk is not attached to the node.
	DiskIsAttached(volPath string, nodeName k8stypes.NodeName) (bool, error)

	// DisksAreAttached checks if a list disks are attached to the given node.
	// Assumption: If node doesn't exist, disks are not attached to the node.
	DisksAreAttached(nodeVolumes map[k8stypes.NodeName][]string) (map[k8stypes.NodeName]map[string]bool, error)

	// CreateVolume creates a new vmdk with specified parameters.
	CreateVolume(volumeOptions *vclib.VolumeOptions) (volumePath string, err error)

	// DeleteVolume deletes vmdk.
	DeleteVolume(vmDiskPath string) error
}

// Parses vSphere cloud config file and stores it into VSphereConfig.
func readConfig(config io.Reader) (VSphereConfig, error) {
	if config == nil {
		err := fmt.Errorf("no vSphere cloud provider config file given")
		return VSphereConfig{}, err
	}

	var cfg VSphereConfig
	err := gcfg.ReadInto(&cfg, config)
	return cfg, err
}

func init() {
	vclib.RegisterMetrics()
	cloudprovider.RegisterCloudProvider(ProviderName, func(config io.Reader) (cloudprovider.Interface, error) {
		// If vSphere.conf file is not present then it is worker node.
		if config == nil {
			return newWorkerNode()
		}
		cfg, err := readConfig(config)
		if err != nil {
			return nil, err
		}
		return newControllerNode(cfg)
	})
}

// Initialize passes a Kubernetes clientBuilder interface to the cloud provider
func (vs *VSphere) Initialize(clientBuilder controller.ControllerClientBuilder) {
}

// Initialize Node Informers
func (vs *VSphere) SetInformers(informerFactory informers.SharedInformerFactory) {
	if vs.cfg == nil {
		return
	}

	if vs.isSecretInfoProvided {
		secretCredentialManager := &SecretCredentialManager{
			SecretName:      vs.cfg.Global.SecretName,
			SecretNamespace: vs.cfg.Global.SecretNamespace,
			SecretLister:    informerFactory.Core().V1().Secrets().Lister(),
			Cache: &SecretCache{
				VirtualCenter: make(map[string]*Credential),
			},
		}
		vs.nodeManager.UpdateCredentialManager(secretCredentialManager)
	}

	// Only on controller node it is required to register listeners.
	// Register callbacks for node updates
	glog.V(4).Infof("Setting up node informers for vSphere Cloud Provider")
	nodeInformer := informerFactory.Core().V1().Nodes().Informer()
	nodeInformer.AddEventHandler(cache.ResourceEventHandlerFuncs{
		AddFunc:    vs.NodeAdded,
		DeleteFunc: vs.NodeDeleted,
	})
	glog.V(4).Infof("Node informers in vSphere cloud provider initialized")

}

// Creates new worker node interface and returns
func newWorkerNode() (*VSphere, error) {
	var err error
	vs := VSphere{}
	vs.hostName, err = os.Hostname()
	if err != nil {
		glog.Errorf("Failed to get hostname. err: %+v", err)
		return nil, err
	}
	vs.vmUUID, err = GetVMUUID()
	if err != nil {
		glog.Errorf("Failed to get uuid. err: %+v", err)
		return nil, err
	}
	return &vs, nil
}

func populateVsphereInstanceMap(cfg *VSphereConfig) (map[string]*VSphereInstance, error) {
	vsphereInstanceMap := make(map[string]*VSphereInstance)
	isSecretInfoProvided := true

	if cfg.Global.SecretName == "" || cfg.Global.SecretNamespace == "" {
		glog.Warningf("SecretName and/or SecretNamespace is not provided. " +
			"VCP will use username and password from config file")
		isSecretInfoProvided = false
	}

	if isSecretInfoProvided {
		if cfg.Global.User != "" {
			glog.Warning("Global.User and Secret info provided. VCP will use secret to get credentials")
			cfg.Global.User = ""
		}
		if cfg.Global.Password != "" {
			glog.Warning("Global.Password and Secret info provided. VCP will use secret to get credentials")
			cfg.Global.Password = ""
		}
	}

	// Check if the vsphere.conf is in old format. In this
	// format the cfg.VirtualCenter will be nil or empty.
	if cfg.VirtualCenter == nil || len(cfg.VirtualCenter) == 0 {
		glog.V(4).Infof("Config is not per virtual center and is in old format.")
		if !isSecretInfoProvided {
			if cfg.Global.User == "" {
				glog.Error("Global.User is empty!")
				return nil, ErrUsernameMissing
			}
			if cfg.Global.Password == "" {
				glog.Error("Global.Password is empty!")
				return nil, ErrPasswordMissing
			}
		}

		if cfg.Global.WorkingDir == "" {
			glog.Error("Global.WorkingDir is empty!")
			return nil, errors.New("Global.WorkingDir is empty!")
		}
		if cfg.Global.VCenterIP == "" {
			glog.Error("Global.VCenterIP is empty!")
			return nil, errors.New("Global.VCenterIP is empty!")
		}
		if cfg.Global.Datacenter == "" {
			glog.Error("Global.Datacenter is empty!")
			return nil, errors.New("Global.Datacenter is empty!")
		}
		cfg.Workspace.VCenterIP = cfg.Global.VCenterIP
		cfg.Workspace.Datacenter = cfg.Global.Datacenter
		cfg.Workspace.Folder = cfg.Global.WorkingDir
		cfg.Workspace.DefaultDatastore = cfg.Global.DefaultDatastore

		vcConfig := VirtualCenterConfig{
			User:              cfg.Global.User,
			Password:          cfg.Global.Password,
			VCenterPort:       cfg.Global.VCenterPort,
			Datacenters:       cfg.Global.Datacenter,
			RoundTripperCount: cfg.Global.RoundTripperCount,
		}

		// Note: If secrets info is provided username and password will be populated
		// once secret is created.
		vSphereConn := vclib.VSphereConnection{
			Username:          vcConfig.User,
			Password:          vcConfig.Password,
			Hostname:          cfg.Global.VCenterIP,
			Insecure:          cfg.Global.InsecureFlag,
			RoundTripperCount: vcConfig.RoundTripperCount,
			Port:              vcConfig.VCenterPort,
		}
		vsphereIns := VSphereInstance{
			conn: &vSphereConn,
			cfg:  &vcConfig,
		}
		vsphereInstanceMap[cfg.Global.VCenterIP] = &vsphereIns
	} else {
		if cfg.Workspace.VCenterIP == "" || cfg.Workspace.Folder == "" || cfg.Workspace.Datacenter == "" {
			msg := fmt.Sprintf("All fields in workspace are mandatory."+
				" vsphere.conf does not have the workspace specified correctly. cfg.Workspace: %+v", cfg.Workspace)
			glog.Error(msg)
			return nil, errors.New(msg)
		}

		for vcServer, vcConfig := range cfg.VirtualCenter {
			glog.V(4).Infof("Initializing vc server %s", vcServer)
			if vcServer == "" {
				glog.Error("vsphere.conf does not have the VirtualCenter IP address specified")
				return nil, errors.New("vsphere.conf does not have the VirtualCenter IP address specified")
			}

			if !isSecretInfoProvided {
				if vcConfig.User == "" {
					vcConfig.User = cfg.Global.User
					if vcConfig.User == "" {
						glog.Errorf("vcConfig.User is empty for vc %s!", vcServer)
						return nil, ErrUsernameMissing
					}
				}
				if vcConfig.Password == "" {
					vcConfig.Password = cfg.Global.Password
					if vcConfig.Password == "" {
						glog.Errorf("vcConfig.Password is empty for vc %s!", vcServer)
						return nil, ErrPasswordMissing
					}
				}
			} else {
				if vcConfig.User != "" {
					glog.Warningf("vcConfig.User for server %s and Secret info provided. VCP will use secret to get credentials", vcServer)
					vcConfig.User = ""
				}
				if vcConfig.Password != "" {
					glog.Warningf("vcConfig.Password for server %s and Secret info provided. VCP will use secret to get credentials", vcServer)
					vcConfig.Password = ""
				}
			}

			if vcConfig.VCenterPort == "" {
				vcConfig.VCenterPort = cfg.Global.VCenterPort
			}

			if vcConfig.Datacenters == "" {
				if cfg.Global.Datacenters != "" {
					vcConfig.Datacenters = cfg.Global.Datacenters
				} else {
					// cfg.Global.Datacenter is deprecated, so giving it the last preference.
					vcConfig.Datacenters = cfg.Global.Datacenter
				}
			}
			if vcConfig.RoundTripperCount == 0 {
				vcConfig.RoundTripperCount = cfg.Global.RoundTripperCount
			}

			// Note: If secrets info is provided username and password will be populated
			// once secret is created.
			vSphereConn := vclib.VSphereConnection{
				Username:          vcConfig.User,
				Password:          vcConfig.Password,
				Hostname:          vcServer,
				Insecure:          cfg.Global.InsecureFlag,
				RoundTripperCount: vcConfig.RoundTripperCount,
				Port:              vcConfig.VCenterPort,
			}
			vsphereIns := VSphereInstance{
				conn: &vSphereConn,
				cfg:  vcConfig,
			}
			vsphereInstanceMap[vcServer] = &vsphereIns
		}
	}
	return vsphereInstanceMap, nil
}

// getVMUUID allows tests to override GetVMUUID
var getVMUUID = GetVMUUID

// Creates new Controller node interface and returns
func newControllerNode(cfg VSphereConfig) (*VSphere, error) {
	vs, err := buildVSphereFromConfig(cfg)
	if err != nil {
		return nil, err
	}
	vs.hostName, err = os.Hostname()
	if err != nil {
		glog.Errorf("Failed to get hostname. err: %+v", err)
		return nil, err
	}
	vs.vmUUID, err = getVMUUID()
	if err != nil {
		glog.Errorf("Failed to get uuid. err: %+v", err)
		return nil, err
	}
	runtime.SetFinalizer(vs, logout)
	return vs, nil
}

// Initializes vSphere from vSphere CloudProvider Configuration
func buildVSphereFromConfig(cfg VSphereConfig) (*VSphere, error) {
	isSecretInfoProvided := false
	if cfg.Global.SecretName != "" && cfg.Global.SecretNamespace != "" {
		isSecretInfoProvided = true
	}

	if cfg.Disk.SCSIControllerType == "" {
		cfg.Disk.SCSIControllerType = vclib.PVSCSIControllerType
	} else if !vclib.CheckControllerSupported(cfg.Disk.SCSIControllerType) {
		glog.Errorf("%v is not a supported SCSI Controller type. Please configure 'lsilogic-sas' OR 'pvscsi'", cfg.Disk.SCSIControllerType)
		return nil, errors.New("Controller type not supported. Please configure 'lsilogic-sas' OR 'pvscsi'")
	}
	if cfg.Global.WorkingDir != "" {
		cfg.Global.WorkingDir = path.Clean(cfg.Global.WorkingDir)
	}
	if cfg.Global.RoundTripperCount == 0 {
		cfg.Global.RoundTripperCount = RoundTripperDefaultCount
	}
	if cfg.Global.VCenterPort == "" {
		cfg.Global.VCenterPort = "443"
	}
	vsphereInstanceMap, err := populateVsphereInstanceMap(&cfg)
	if err != nil {
		return nil, err
	}

	vs := VSphere{
		vsphereInstanceMap: vsphereInstanceMap,
		nodeManager: &NodeManager{
			vsphereInstanceMap: vsphereInstanceMap,
			nodeInfoMap:        make(map[string]*NodeInfo),
			registeredNodes:    make(map[string]*v1.Node),
		},
		isSecretInfoProvided: isSecretInfoProvided,
		cfg:                  &cfg,
	}
	return &vs, nil
}

func logout(vs *VSphere) {
	for _, vsphereIns := range vs.vsphereInstanceMap {
		if vsphereIns.conn.Client != nil {
			vsphereIns.conn.Logout(context.TODO())
		}
	}

}

// Instances returns an implementation of Instances for vSphere.
func (vs *VSphere) Instances() (cloudprovider.Instances, bool) {
	return vs, true
}

func getLocalIP() ([]v1.NodeAddress, error) {
	// hashtable with VMware-allocated OUIs for MAC filtering
	// List of official OUIs: http://standards-oui.ieee.org/oui.txt
	vmwareOUI := map[string]bool{
		"00:05:69": true,
		"00:0c:29": true,
		"00:1c:14": true,
		"00:50:56": true,
	}

	addrs := []v1.NodeAddress{}
	ifaces, err := net.Interfaces()
	if err != nil {
		glog.Errorf("net.Interfaces() failed for NodeAddresses - %v", err)
		return nil, err
	}
	for _, i := range ifaces {
		if i.Flags&net.FlagLoopback != 0 {
			continue
		}
		localAddrs, err := i.Addrs()
		if err != nil {
			glog.Warningf("Failed to extract addresses for NodeAddresses - %v", err)
		} else {
			for _, addr := range localAddrs {
				if ipnet, ok := addr.(*net.IPNet); ok {
					if ipnet.IP.To4() != nil {
						// Filter external IP by MAC address OUIs from vCenter and from ESX
						vmMACAddr := strings.ToLower(i.HardwareAddr.String())
						// Making sure that the MAC address is long enough
						if len(vmMACAddr) < 17 {
<<<<<<< HEAD
							return addrs, fmt.Errorf("MAC address %q is invalid", vmMACAddr)
=======
							glog.V(4).Infof("Skipping invalid MAC address: %q", vmMACAddr)
							continue
>>>>>>> 16236ce9
						}
						if vmwareOUI[vmMACAddr[:8]] {
							v1helper.AddToNodeAddresses(&addrs,
								v1.NodeAddress{
									Type:    v1.NodeExternalIP,
									Address: ipnet.IP.String(),
								},
								v1.NodeAddress{
									Type:    v1.NodeInternalIP,
									Address: ipnet.IP.String(),
								},
							)
							glog.V(4).Infof("Detected local IP address as %q", ipnet.IP.String())
						} else {
							glog.Warningf("Failed to patch IP as MAC address %q does not belong to a VMware platform", vmMACAddr)
						}
					}
				}
			}
		}
	}
	return addrs, nil
}

func (vs *VSphere) getVSphereInstance(nodeName k8stypes.NodeName) (*VSphereInstance, error) {
	vsphereIns, err := vs.nodeManager.GetVSphereInstance(nodeName)
	if err != nil {
		glog.Errorf("Cannot find node %q in cache. Node not found!!!", nodeName)
		return nil, err
	}
	return &vsphereIns, nil
}

func (vs *VSphere) getVSphereInstanceForServer(vcServer string, ctx context.Context) (*VSphereInstance, error) {
	vsphereIns, ok := vs.vsphereInstanceMap[vcServer]
	if !ok {
		glog.Errorf("cannot find vcServer %q in cache. VC not found!!!", vcServer)
		return nil, errors.New(fmt.Sprintf("Cannot find node %q in vsphere configuration map", vcServer))
	}
	// Ensure client is logged in and session is valid
	err := vs.nodeManager.vcConnect(ctx, vsphereIns)
	if err != nil {
		glog.Errorf("failed connecting to vcServer %q with error %+v", vcServer, err)
		return nil, err
	}

	return vsphereIns, nil
}

// Get the VM Managed Object instance by from the node
func (vs *VSphere) getVMFromNodeName(ctx context.Context, nodeName k8stypes.NodeName) (*vclib.VirtualMachine, error) {
	nodeInfo, err := vs.nodeManager.GetNodeInfo(nodeName)
	if err != nil {
		return nil, err
	}
	return nodeInfo.vm, nil
}

// NodeAddresses is an implementation of Instances.NodeAddresses.
func (vs *VSphere) NodeAddresses(ctx context.Context, nodeName k8stypes.NodeName) ([]v1.NodeAddress, error) {
	// Get local IP addresses if node is local node
	if vs.hostName == convertToString(nodeName) {
		return getLocalIP()
	}

	if vs.cfg == nil {
		return nil, cloudprovider.InstanceNotFound
	}

	// Below logic can be executed only on master as VC details are present.
	addrs := []v1.NodeAddress{}
	// Create context
	ctx, cancel := context.WithCancel(context.Background())
	defer cancel()
	vsi, err := vs.getVSphereInstance(nodeName)
	if err != nil {
		return nil, err
	}
	// Ensure client is logged in and session is valid
	err = vs.nodeManager.vcConnect(ctx, vsi)
	if err != nil {
		return nil, err
	}

	vm, err := vs.getVMFromNodeName(ctx, nodeName)
	if err != nil {
		glog.Errorf("Failed to get VM object for node: %q. err: +%v", convertToString(nodeName), err)
		return nil, err
	}
	vmMoList, err := vm.Datacenter.GetVMMoList(ctx, []*vclib.VirtualMachine{vm}, []string{"guest.net"})
	if err != nil {
		glog.Errorf("Failed to get VM Managed object with property guest.net for node: %q. err: +%v", convertToString(nodeName), err)
		return nil, err
	}
	// retrieve VM's ip(s)
	for _, v := range vmMoList[0].Guest.Net {
		if vs.cfg.Network.PublicNetwork == v.Network {
			for _, ip := range v.IpAddress {
				if net.ParseIP(ip).To4() != nil {
					v1helper.AddToNodeAddresses(&addrs,
						v1.NodeAddress{
							Type:    v1.NodeExternalIP,
							Address: ip,
						}, v1.NodeAddress{
							Type:    v1.NodeInternalIP,
							Address: ip,
						},
					)
				}
			}
		}
	}
	return addrs, nil
}

// NodeAddressesByProviderID returns the node addresses of an instances with the specified unique providerID
// This method will not be called from the node that is requesting this ID. i.e. metadata service
// and other local methods cannot be used here
func (vs *VSphere) NodeAddressesByProviderID(ctx context.Context, providerID string) ([]v1.NodeAddress, error) {
	return vs.NodeAddresses(ctx, convertToK8sType(providerID))
}

// AddSSHKeyToAllInstances add SSH key to all instances
func (vs *VSphere) AddSSHKeyToAllInstances(ctx context.Context, user string, keyData []byte) error {
	return cloudprovider.NotImplemented
}

// CurrentNodeName gives the current node name
func (vs *VSphere) CurrentNodeName(ctx context.Context, hostname string) (k8stypes.NodeName, error) {
	return convertToK8sType(vs.hostName), nil
}

func convertToString(nodeName k8stypes.NodeName) string {
	return string(nodeName)
}

func convertToK8sType(vmName string) k8stypes.NodeName {
	return k8stypes.NodeName(vmName)
}

// InstanceExistsByProviderID returns true if the instance with the given provider id still exists and is running.
// If false is returned with no error, the instance will be immediately deleted by the cloud controller manager.
func (vs *VSphere) InstanceExistsByProviderID(ctx context.Context, providerID string) (bool, error) {
	var nodeName string
	nodes, err := vs.nodeManager.GetNodeDetails()
	if err != nil {
		glog.Errorf("Error while obtaining Kubernetes node nodeVmDetail details. error : %+v", err)
		return false, err
	}
	for _, node := range nodes {
		// ProviderID is UUID for nodes v1.9.3+
		if node.VMUUID == GetUUIDFromProviderID(providerID) || node.NodeName == providerID {
			nodeName = node.NodeName
			break
		}
	}
	if nodeName == "" {
		msg := fmt.Sprintf("Error while obtaining Kubernetes nodename for providerID %s.", providerID)
		return false, errors.New(msg)
	}
	_, err = vs.InstanceID(ctx, convertToK8sType(nodeName))
	if err == nil {
		return true, nil
	}

	return false, err
}

// InstanceShutdownByProviderID returns true if the instance is in safe state to detach volumes
func (vs *VSphere) InstanceShutdownByProviderID(ctx context.Context, providerID string) (bool, error) {
	return false, cloudprovider.NotImplemented
}

// InstanceID returns the cloud provider ID of the node with the specified Name.
func (vs *VSphere) InstanceID(ctx context.Context, nodeName k8stypes.NodeName) (string, error) {

	instanceIDInternal := func() (string, error) {
		if vs.hostName == convertToString(nodeName) {
			return vs.vmUUID, nil
		}

		// Below logic can be performed only on master node where VC details are preset.
		if vs.cfg == nil {
			return "", fmt.Errorf("The current node can't detremine InstanceID for %q", convertToString(nodeName))
		}

		// Create context
		ctx, cancel := context.WithCancel(context.Background())
		defer cancel()
		vsi, err := vs.getVSphereInstance(nodeName)
		if err != nil {
			return "", err
		}
		// Ensure client is logged in and session is valid
		err = vs.nodeManager.vcConnect(ctx, vsi)
		if err != nil {
			return "", err
		}
		vm, err := vs.getVMFromNodeName(ctx, nodeName)
		if err != nil {
			if err == vclib.ErrNoVMFound {
				return "", cloudprovider.InstanceNotFound
			}
			glog.Errorf("Failed to get VM object for node: %q. err: +%v", convertToString(nodeName), err)
			return "", err
		}
		exists, err := vm.Exists(ctx)
		if err != nil {
			glog.Errorf("Failed to check whether node %q still exists. err: %+v.", convertToString(nodeName), err)
			return "", err
		}
		if exists {
			return vs.vmUUID, nil
		}
		glog.Warningf("The VM: %s is not in %s state", convertToString(nodeName), vclib.ActivePowerState)
		return "", cloudprovider.InstanceNotFound
	}

	instanceID, err := instanceIDInternal()
	if err != nil {
		var isManagedObjectNotFoundError bool
		isManagedObjectNotFoundError, err = vs.retry(nodeName, err)
		if isManagedObjectNotFoundError {
			if err == nil {
				glog.V(4).Infof("InstanceID: Found node %q", convertToString(nodeName))
				instanceID, err = instanceIDInternal()
			} else if err == vclib.ErrNoVMFound {
				return "", cloudprovider.InstanceNotFound
			}
		}
	}

	return instanceID, err
}

// InstanceTypeByProviderID returns the cloudprovider instance type of the node with the specified unique providerID
// This method will not be called from the node that is requesting this ID. i.e. metadata service
// and other local methods cannot be used here
func (vs *VSphere) InstanceTypeByProviderID(ctx context.Context, providerID string) (string, error) {
	return "", nil
}

func (vs *VSphere) InstanceType(ctx context.Context, name k8stypes.NodeName) (string, error) {
	return "", nil
}

func (vs *VSphere) Clusters() (cloudprovider.Clusters, bool) {
	return nil, true
}

// ProviderName returns the cloud provider ID.
func (vs *VSphere) ProviderName() string {
	return ProviderName
}

// LoadBalancer returns an implementation of LoadBalancer for vSphere.
func (vs *VSphere) LoadBalancer() (cloudprovider.LoadBalancer, bool) {
	return nil, false
}

// Zones returns an implementation of Zones for Google vSphere.
func (vs *VSphere) Zones() (cloudprovider.Zones, bool) {
	glog.V(1).Info("The vSphere cloud provider does not support zones")
	return nil, false
}

// Routes returns a false since the interface is not supported for vSphere.
func (vs *VSphere) Routes() (cloudprovider.Routes, bool) {
	return nil, false
}

// AttachDisk attaches given virtual disk volume to the compute running kubelet.
func (vs *VSphere) AttachDisk(vmDiskPath string, storagePolicyName string, nodeName k8stypes.NodeName) (diskUUID string, err error) {
	attachDiskInternal := func(vmDiskPath string, storagePolicyName string, nodeName k8stypes.NodeName) (diskUUID string, err error) {
		if nodeName == "" {
			nodeName = convertToK8sType(vs.hostName)
		}
		// Create context
		ctx, cancel := context.WithCancel(context.Background())
		defer cancel()
		vsi, err := vs.getVSphereInstance(nodeName)
		if err != nil {
			return "", err
		}
		// Ensure client is logged in and session is valid
		err = vs.nodeManager.vcConnect(ctx, vsi)
		if err != nil {
			return "", err
		}

		vm, err := vs.getVMFromNodeName(ctx, nodeName)
		if err != nil {
			glog.Errorf("Failed to get VM object for node: %q. err: +%v", convertToString(nodeName), err)
			return "", err
		}

		diskUUID, err = vm.AttachDisk(ctx, vmDiskPath, &vclib.VolumeOptions{SCSIControllerType: vclib.PVSCSIControllerType, StoragePolicyName: storagePolicyName})
		if err != nil {
			glog.Errorf("Failed to attach disk: %s for node: %s. err: +%v", vmDiskPath, convertToString(nodeName), err)
			return "", err
		}
		return diskUUID, nil
	}
	requestTime := time.Now()
	diskUUID, err = attachDiskInternal(vmDiskPath, storagePolicyName, nodeName)
	if err != nil {
		var isManagedObjectNotFoundError bool
		isManagedObjectNotFoundError, err = vs.retry(nodeName, err)
		if isManagedObjectNotFoundError {
			if err == nil {
				glog.V(4).Infof("AttachDisk: Found node %q", convertToString(nodeName))
				diskUUID, err = attachDiskInternal(vmDiskPath, storagePolicyName, nodeName)
				glog.V(4).Infof("AttachDisk: Retry: diskUUID %s, err +%v", convertToString(nodeName), diskUUID, err)
			}
		}
	}
	glog.V(4).Infof("AttachDisk executed for node %s and volume %s with diskUUID %s. Err: %s", convertToString(nodeName), vmDiskPath, diskUUID, err)
	vclib.RecordvSphereMetric(vclib.OperationAttachVolume, requestTime, err)
	return diskUUID, err
}

func (vs *VSphere) retry(nodeName k8stypes.NodeName, err error) (bool, error) {
	isManagedObjectNotFoundError := false
	if err != nil {
		if vclib.IsManagedObjectNotFoundError(err) {
			isManagedObjectNotFoundError = true
			glog.V(4).Infof("error %q ManagedObjectNotFound for node %q", err, convertToString(nodeName))
			err = vs.nodeManager.RediscoverNode(nodeName)
		}
	}
	return isManagedObjectNotFoundError, err
}

// DetachDisk detaches given virtual disk volume from the compute running kubelet.
func (vs *VSphere) DetachDisk(volPath string, nodeName k8stypes.NodeName) error {
	detachDiskInternal := func(volPath string, nodeName k8stypes.NodeName) error {
		if nodeName == "" {
			nodeName = convertToK8sType(vs.hostName)
		}
		// Create context
		ctx, cancel := context.WithCancel(context.Background())
		defer cancel()
		vsi, err := vs.getVSphereInstance(nodeName)
		if err != nil {
			// If node doesn't exist, disk is already detached from node.
			if err == vclib.ErrNoVMFound {
				glog.Infof("Node %q does not exist, disk %s is already detached from node.", convertToString(nodeName), volPath)
				return nil
			}
			return err
		}
		// Ensure client is logged in and session is valid
		err = vs.nodeManager.vcConnect(ctx, vsi)
		if err != nil {
			return err
		}
		vm, err := vs.getVMFromNodeName(ctx, nodeName)
		if err != nil {
			// If node doesn't exist, disk is already detached from node.
			if err == vclib.ErrNoVMFound {
				glog.Infof("Node %q does not exist, disk %s is already detached from node.", convertToString(nodeName), volPath)
				return nil
			}

			glog.Errorf("Failed to get VM object for node: %q. err: +%v", convertToString(nodeName), err)
			return err
		}
		err = vm.DetachDisk(ctx, volPath)
		if err != nil {
			glog.Errorf("Failed to detach disk: %s for node: %s. err: +%v", volPath, convertToString(nodeName), err)
			return err
		}
		return nil
	}
	requestTime := time.Now()
	err := detachDiskInternal(volPath, nodeName)
	if err != nil {
		var isManagedObjectNotFoundError bool
		isManagedObjectNotFoundError, err = vs.retry(nodeName, err)
		if isManagedObjectNotFoundError {
			if err == nil {
				err = detachDiskInternal(volPath, nodeName)
			}
		}
	}
	vclib.RecordvSphereMetric(vclib.OperationDetachVolume, requestTime, err)
	return err
}

// DiskIsAttached returns if disk is attached to the VM using controllers supported by the plugin.
func (vs *VSphere) DiskIsAttached(volPath string, nodeName k8stypes.NodeName) (bool, error) {
	diskIsAttachedInternal := func(volPath string, nodeName k8stypes.NodeName) (bool, error) {
		var vSphereInstance string
		if nodeName == "" {
			vSphereInstance = vs.hostName
			nodeName = convertToK8sType(vSphereInstance)
		} else {
			vSphereInstance = convertToString(nodeName)
		}
		// Create context
		ctx, cancel := context.WithCancel(context.Background())
		defer cancel()
		vsi, err := vs.getVSphereInstance(nodeName)
		if err != nil {
			return false, err
		}
		// Ensure client is logged in and session is valid
		err = vs.nodeManager.vcConnect(ctx, vsi)
		if err != nil {
			return false, err
		}
		vm, err := vs.getVMFromNodeName(ctx, nodeName)
		if err != nil {
			if err == vclib.ErrNoVMFound {
				glog.Warningf("Node %q does not exist, vsphere CP will assume disk %v is not attached to it.", nodeName, volPath)
				// make the disk as detached and return false without error.
				return false, nil
			}
			glog.Errorf("Failed to get VM object for node: %q. err: +%v", vSphereInstance, err)
			return false, err
		}

		volPath = vclib.RemoveStorageClusterORFolderNameFromVDiskPath(volPath)
		attached, err := vm.IsDiskAttached(ctx, volPath)
		if err != nil {
			glog.Errorf("DiskIsAttached failed to determine whether disk %q is still attached on node %q",
				volPath,
				vSphereInstance)
		}
		glog.V(4).Infof("DiskIsAttached result: %q and error: %q, for volume: %q", attached, err, volPath)
		return attached, err
	}
	requestTime := time.Now()
	isAttached, err := diskIsAttachedInternal(volPath, nodeName)
	if err != nil {
		var isManagedObjectNotFoundError bool
		isManagedObjectNotFoundError, err = vs.retry(nodeName, err)
		if isManagedObjectNotFoundError {
			if err == vclib.ErrNoVMFound {
				isAttached, err = false, nil
			} else if err == nil {
				isAttached, err = diskIsAttachedInternal(volPath, nodeName)
			}
		}
	}
	vclib.RecordvSphereMetric(vclib.OperationDiskIsAttached, requestTime, err)
	return isAttached, err
}

// DisksAreAttached returns if disks are attached to the VM using controllers supported by the plugin.
// 1. Converts volPaths into canonical form so that it can be compared with the VM device path.
// 2. Segregates nodes by vCenter and Datacenter they are present in. This reduces calls to VC.
// 3. Creates go routines per VC-DC to find whether disks are attached to the nodes.
// 4. If the some of the VMs are not found or migrated then they are added to a list.
// 5. After successful execution of goroutines,
// 5a. If there are any VMs which needs to be retried, they are rediscovered and the whole operation is initiated again for only rediscovered VMs.
// 5b. If VMs are removed from vSphere inventory they are ignored.
func (vs *VSphere) DisksAreAttached(nodeVolumes map[k8stypes.NodeName][]string) (map[k8stypes.NodeName]map[string]bool, error) {
	disksAreAttachedInternal := func(nodeVolumes map[k8stypes.NodeName][]string) (map[k8stypes.NodeName]map[string]bool, error) {

		// disksAreAttach checks whether disks are attached to the nodes.
		// Returns nodes that need to be retried if retry is true
		// Segregates nodes per VC and DC
		// Creates go routines per VC-DC to find whether disks are attached to the nodes.
		disksAreAttach := func(ctx context.Context, nodeVolumes map[k8stypes.NodeName][]string, attached map[string]map[string]bool, retry bool) ([]k8stypes.NodeName, error) {

			var wg sync.WaitGroup
			var localAttachedMaps []map[string]map[string]bool
			var nodesToRetry []k8stypes.NodeName
			var globalErr error
			globalErr = nil
			globalErrMutex := &sync.Mutex{}
			nodesToRetryMutex := &sync.Mutex{}

			// Segregate nodes according to VC-DC
			dcNodes := make(map[string][]k8stypes.NodeName)
			for nodeName := range nodeVolumes {
				nodeInfo, err := vs.nodeManager.GetNodeInfo(nodeName)
				if err != nil {
					glog.Errorf("Failed to get node info: %+v. err: %+v", nodeInfo.vm, err)
					return nodesToRetry, err
				}
				VC_DC := nodeInfo.vcServer + nodeInfo.dataCenter.String()
				dcNodes[VC_DC] = append(dcNodes[VC_DC], nodeName)
			}

			for _, nodes := range dcNodes {
				localAttachedMap := make(map[string]map[string]bool)
				localAttachedMaps = append(localAttachedMaps, localAttachedMap)
				// Start go routines per VC-DC to check disks are attached
				go func() {
					nodesToRetryLocal, err := vs.checkDiskAttached(ctx, nodes, nodeVolumes, localAttachedMap, retry)
					if err != nil {
						if !vclib.IsManagedObjectNotFoundError(err) {
							globalErrMutex.Lock()
							globalErr = err
							globalErrMutex.Unlock()
							glog.Errorf("Failed to check disk attached for nodes: %+v. err: %+v", nodes, err)
						}
					}
					nodesToRetryMutex.Lock()
					nodesToRetry = append(nodesToRetry, nodesToRetryLocal...)
					nodesToRetryMutex.Unlock()
					wg.Done()
				}()
				wg.Add(1)
			}
			wg.Wait()
			if globalErr != nil {
				return nodesToRetry, globalErr
			}
			for _, localAttachedMap := range localAttachedMaps {
				for key, value := range localAttachedMap {
					attached[key] = value
				}
			}

			return nodesToRetry, nil
		}

		glog.V(4).Info("Starting DisksAreAttached API for vSphere with nodeVolumes: %+v", nodeVolumes)
		// Create context
		ctx, cancel := context.WithCancel(context.Background())
		defer cancel()

		disksAttached := make(map[k8stypes.NodeName]map[string]bool)
		if len(nodeVolumes) == 0 {
			return disksAttached, nil
		}

		// Convert VolPaths into canonical form so that it can be compared with the VM device path.
		vmVolumes, err := vs.convertVolPathsToDevicePaths(ctx, nodeVolumes)
		if err != nil {
			glog.Errorf("Failed to convert volPaths to devicePaths: %+v. err: %+v", nodeVolumes, err)
			return nil, err
		}
		attached := make(map[string]map[string]bool)
		nodesToRetry, err := disksAreAttach(ctx, vmVolumes, attached, false)
		if err != nil {
			return nil, err
		}

		if len(nodesToRetry) != 0 {
			// Rediscover nodes which are need to be retried
			remainingNodesVolumes := make(map[k8stypes.NodeName][]string)
			for _, nodeName := range nodesToRetry {
				err = vs.nodeManager.RediscoverNode(nodeName)
				if err != nil {
					if err == vclib.ErrNoVMFound {
						glog.V(4).Infof("node %s not found. err: %+v", nodeName, err)
						continue
					}
					glog.Errorf("Failed to rediscover node %s. err: %+v", nodeName, err)
					return nil, err
				}
				remainingNodesVolumes[nodeName] = nodeVolumes[nodeName]
			}

			// If some remaining nodes are still registered
			if len(remainingNodesVolumes) != 0 {
				nodesToRetry, err = disksAreAttach(ctx, remainingNodesVolumes, attached, true)
				if err != nil || len(nodesToRetry) != 0 {
					glog.Errorf("Failed to retry disksAreAttach  for nodes %+v. err: %+v", remainingNodesVolumes, err)
					return nil, err
				}
			}

			for nodeName, volPaths := range attached {
				disksAttached[convertToK8sType(nodeName)] = volPaths
			}
		}
		glog.V(4).Infof("DisksAreAttach successfully executed. result: %+v", attached)
		return disksAttached, nil
	}
	requestTime := time.Now()
	attached, err := disksAreAttachedInternal(nodeVolumes)
	vclib.RecordvSphereMetric(vclib.OperationDisksAreAttached, requestTime, err)
	return attached, err
}

// CreateVolume creates a volume of given size (in KiB) and return the volume path.
// If the volumeOptions.Datastore is part of datastore cluster for example - [DatastoreCluster/sharedVmfs-0] then
// return value will be [DatastoreCluster/sharedVmfs-0] kubevols/<volume-name>.vmdk
// else return value will be [sharedVmfs-0] kubevols/<volume-name>.vmdk
func (vs *VSphere) CreateVolume(volumeOptions *vclib.VolumeOptions) (canonicalVolumePath string, err error) {
	glog.V(1).Infof("Starting to create a vSphere volume with volumeOptions: %+v", volumeOptions)
	createVolumeInternal := func(volumeOptions *vclib.VolumeOptions) (canonicalVolumePath string, err error) {
		var datastore string
		// If datastore not specified, then use default datastore
		if volumeOptions.Datastore == "" {
			datastore = vs.cfg.Workspace.DefaultDatastore
		} else {
			datastore = volumeOptions.Datastore
		}
		datastore = strings.TrimSpace(datastore)
		// Create context
		ctx, cancel := context.WithCancel(context.Background())
		defer cancel()
		vsi, err := vs.getVSphereInstanceForServer(vs.cfg.Workspace.VCenterIP, ctx)
		if err != nil {
			return "", err
		}
		dc, err := vclib.GetDatacenter(ctx, vsi.conn, vs.cfg.Workspace.Datacenter)
		if err != nil {
			return "", err
		}
		var vmOptions *vclib.VMOptions
		if volumeOptions.VSANStorageProfileData != "" || volumeOptions.StoragePolicyName != "" {
			// Acquire a read lock to ensure multiple PVC requests can be processed simultaneously.
			cleanUpDummyVMLock.RLock()
			defer cleanUpDummyVMLock.RUnlock()
			// Create a new background routine that will delete any dummy VM's that are left stale.
			// This routine will get executed for every 5 minutes and gets initiated only once in its entire lifetime.
			cleanUpRoutineInitLock.Lock()
			if !cleanUpRoutineInitialized {
				glog.V(1).Infof("Starting a clean up routine to remove stale dummy VM's")
				go vs.cleanUpDummyVMs(DummyVMPrefixName)
				cleanUpRoutineInitialized = true
			}
			cleanUpRoutineInitLock.Unlock()
			vmOptions, err = vs.setVMOptions(ctx, dc, vs.cfg.Workspace.ResourcePoolPath)
			if err != nil {
				glog.Errorf("Failed to set VM options requires to create a vsphere volume. err: %+v", err)
				return "", err
			}
		}
		if volumeOptions.StoragePolicyName != "" && volumeOptions.Datastore == "" {
			datastore, err = getPbmCompatibleDatastore(ctx, dc, volumeOptions.StoragePolicyName, vs.nodeManager)
			if err != nil {
				glog.Errorf("Failed to get pbm compatible datastore with storagePolicy: %s. err: %+v", volumeOptions.StoragePolicyName, err)
				return "", err
			}
		} else {
			// Since no storage policy is specified but datastore is specified, check
			// if the given datastore is a shared datastore across all node VMs.
			sharedDsList, err := getSharedDatastoresInK8SCluster(ctx, dc, vs.nodeManager)
			if err != nil {
				glog.Errorf("Failed to get shared datastore: %+v", err)
				return "", err
			}
			found := false
			for _, sharedDs := range sharedDsList {
				if datastore == sharedDs.Info.Name {
					found = true
					break
				}
			}
			if !found {
				msg := fmt.Sprintf("The specified datastore %s is not a shared datastore across node VMs", datastore)
				return "", errors.New(msg)
			}
		}
		ds, err := dc.GetDatastoreByName(ctx, datastore)
		if err != nil {
			return "", err
		}
		volumeOptions.Datastore = datastore
		kubeVolsPath := filepath.Clean(ds.Path(VolDir)) + "/"
		err = ds.CreateDirectory(ctx, kubeVolsPath, false)
		if err != nil && err != vclib.ErrFileAlreadyExist {
			glog.Errorf("Cannot create dir %#v. err %s", kubeVolsPath, err)
			return "", err
		}
		volumePath := kubeVolsPath + volumeOptions.Name + ".vmdk"
		disk := diskmanagers.VirtualDisk{
			DiskPath:      volumePath,
			VolumeOptions: volumeOptions,
			VMOptions:     vmOptions,
		}
		volumePath, err = disk.Create(ctx, ds)
		if err != nil {
			glog.Errorf("Failed to create a vsphere volume with volumeOptions: %+v on datastore: %s. err: %+v", volumeOptions, datastore, err)
			return "", err
		}
		// Get the canonical path for the volume path.
		canonicalVolumePath, err = getcanonicalVolumePath(ctx, dc, volumePath)
		if err != nil {
			glog.Errorf("Failed to get canonical vsphere volume path for volume: %s with volumeOptions: %+v on datastore: %s. err: %+v", volumePath, volumeOptions, datastore, err)
			return "", err
		}
		if filepath.Base(datastore) != datastore {
			// If datastore is within cluster, add cluster path to the volumePath
			canonicalVolumePath = strings.Replace(canonicalVolumePath, filepath.Base(datastore), datastore, 1)
		}
		return canonicalVolumePath, nil
	}
	requestTime := time.Now()
	canonicalVolumePath, err = createVolumeInternal(volumeOptions)
	vclib.RecordCreateVolumeMetric(volumeOptions, requestTime, err)
	glog.V(4).Infof("The canonical volume path for the newly created vSphere volume is %q", canonicalVolumePath)
	return canonicalVolumePath, err
}

// DeleteVolume deletes a volume given volume name.
func (vs *VSphere) DeleteVolume(vmDiskPath string) error {
	glog.V(1).Infof("Starting to delete vSphere volume with vmDiskPath: %s", vmDiskPath)
	deleteVolumeInternal := func(vmDiskPath string) error {
		// Create context
		ctx, cancel := context.WithCancel(context.Background())
		defer cancel()
		vsi, err := vs.getVSphereInstanceForServer(vs.cfg.Workspace.VCenterIP, ctx)
		if err != nil {
			return err
		}
		dc, err := vclib.GetDatacenter(ctx, vsi.conn, vs.cfg.Workspace.Datacenter)
		if err != nil {
			return err
		}
		disk := diskmanagers.VirtualDisk{
			DiskPath:      vmDiskPath,
			VolumeOptions: &vclib.VolumeOptions{},
			VMOptions:     &vclib.VMOptions{},
		}
		err = disk.Delete(ctx, dc)
		if err != nil {
			glog.Errorf("Failed to delete vsphere volume with vmDiskPath: %s. err: %+v", vmDiskPath, err)
		}
		return err
	}
	requestTime := time.Now()
	err := deleteVolumeInternal(vmDiskPath)
	vclib.RecordvSphereMetric(vclib.OperationDeleteVolume, requestTime, err)
	return err
}

// HasClusterID returns true if the cluster has a clusterID
func (vs *VSphere) HasClusterID() bool {
	return true
}

// Notification handler when node is added into k8s cluster.
func (vs *VSphere) NodeAdded(obj interface{}) {
	node, ok := obj.(*v1.Node)
	if node == nil || !ok {
		glog.Warningf("NodeAdded: unrecognized object %+v", obj)
		return
	}

	glog.V(4).Infof("Node added: %+v", node)
	vs.nodeManager.RegisterNode(node)
}

// Notification handler when node is removed from k8s cluster.
func (vs *VSphere) NodeDeleted(obj interface{}) {
	node, ok := obj.(*v1.Node)
	if node == nil || !ok {
		glog.Warningf("NodeDeleted: unrecognized object %+v", obj)
		return
	}

	glog.V(4).Infof("Node deleted: %+v", node)
	vs.nodeManager.UnRegisterNode(node)
}

func (vs *VSphere) NodeManager() (nodeManager *NodeManager) {
	if vs == nil {
		return nil
	}
	return vs.nodeManager
}<|MERGE_RESOLUTION|>--- conflicted
+++ resolved
@@ -534,12 +534,8 @@
 						vmMACAddr := strings.ToLower(i.HardwareAddr.String())
 						// Making sure that the MAC address is long enough
 						if len(vmMACAddr) < 17 {
-<<<<<<< HEAD
-							return addrs, fmt.Errorf("MAC address %q is invalid", vmMACAddr)
-=======
 							glog.V(4).Infof("Skipping invalid MAC address: %q", vmMACAddr)
 							continue
->>>>>>> 16236ce9
 						}
 						if vmwareOUI[vmMACAddr[:8]] {
 							v1helper.AddToNodeAddresses(&addrs,
