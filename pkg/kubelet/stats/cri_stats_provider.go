/*
Copyright 2017 The Kubernetes Authors.

Licensed under the Apache License, Version 2.0 (the "License");
you may not use this file except in compliance with the License.
You may obtain a copy of the License at

    http://www.apache.org/licenses/LICENSE-2.0

Unless required by applicable law or agreed to in writing, software
distributed under the License is distributed on an "AS IS" BASIS,
WITHOUT WARRANTIES OR CONDITIONS OF ANY KIND, either express or implied.
See the License for the specific language governing permissions and
limitations under the License.
*/

package stats

import (
	"errors"
	"fmt"
	"path"
	"sort"
	"strings"
	"sync"
	"time"

	cadvisorfs "github.com/google/cadvisor/fs"
	"k8s.io/klog"

	cadvisorapiv2 "github.com/google/cadvisor/info/v2"
	metav1 "k8s.io/apimachinery/pkg/apis/meta/v1"
	"k8s.io/apimachinery/pkg/types"
	internalapi "k8s.io/kubernetes/pkg/kubelet/apis/cri"
	runtimeapi "k8s.io/kubernetes/pkg/kubelet/apis/cri/runtime/v1alpha2"
	statsapi "k8s.io/kubernetes/pkg/kubelet/apis/stats/v1alpha1"
	"k8s.io/kubernetes/pkg/kubelet/cadvisor"
	"k8s.io/kubernetes/pkg/kubelet/kuberuntime"
	"k8s.io/kubernetes/pkg/kubelet/server/stats"
	kubetypes "k8s.io/kubernetes/pkg/kubelet/types"
)

var (
	// defaultCachePeriod is the default cache period for each cpuUsage.
	defaultCachePeriod = 10 * time.Minute
)

// cpuUsageRecord holds the cpu usage stats and the calculated usageNanoCores.
type cpuUsageRecord struct {
	stats          *runtimeapi.CpuUsage
	usageNanoCores *uint64
}

// criStatsProvider implements the containerStatsProvider interface by getting
// the container stats from CRI.
type criStatsProvider struct {
	// cadvisor is used to get the node root filesystem's stats (such as the
	// capacity/available bytes/inodes) that will be populated in per container
	// filesystem stats.
	cadvisor cadvisor.Interface
	// resourceAnalyzer is used to get the volume stats of the pods.
	resourceAnalyzer stats.ResourceAnalyzer
	// runtimeService is used to get the status and stats of the pods and its
	// managed containers.
	runtimeService internalapi.RuntimeService
	// imageService is used to get the stats of the image filesystem.
	imageService internalapi.ImageManagerService
	// logMetrics provides the metrics for container logs
	logMetricsService LogMetricsService

	// cpuUsageCache caches the cpu usage for containers.
	cpuUsageCache map[string]*cpuUsageRecord
	mutex         sync.RWMutex
}

// newCRIStatsProvider returns a containerStatsProvider implementation that
// provides container stats using CRI.
func newCRIStatsProvider(
	cadvisor cadvisor.Interface,
	resourceAnalyzer stats.ResourceAnalyzer,
	runtimeService internalapi.RuntimeService,
	imageService internalapi.ImageManagerService,
	logMetricsService LogMetricsService,
) containerStatsProvider {
	return &criStatsProvider{
		cadvisor:          cadvisor,
		resourceAnalyzer:  resourceAnalyzer,
		runtimeService:    runtimeService,
		imageService:      imageService,
		logMetricsService: logMetricsService,
		cpuUsageCache:     make(map[string]*cpuUsageRecord),
	}
}

// ListPodStats returns the stats of all the pod-managed containers.
func (p *criStatsProvider) ListPodStats() ([]statsapi.PodStats, error) {
	// Don't update CPU nano core usage.
	return p.listPodStats(false)
}

// ListPodStatsAndUpdateCPUNanoCoreUsage updates the cpu nano core usage for
// the containers and returns the stats for all the pod-managed containers.
// This is a workaround because CRI runtimes do not supply nano core usages,
// so this function calculate the difference between the current and the last
// (cached) cpu stats to calculate this metrics. The implementation assumes a
// single caller to periodically invoke this function to update the metrics. If
// there exist multiple callers, the period used to compute the cpu usage may
// vary and the usage could be incoherent (e.g., spiky). If no caller calls
// this function, the cpu usage will stay nil. Right now, eviction manager is
// the only caller, and it calls this function every 10s.
func (p *criStatsProvider) ListPodStatsAndUpdateCPUNanoCoreUsage() ([]statsapi.PodStats, error) {
	// Update CPU nano core usage.
	return p.listPodStats(true)
}

func (p *criStatsProvider) listPodStats(updateCPUNanoCoreUsage bool) ([]statsapi.PodStats, error) {
	// Gets node root filesystem information, which will be used to populate
	// the available and capacity bytes/inodes in container stats.
	rootFsInfo, err := p.cadvisor.RootFsInfo()
	if err != nil {
		return nil, fmt.Errorf("failed to get rootFs info: %v", err)
	}

	containers, err := p.runtimeService.ListContainers(&runtimeapi.ContainerFilter{})
	if err != nil {
		return nil, fmt.Errorf("failed to list all containers: %v", err)
	}

	// Creates pod sandbox map.
	podSandboxMap := make(map[string]*runtimeapi.PodSandbox)
	podSandboxes, err := p.runtimeService.ListPodSandbox(&runtimeapi.PodSandboxFilter{})
	if err != nil {
		return nil, fmt.Errorf("failed to list all pod sandboxes: %v", err)
	}
	podSandboxes = removeTerminatedPods(podSandboxes)
	for _, s := range podSandboxes {
		podSandboxMap[s.Id] = s
	}
	// fsIDtoInfo is a map from filesystem id to its stats. This will be used
	// as a cache to avoid querying cAdvisor for the filesystem stats with the
	// same filesystem id many times.
	fsIDtoInfo := make(map[runtimeapi.FilesystemIdentifier]*cadvisorapiv2.FsInfo)

	// sandboxIDToPodStats is a temporary map from sandbox ID to its pod stats.
	sandboxIDToPodStats := make(map[string]*statsapi.PodStats)

	resp, err := p.runtimeService.ListContainerStats(&runtimeapi.ContainerStatsFilter{})
	if err != nil {
		return nil, fmt.Errorf("failed to list all container stats: %v", err)
	}

	containers = removeTerminatedContainers(containers)
	// Creates container map.
	containerMap := make(map[string]*runtimeapi.Container)
	for _, c := range containers {
		containerMap[c.Id] = c
	}

	allInfos, err := getCadvisorContainerInfo(p.cadvisor)
	if err != nil {
		return nil, fmt.Errorf("failed to fetch cadvisor stats: %v", err)
	}
	caInfos := getCRICadvisorStats(allInfos)

	for _, stats := range resp {
		containerID := stats.Attributes.Id
		container, found := containerMap[containerID]
		if !found {
			continue
		}

		podSandboxID := container.PodSandboxId
		podSandbox, found := podSandboxMap[podSandboxID]
		if !found {
			continue
		}

		// Creates the stats of the pod (if not created yet) which the
		// container belongs to.
		ps, found := sandboxIDToPodStats[podSandboxID]
		if !found {
			ps = buildPodStats(podSandbox)
			sandboxIDToPodStats[podSandboxID] = ps
		}

		// Fill available stats for full set of required pod stats
		cs := p.makeContainerStats(stats, container, &rootFsInfo, fsIDtoInfo, podSandbox.GetMetadata().GetUid(), updateCPUNanoCoreUsage)
		p.addPodNetworkStats(ps, podSandboxID, caInfos, cs)
		p.addPodCPUMemoryStats(ps, types.UID(podSandbox.Metadata.Uid), allInfos, cs)

		// If cadvisor stats is available for the container, use it to populate
		// container stats
		caStats, caFound := caInfos[containerID]
		if !caFound {
			klog.V(4).Infof("Unable to find cadvisor stats for %q", containerID)
		} else {
			p.addCadvisorContainerStats(cs, &caStats)
		}
		ps.Containers = append(ps.Containers, *cs)
	}
	// cleanup outdated caches.
	p.cleanupOutdatedCaches()

	result := make([]statsapi.PodStats, 0, len(sandboxIDToPodStats))
	for _, s := range sandboxIDToPodStats {
		p.makePodStorageStats(s, &rootFsInfo)
		result = append(result, *s)
	}
	return result, nil
}

// ListPodCPUAndMemoryStats returns the CPU and Memory stats of all the pod-managed containers.
func (p *criStatsProvider) ListPodCPUAndMemoryStats() ([]statsapi.PodStats, error) {
	containers, err := p.runtimeService.ListContainers(&runtimeapi.ContainerFilter{})
	if err != nil {
		return nil, fmt.Errorf("failed to list all containers: %v", err)
	}

	// Creates pod sandbox map.
	podSandboxMap := make(map[string]*runtimeapi.PodSandbox)
	podSandboxes, err := p.runtimeService.ListPodSandbox(&runtimeapi.PodSandboxFilter{})
	if err != nil {
		return nil, fmt.Errorf("failed to list all pod sandboxes: %v", err)
	}
	podSandboxes = removeTerminatedPods(podSandboxes)
	for _, s := range podSandboxes {
		podSandboxMap[s.Id] = s
	}

	// sandboxIDToPodStats is a temporary map from sandbox ID to its pod stats.
	sandboxIDToPodStats := make(map[string]*statsapi.PodStats)

	resp, err := p.runtimeService.ListContainerStats(&runtimeapi.ContainerStatsFilter{})
	if err != nil {
		return nil, fmt.Errorf("failed to list all container stats: %v", err)
	}

	containers = removeTerminatedContainers(containers)
	// Creates container map.
	containerMap := make(map[string]*runtimeapi.Container)
	for _, c := range containers {
		containerMap[c.Id] = c
	}

	allInfos, err := getCadvisorContainerInfo(p.cadvisor)
	if err != nil {
		return nil, fmt.Errorf("failed to fetch cadvisor stats: %v", err)
	}
	caInfos := getCRICadvisorStats(allInfos)

	for _, stats := range resp {
		containerID := stats.Attributes.Id
		container, found := containerMap[containerID]
		if !found {
			continue
		}

		podSandboxID := container.PodSandboxId
		podSandbox, found := podSandboxMap[podSandboxID]
		if !found {
			continue
		}

		// Creates the stats of the pod (if not created yet) which the
		// container belongs to.
		ps, found := sandboxIDToPodStats[podSandboxID]
		if !found {
			ps = buildPodStats(podSandbox)
			sandboxIDToPodStats[podSandboxID] = ps
		}

		// Fill available CPU and memory stats for full set of required pod stats
		cs := p.makeContainerCPUAndMemoryStats(stats, container)
		p.addPodCPUMemoryStats(ps, types.UID(podSandbox.Metadata.Uid), allInfos, cs)

		// If cadvisor stats is available for the container, use it to populate
		// container stats
		caStats, caFound := caInfos[containerID]
		if !caFound {
			klog.V(4).Infof("Unable to find cadvisor stats for %q", containerID)
		} else {
			p.addCadvisorContainerStats(cs, &caStats)
		}
		ps.Containers = append(ps.Containers, *cs)
	}
	// cleanup outdated caches.
	p.cleanupOutdatedCaches()

	result := make([]statsapi.PodStats, 0, len(sandboxIDToPodStats))
	for _, s := range sandboxIDToPodStats {
		result = append(result, *s)
	}
	return result, nil
}

// ImageFsStats returns the stats of the image filesystem.
func (p *criStatsProvider) ImageFsStats() (*statsapi.FsStats, error) {
	resp, err := p.imageService.ImageFsInfo()
	if err != nil {
		return nil, err
	}

	// CRI may return the stats of multiple image filesystems but we only
	// return the first one.
	//
	// TODO(yguo0905): Support returning stats of multiple image filesystems.
	for _, fs := range resp {
		s := &statsapi.FsStats{
			Time:      metav1.NewTime(time.Unix(0, fs.Timestamp)),
			UsedBytes: &fs.UsedBytes.Value,
		}
		if fs.InodesUsed != nil {
			s.InodesUsed = &fs.InodesUsed.Value
		}
		imageFsInfo := p.getFsInfo(fs.GetFsId())
		if imageFsInfo != nil {
			// The image filesystem id is unknown to the local node or there's
			// an error on retrieving the stats. In these cases, we omit those
			// stats and return the best-effort partial result. See
			// https://github.com/kubernetes/heapster/issues/1793.
			s.AvailableBytes = &imageFsInfo.Available
			s.CapacityBytes = &imageFsInfo.Capacity
			s.InodesFree = imageFsInfo.InodesFree
			s.Inodes = imageFsInfo.Inodes
		}
		return s, nil
	}

	return nil, fmt.Errorf("imageFs information is unavailable")
}

// ImageFsDevice returns name of the device where the image filesystem locates,
// e.g. /dev/sda1.
func (p *criStatsProvider) ImageFsDevice() (string, error) {
	resp, err := p.imageService.ImageFsInfo()
	if err != nil {
		return "", err
	}
	for _, fs := range resp {
		fsInfo := p.getFsInfo(fs.GetFsId())
		if fsInfo != nil {
			return fsInfo.Device, nil
		}
	}
	return "", errors.New("imagefs device is not found")
}

// getFsInfo returns the information of the filesystem with the specified
// fsID. If any error occurs, this function logs the error and returns
// nil.
func (p *criStatsProvider) getFsInfo(fsID *runtimeapi.FilesystemIdentifier) *cadvisorapiv2.FsInfo {
	if fsID == nil {
		klog.V(2).Infof("Failed to get filesystem info: fsID is nil.")
		return nil
	}
	mountpoint := fsID.GetMountpoint()
	fsInfo, err := p.cadvisor.GetDirFsInfo(mountpoint)
	if err != nil {
		msg := fmt.Sprintf("Failed to get the info of the filesystem with mountpoint %q: %v.", mountpoint, err)
		if err == cadvisorfs.ErrNoSuchDevice {
			klog.V(2).Info(msg)
		} else {
			klog.Error(msg)
		}
		return nil
	}
	return &fsInfo
}

// buildPodStats returns a PodStats that identifies the Pod managing cinfo
func buildPodStats(podSandbox *runtimeapi.PodSandbox) *statsapi.PodStats {
	return &statsapi.PodStats{
		PodRef: statsapi.PodReference{
			Name:      podSandbox.Metadata.Name,
			UID:       podSandbox.Metadata.Uid,
			Namespace: podSandbox.Metadata.Namespace,
		},
		// The StartTime in the summary API is the pod creation time.
		StartTime: metav1.NewTime(time.Unix(0, podSandbox.CreatedAt)),
	}
}

func (p *criStatsProvider) makePodStorageStats(s *statsapi.PodStats, rootFsInfo *cadvisorapiv2.FsInfo) *statsapi.PodStats {
	podUID := types.UID(s.PodRef.UID)
	if vstats, found := p.resourceAnalyzer.GetPodVolumeStats(podUID); found {
		ephemeralStats := make([]statsapi.VolumeStats, len(vstats.EphemeralVolumes))
		copy(ephemeralStats, vstats.EphemeralVolumes)
		s.VolumeStats = append(vstats.EphemeralVolumes, vstats.PersistentVolumes...)
		s.EphemeralStorage = calcEphemeralStorage(s.Containers, ephemeralStats, rootFsInfo)
	}
	return s
}

func (p *criStatsProvider) addPodNetworkStats(
	ps *statsapi.PodStats,
	podSandboxID string,
	caInfos map[string]cadvisorapiv2.ContainerInfo,
	cs *statsapi.ContainerStats,
) {
	caPodSandbox, found := caInfos[podSandboxID]
	// try get network stats from cadvisor first.
	if found {
		ps.Network = cadvisorInfoToNetworkStats(ps.PodRef.Name, &caPodSandbox)
		return
	}

	// TODO: sum Pod network stats from container stats.
	klog.V(4).Infof("Unable to find cadvisor stats for sandbox %q", podSandboxID)
}

func (p *criStatsProvider) addPodCPUMemoryStats(
	ps *statsapi.PodStats,
	podUID types.UID,
	allInfos map[string]cadvisorapiv2.ContainerInfo,
	cs *statsapi.ContainerStats,
) {
	// try get cpu and memory stats from cadvisor first.
	podCgroupInfo := getCadvisorPodInfoFromPodUID(podUID, allInfos)
	if podCgroupInfo != nil {
		cpu, memory := cadvisorInfoToCPUandMemoryStats(podCgroupInfo)
		ps.CPU = cpu
		ps.Memory = memory
		return
	}

	// Sum Pod cpu and memory stats from containers stats.
	if cs.CPU != nil {
		if ps.CPU == nil {
			ps.CPU = &statsapi.CPUStats{}
		}

		ps.CPU.Time = cs.StartTime
		usageCoreNanoSeconds := getUint64Value(cs.CPU.UsageCoreNanoSeconds) + getUint64Value(ps.CPU.UsageCoreNanoSeconds)
		usageNanoCores := getUint64Value(cs.CPU.UsageNanoCores) + getUint64Value(ps.CPU.UsageNanoCores)
		ps.CPU.UsageCoreNanoSeconds = &usageCoreNanoSeconds
		ps.CPU.UsageNanoCores = &usageNanoCores
	}

	if cs.Memory != nil {
		if ps.Memory == nil {
			ps.Memory = &statsapi.MemoryStats{}
		}

		ps.Memory.Time = cs.Memory.Time
		availableBytes := getUint64Value(cs.Memory.AvailableBytes) + getUint64Value(ps.Memory.AvailableBytes)
		usageBytes := getUint64Value(cs.Memory.UsageBytes) + getUint64Value(ps.Memory.UsageBytes)
		workingSetBytes := getUint64Value(cs.Memory.WorkingSetBytes) + getUint64Value(ps.Memory.WorkingSetBytes)
		rSSBytes := getUint64Value(cs.Memory.RSSBytes) + getUint64Value(ps.Memory.RSSBytes)
		pageFaults := getUint64Value(cs.Memory.PageFaults) + getUint64Value(ps.Memory.PageFaults)
		majorPageFaults := getUint64Value(cs.Memory.MajorPageFaults) + getUint64Value(ps.Memory.MajorPageFaults)
		ps.Memory.AvailableBytes = &availableBytes
		ps.Memory.UsageBytes = &usageBytes
		ps.Memory.WorkingSetBytes = &workingSetBytes
		ps.Memory.RSSBytes = &rSSBytes
		ps.Memory.PageFaults = &pageFaults
		ps.Memory.MajorPageFaults = &majorPageFaults
	}
}

func (p *criStatsProvider) makeContainerStats(
	stats *runtimeapi.ContainerStats,
	container *runtimeapi.Container,
	rootFsInfo *cadvisorapiv2.FsInfo,
	fsIDtoInfo map[runtimeapi.FilesystemIdentifier]*cadvisorapiv2.FsInfo,
	uid string,
	updateCPUNanoCoreUsage bool,
) *statsapi.ContainerStats {
	result := &statsapi.ContainerStats{
		Name: stats.Attributes.Metadata.Name,
		// The StartTime in the summary API is the container creation time.
		StartTime: metav1.NewTime(time.Unix(0, container.CreatedAt)),
		CPU:       &statsapi.CPUStats{},
		Memory:    &statsapi.MemoryStats{},
		Rootfs:    &statsapi.FsStats{},
		// UserDefinedMetrics is not supported by CRI.
	}
	if stats.Cpu != nil {
		result.CPU.Time = metav1.NewTime(time.Unix(0, stats.Cpu.Timestamp))
		if stats.Cpu.UsageCoreNanoSeconds != nil {
			result.CPU.UsageCoreNanoSeconds = &stats.Cpu.UsageCoreNanoSeconds.Value
		}
		var usageNanoCores *uint64
		if updateCPUNanoCoreUsage {
			usageNanoCores = p.getAndUpdateContainerUsageNanoCores(stats)
		} else {
			usageNanoCores = p.getContainerUsageNanoCores(stats)
		}
		if usageNanoCores != nil {
			result.CPU.UsageNanoCores = usageNanoCores
		}
	} else {
		result.CPU.Time = metav1.NewTime(time.Unix(0, time.Now().UnixNano()))
		result.CPU.UsageCoreNanoSeconds = Uint64Ptr(0)
		result.CPU.UsageNanoCores = Uint64Ptr(0)
	}
	if stats.Memory != nil {
		result.Memory.Time = metav1.NewTime(time.Unix(0, stats.Memory.Timestamp))
		if stats.Memory.WorkingSetBytes != nil {
			result.Memory.WorkingSetBytes = &stats.Memory.WorkingSetBytes.Value
		}
	} else {
		result.Memory.Time = metav1.NewTime(time.Unix(0, time.Now().UnixNano()))
		result.Memory.WorkingSetBytes = Uint64Ptr(0)
	}
	if stats.WritableLayer != nil {
		result.Rootfs.Time = metav1.NewTime(time.Unix(0, stats.WritableLayer.Timestamp))
		if stats.WritableLayer.UsedBytes != nil {
			result.Rootfs.UsedBytes = &stats.WritableLayer.UsedBytes.Value
		}
		if stats.WritableLayer.InodesUsed != nil {
			result.Rootfs.InodesUsed = &stats.WritableLayer.InodesUsed.Value
		}
	}
	fsID := stats.GetWritableLayer().GetFsId()
	if fsID != nil {
		imageFsInfo, found := fsIDtoInfo[*fsID]
		if !found {
			imageFsInfo = p.getFsInfo(fsID)
			fsIDtoInfo[*fsID] = imageFsInfo
		}
		if imageFsInfo != nil {
			// The image filesystem id is unknown to the local node or there's
			// an error on retrieving the stats. In these cases, we omit those stats
			// and return the best-effort partial result. See
			// https://github.com/kubernetes/heapster/issues/1793.
			result.Rootfs.AvailableBytes = &imageFsInfo.Available
			result.Rootfs.CapacityBytes = &imageFsInfo.Capacity
			result.Rootfs.InodesFree = imageFsInfo.InodesFree
			result.Rootfs.Inodes = imageFsInfo.Inodes
		}
	}
	containerLogPath := kuberuntime.BuildContainerLogsDirectory(types.UID(uid), container.GetMetadata().GetName())
	result.Logs = p.getContainerLogStats(containerLogPath, rootFsInfo)
	return result
}

func (p *criStatsProvider) makeContainerCPUAndMemoryStats(
	stats *runtimeapi.ContainerStats,
	container *runtimeapi.Container,
) *statsapi.ContainerStats {
	result := &statsapi.ContainerStats{
		Name: stats.Attributes.Metadata.Name,
		// The StartTime in the summary API is the container creation time.
		StartTime: metav1.NewTime(time.Unix(0, container.CreatedAt)),
		CPU:       &statsapi.CPUStats{},
		Memory:    &statsapi.MemoryStats{},
		// UserDefinedMetrics is not supported by CRI.
	}
	if stats.Cpu != nil {
		result.CPU.Time = metav1.NewTime(time.Unix(0, stats.Cpu.Timestamp))
		if stats.Cpu.UsageCoreNanoSeconds != nil {
			result.CPU.UsageCoreNanoSeconds = &stats.Cpu.UsageCoreNanoSeconds.Value
		}

		usageNanoCores := p.getContainerUsageNanoCores(stats)
		if usageNanoCores != nil {
			result.CPU.UsageNanoCores = usageNanoCores
		}
	} else {
		result.CPU.Time = metav1.NewTime(time.Unix(0, time.Now().UnixNano()))
		result.CPU.UsageCoreNanoSeconds = Uint64Ptr(0)
		result.CPU.UsageNanoCores = Uint64Ptr(0)
	}
	if stats.Memory != nil {
		result.Memory.Time = metav1.NewTime(time.Unix(0, stats.Memory.Timestamp))
		if stats.Memory.WorkingSetBytes != nil {
			result.Memory.WorkingSetBytes = &stats.Memory.WorkingSetBytes.Value
		}
	} else {
		result.Memory.Time = metav1.NewTime(time.Unix(0, time.Now().UnixNano()))
		result.Memory.WorkingSetBytes = Uint64Ptr(0)
	}

	return result
}

// getContainerUsageNanoCores gets the cached usageNanoCores.
func (p *criStatsProvider) getContainerUsageNanoCores(stats *runtimeapi.ContainerStats) *uint64 {
	if stats == nil || stats.Attributes == nil {
		return nil
	}

	p.mutex.RLock()
	defer p.mutex.RUnlock()

	cached, ok := p.cpuUsageCache[stats.Attributes.Id]
	if !ok || cached.usageNanoCores == nil {
		return nil
	}
	// return a copy of the usage
	latestUsage := *cached.usageNanoCores
	return &latestUsage
}

// getContainerUsageNanoCores computes usageNanoCores based on the given and
// the cached usageCoreNanoSeconds, updates the cache with the computed
// usageNanoCores, and returns the usageNanoCores.
func (p *criStatsProvider) getAndUpdateContainerUsageNanoCores(stats *runtimeapi.ContainerStats) *uint64 {
	if stats == nil || stats.Attributes == nil || stats.Cpu == nil || stats.Cpu.UsageCoreNanoSeconds == nil {
		return nil
	}
	id := stats.Attributes.Id
	usage, err := func() (*uint64, error) {
		p.mutex.Lock()
		defer p.mutex.Unlock()

		cached, ok := p.cpuUsageCache[id]
		if !ok || cached.stats.UsageCoreNanoSeconds == nil {
			// Cannot compute the usage now, but update the cached stats anyway
			p.cpuUsageCache[id] = &cpuUsageRecord{stats: stats.Cpu, usageNanoCores: nil}
			return nil, nil
		}

		newStats := stats.Cpu
		cachedStats := cached.stats
		nanoSeconds := newStats.Timestamp - cachedStats.Timestamp
		if nanoSeconds <= 0 {
			return nil, fmt.Errorf("zero or negative interval (%v - %v)", newStats.Timestamp, cachedStats.Timestamp)
		}
		usageNanoCores := (newStats.UsageCoreNanoSeconds.Value - cachedStats.UsageCoreNanoSeconds.Value) * uint64(time.Second/time.Nanosecond) / uint64(nanoSeconds)

		// Update cache with new value.
		usageToUpdate := usageNanoCores
		p.cpuUsageCache[id] = &cpuUsageRecord{stats: newStats, usageNanoCores: &usageToUpdate}

		return &usageNanoCores, nil
	}()

	if err != nil {
		// This should not happen. Log now to raise visiblity
		klog.Errorf("failed updating cpu usage nano core: %v", err)
	}
	return usage
}

func (p *criStatsProvider) cleanupOutdatedCaches() {
	p.mutex.Lock()
	defer p.mutex.Unlock()

	for k, v := range p.cpuUsageCache {
		if v == nil {
			delete(p.cpuUsageCache, k)
		}

		if time.Since(time.Unix(0, v.stats.Timestamp)) > defaultCachePeriod {
			delete(p.cpuUsageCache, k)
		}
	}
}

// removeTerminatedPods returns pods with terminated ones removed.
// It only removes a terminated pod when there is a running instance
// of the pod with the same name and namespace.
// This is needed because:
// 1) PodSandbox may be recreated;
// 2) Pod may be recreated with the same name and namespace.
func removeTerminatedPods(pods []*runtimeapi.PodSandbox) []*runtimeapi.PodSandbox {
	podMap := make(map[statsapi.PodReference][]*runtimeapi.PodSandbox)
	// Sort order by create time
	sort.Slice(pods, func(i, j int) bool {
		return pods[i].CreatedAt < pods[j].CreatedAt
	})
	for _, pod := range pods {
		refID := statsapi.PodReference{
			Name:      pod.GetMetadata().GetName(),
			Namespace: pod.GetMetadata().GetNamespace(),
			// UID is intentionally left empty.
		}
		podMap[refID] = append(podMap[refID], pod)
<<<<<<< HEAD
=======
	}

	result := make([]*runtimeapi.PodSandbox, 0)
	for _, refs := range podMap {
		if len(refs) == 1 {
			result = append(result, refs[0])
			continue
		}
		found := false
		for i := 0; i < len(refs); i++ {
			if refs[i].State == runtimeapi.PodSandboxState_SANDBOX_READY {
				found = true
				result = append(result, refs[i])
			}
		}
		if !found {
			result = append(result, refs[len(refs)-1])
		}
>>>>>>> 0c6d31a9
	}

	result := make([]*runtimeapi.PodSandbox, 0)
	for _, refs := range podMap {
		if len(refs) == 1 {
			result = append(result, refs[0])
			continue
		}
		found := false
		for i := 0; i < len(refs); i++ {
			if refs[i].State == runtimeapi.PodSandboxState_SANDBOX_READY {
				found = true
				result = append(result, refs[i])
			}
		}
		if !found {
			result = append(result, refs[len(refs)-1])
		}
	}

	return result
}

// removeTerminatedContainers returns containers with terminated ones.
// It only removes a terminated container when there is a running instance
// of the container.
func removeTerminatedContainers(containers []*runtimeapi.Container) []*runtimeapi.Container {
	containerMap := make(map[containerID][]*runtimeapi.Container)
	// Sort order by create time
	sort.Slice(containers, func(i, j int) bool {
		return containers[i].CreatedAt < containers[j].CreatedAt
	})
	for _, container := range containers {
		refID := containerID{
			podRef:        buildPodRef(container.Labels),
			containerName: kubetypes.GetContainerName(container.Labels),
		}
		containerMap[refID] = append(containerMap[refID], container)
	}

	result := make([]*runtimeapi.Container, 0)
	for _, refs := range containerMap {
		if len(refs) == 1 {
			result = append(result, refs[0])
			continue
		}
		found := false
		for i := 0; i < len(refs); i++ {
			if refs[i].State == runtimeapi.ContainerState_CONTAINER_RUNNING {
				found = true
				result = append(result, refs[i])
			}
		}
		if !found {
			result = append(result, refs[len(refs)-1])
		}
	}
	return result
}

func (p *criStatsProvider) addCadvisorContainerStats(
	cs *statsapi.ContainerStats,
	caPodStats *cadvisorapiv2.ContainerInfo,
) {
	if caPodStats.Spec.HasCustomMetrics {
		cs.UserDefinedMetrics = cadvisorInfoToUserDefinedMetrics(caPodStats)
	}

	cpu, memory := cadvisorInfoToCPUandMemoryStats(caPodStats)
	if cpu != nil {
		cs.CPU = cpu
	}
	if memory != nil {
		cs.Memory = memory
	}
}

func getCRICadvisorStats(infos map[string]cadvisorapiv2.ContainerInfo) map[string]cadvisorapiv2.ContainerInfo {
	stats := make(map[string]cadvisorapiv2.ContainerInfo)
	infos = removeTerminatedContainerInfo(infos)
	for key, info := range infos {
		// On systemd using devicemapper each mount into the container has an
		// associated cgroup. We ignore them to ensure we do not get duplicate
		// entries in our summary. For details on .mount units:
		// http://man7.org/linux/man-pages/man5/systemd.mount.5.html
		if strings.HasSuffix(key, ".mount") {
			continue
		}
		// Build the Pod key if this container is managed by a Pod
		if !isPodManagedContainer(&info) {
			continue
		}
		stats[path.Base(key)] = info
	}
	return stats
}

// TODO Cache the metrics in container log manager
func (p *criStatsProvider) getContainerLogStats(path string, rootFsInfo *cadvisorapiv2.FsInfo) *statsapi.FsStats {
	m := p.logMetricsService.createLogMetricsProvider(path)
	logMetrics, err := m.GetMetrics()
	if err != nil {
		klog.Errorf("Unable to fetch container log stats for path %s: %v ", path, err)
		return nil
	}
	result := &statsapi.FsStats{
		Time:           metav1.NewTime(rootFsInfo.Timestamp),
		AvailableBytes: &rootFsInfo.Available,
		CapacityBytes:  &rootFsInfo.Capacity,
		InodesFree:     rootFsInfo.InodesFree,
		Inodes:         rootFsInfo.Inodes,
	}
	usedbytes := uint64(logMetrics.Used.Value())
	result.UsedBytes = &usedbytes
	inodesUsed := uint64(logMetrics.InodesUsed.Value())
	result.InodesUsed = &inodesUsed
	return result
}<|MERGE_RESOLUTION|>--- conflicted
+++ resolved
@@ -667,8 +667,6 @@
 			// UID is intentionally left empty.
 		}
 		podMap[refID] = append(podMap[refID], pod)
-<<<<<<< HEAD
-=======
 	}
 
 	result := make([]*runtimeapi.PodSandbox, 0)
@@ -687,27 +685,7 @@
 		if !found {
 			result = append(result, refs[len(refs)-1])
 		}
->>>>>>> 0c6d31a9
-	}
-
-	result := make([]*runtimeapi.PodSandbox, 0)
-	for _, refs := range podMap {
-		if len(refs) == 1 {
-			result = append(result, refs[0])
-			continue
-		}
-		found := false
-		for i := 0; i < len(refs); i++ {
-			if refs[i].State == runtimeapi.PodSandboxState_SANDBOX_READY {
-				found = true
-				result = append(result, refs[i])
-			}
-		}
-		if !found {
-			result = append(result, refs[len(refs)-1])
-		}
-	}
-
+	}
 	return result
 }
 
