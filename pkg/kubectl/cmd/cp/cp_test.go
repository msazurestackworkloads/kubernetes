/*
Copyright 2014 The Kubernetes Authors.

Licensed under the Apache License, Version 2.0 (the "License");
you may not use this file except in compliance with the License.
You may obtain a copy of the License at

    http://www.apache.org/licenses/LICENSE-2.0

Unless required by applicable law or agreed to in writing, software
distributed under the License is distributed on an "AS IS" BASIS,
WITHOUT WARRANTIES OR CONDITIONS OF ANY KIND, either express or implied.
See the License for the specific language governing permissions and
limitations under the License.
*/

package cp

import (
	"archive/tar"
	"bytes"
	"fmt"
	"io"
	"io/ioutil"
	"net/http"
	"os"
	"path"
	"path/filepath"
	"reflect"
	"strings"
	"testing"

	"github.com/stretchr/testify/require"

	"k8s.io/api/core/v1"
	"k8s.io/apimachinery/pkg/api/errors"
	"k8s.io/apimachinery/pkg/runtime"
	"k8s.io/apimachinery/pkg/runtime/schema"
	"k8s.io/cli-runtime/pkg/genericclioptions"
	"k8s.io/client-go/rest/fake"
	kexec "k8s.io/kubernetes/pkg/kubectl/cmd/exec"
	cmdtesting "k8s.io/kubernetes/pkg/kubectl/cmd/testing"
	"k8s.io/kubernetes/pkg/kubectl/scheme"
)

type FileType int

const (
	RegularFile FileType = 0
	SymLink     FileType = 1
)

func TestExtractFileSpec(t *testing.T) {
	tests := []struct {
		spec              string
		expectedPod       string
		expectedNamespace string
		expectedFile      string
		expectErr         bool
	}{
		{
			spec:              "namespace/pod:/some/file",
			expectedPod:       "pod",
			expectedNamespace: "namespace",
			expectedFile:      "/some/file",
		},
		{
			spec:         "pod:/some/file",
			expectedPod:  "pod",
			expectedFile: "/some/file",
		},
		{
			spec:         "/some/file",
			expectedFile: "/some/file",
		},
		{
			spec:      ":file:not:exist:in:local:filesystem",
			expectErr: true,
		},
		{
			spec:      "namespace/pod/invalid:/some/file",
			expectErr: true,
		},
		{
			spec:         "pod:/some/filenamewith:in",
			expectedPod:  "pod",
			expectedFile: "/some/filenamewith:in",
		},
	}
	for _, test := range tests {
		spec, err := extractFileSpec(test.spec)
		if test.expectErr && err == nil {
			t.Errorf("unexpected non-error")
			continue
		}
		if err != nil && !test.expectErr {
			t.Errorf("unexpected error: %v", err)
			continue
		}
		if spec.PodName != test.expectedPod {
			t.Errorf("expected: %s, saw: %s", test.expectedPod, spec.PodName)
		}
		if spec.PodNamespace != test.expectedNamespace {
			t.Errorf("expected: %s, saw: %s", test.expectedNamespace, spec.PodNamespace)
		}
		if spec.File != test.expectedFile {
			t.Errorf("expected: %s, saw: %s", test.expectedFile, spec.File)
		}
	}
}

func TestGetPrefix(t *testing.T) {
	tests := []struct {
		input    string
		expected string
	}{
		{
			input:    "/foo/bar",
			expected: "foo/bar",
		},
		{
			input:    "foo/bar",
			expected: "foo/bar",
		},
	}
	for _, test := range tests {
		out := getPrefix(test.input)
		if out != test.expected {
			t.Errorf("expected: %s, saw: %s", test.expected, out)
		}
	}
}

func TestStripPathShortcuts(t *testing.T) {
	tests := []struct {
		name     string
		input    string
		expected string
	}{
		{
			name:     "test single path shortcut prefix",
			input:    "../foo/bar",
			expected: "foo/bar",
		},
		{
			name:     "test multiple path shortcuts",
			input:    "../../foo/bar",
			expected: "foo/bar",
		},
		{
			name:     "test multiple path shortcuts with absolute path",
			input:    "/tmp/one/two/../../foo/bar",
			expected: "tmp/foo/bar",
		},
		{
			name:     "test multiple path shortcuts with no named directory",
			input:    "../../",
			expected: "",
		},
		{
			name:     "test multiple path shortcuts with no named directory and no trailing slash",
			input:    "../..",
			expected: "",
		},
		{
			name:     "test multiple path shortcuts with absolute path and filename containing leading dots",
			input:    "/tmp/one/two/../../foo/..bar",
			expected: "tmp/foo/..bar",
		},
		{
			name:     "test multiple path shortcuts with no named directory and filename containing leading dots",
			input:    "../...foo",
			expected: "...foo",
		},
		{
			name:     "test filename containing leading dots",
			input:    "...foo",
			expected: "...foo",
		},
	}

	for _, test := range tests {
		out := stripPathShortcuts(test.input)
		if out != test.expected {
			t.Errorf("expected: %s, saw: %s", test.expected, out)
		}
	}
}
func TestIsDestRelative(t *testing.T) {
	tests := []struct {
		base     string
		dest     string
		relative bool
	}{
		{
			base:     "/dir",
			dest:     "../link",
			relative: false,
		},
		{
			base:     "/dir",
			dest:     "../../link",
			relative: false,
		},
		{
			base:     "/dir",
			dest:     "/link",
			relative: false,
		},
		{
			base:     "/dir",
			dest:     "link",
			relative: true,
		},
		{
			base:     "/dir",
			dest:     "int/file/link",
			relative: true,
		},
		{
			base:     "/dir",
			dest:     "int/../link",
			relative: true,
		},
		{
			base:     "/dir",
			dest:     "/dir/link",
			relative: true,
		},
		{
			base:     "/dir",
			dest:     "/dir/int/../link",
			relative: true,
		},
		{
			base:     "/dir",
			dest:     "/dir/../../link",
			relative: false,
		},
	}

	for i, test := range tests {
		t.Run(fmt.Sprintf("%d", i), func(t *testing.T) {
			if test.relative != isDestRelative(test.base, test.dest) {
				t.Errorf("unexpected result for: base %q, dest %q", test.base, test.dest)
			}
		})
	}
}

func checkErr(t *testing.T, err error) {
	if err != nil {
		t.Errorf("unexpected error: %v", err)
		t.FailNow()
	}
}

func TestTarUntar(t *testing.T) {
	dir, err := ioutil.TempDir("", "input")
	checkErr(t, err)
	dir2, err := ioutil.TempDir("", "output")
	checkErr(t, err)
	dir3, err := ioutil.TempDir("", "dir")
	checkErr(t, err)

	dir = dir + "/"
	defer func() {
		os.RemoveAll(dir)
		os.RemoveAll(dir2)
		os.RemoveAll(dir3)
	}()

	files := []struct {
		name     string
		data     string
		omitted  bool
		fileType FileType
	}{
		{
			name:     "foo",
			data:     "foobarbaz",
			fileType: RegularFile,
		},
		{
			name:     "dir/blah",
			data:     "bazblahfoo",
			fileType: RegularFile,
		},
		{
			name:     "some/other/directory/",
			data:     "with more data here",
			fileType: RegularFile,
		},
		{
			name:     "blah",
			data:     "same file name different data",
			fileType: RegularFile,
		},
		{
			name:     "gakki",
			data:     "tmp/gakki",
			fileType: SymLink,
		},
		{
			name:     "relative_to_dest",
			data:     path.Join(dir2, "foo"),
			fileType: SymLink,
		},
		{
			name:     "tricky_relative",
			data:     path.Join(dir3, "xyz"),
			omitted:  true,
			fileType: SymLink,
		},
		{
			name:     "absolute_path",
			data:     "/tmp/gakki",
			omitted:  true,
			fileType: SymLink,
		},
	}

	for _, file := range files {
		filepath := path.Join(dir, file.name)
		if err := os.MkdirAll(path.Dir(filepath), 0755); err != nil {
			t.Fatalf("unexpected error: %v", err)
		}
		if file.fileType == RegularFile {
			f, err := os.Create(filepath)
			if err != nil {
				t.Fatalf("unexpected error: %v", err)
			}
			defer f.Close()
			if _, err := io.Copy(f, bytes.NewBuffer([]byte(file.data))); err != nil {
				t.Fatalf("unexpected error: %v", err)
			}
			if err := f.Close(); err != nil {
				t.Fatal(err)
			}
		} else if file.fileType == SymLink {
			err := os.Symlink(file.data, filepath)
			if err != nil {
				t.Fatalf("unexpected error: %v", err)
			}
		} else {
			t.Fatalf("unexpected file type: %v", file)
		}

	}

	opts := NewCopyOptions(genericclioptions.NewTestIOStreamsDiscard())

	writer := &bytes.Buffer{}
	if err := makeTar(dir, dir, writer); err != nil {
		t.Fatalf("unexpected error: %v", err)
	}

	reader := bytes.NewBuffer(writer.Bytes())
	if err := opts.untarAll(reader, dir2, ""); err != nil {
		t.Fatalf("unexpected error: %v", err)
	}

	for _, file := range files {
		absPath := filepath.Join(dir2, strings.TrimPrefix(dir, os.TempDir()))
		filePath := filepath.Join(absPath, file.name)

		if file.fileType == RegularFile {
			f, err := os.Open(filePath)
			if err != nil {
				t.Fatalf("unexpected error: %v", err)
			}

			defer f.Close()
			buff := &bytes.Buffer{}
			if _, err := io.Copy(buff, f); err != nil {
				t.Fatal(err)
			}
			if err := f.Close(); err != nil {
				t.Fatal(err)
			}
			if file.data != string(buff.Bytes()) {
				t.Fatalf("expected: %s, saw: %s", file.data, string(buff.Bytes()))
			}
		} else if file.fileType == SymLink {
			dest, err := os.Readlink(filePath)
			if file.omitted {
				if err != nil && strings.Contains(err.Error(), "no such file or directory") {
					continue
				}
				t.Fatalf("expected to omit symlink for %s", filePath)
			}
			if err != nil {
				t.Fatalf("unexpected error: %v", err)
			}

			if file.data != dest {
				t.Fatalf("expected: %s, saw: %s", file.data, dest)
			}
		} else {
			t.Fatalf("unexpected file type: %v", file)
		}
	}
}

func TestTarUntarWrongPrefix(t *testing.T) {
	dir, err := ioutil.TempDir("", "input")
	checkErr(t, err)
	dir2, err := ioutil.TempDir("", "output")
	checkErr(t, err)

	dir = dir + "/"
<<<<<<< HEAD
	defer func() {
		os.RemoveAll(dir)
		os.RemoveAll(dir2)
	}()

	filepath := path.Join(dir, "foo")
	if err := os.MkdirAll(path.Dir(filepath), 0755); err != nil {
		t.Fatalf("unexpected error: %v", err)
	}
	f, err := os.Create(filepath)
	if err != nil {
		t.Fatalf("unexpected error: %v", err)
	}
	defer f.Close()
	if _, err := io.Copy(f, bytes.NewBuffer([]byte("sample data"))); err != nil {
		t.Fatalf("unexpected error: %v", err)
	}
	if err := f.Close(); err != nil {
		t.Fatal(err)
	}

	opts := NewCopyOptions(genericclioptions.NewTestIOStreamsDiscard())

	writer := &bytes.Buffer{}
	if err := makeTar(dir, dir, writer); err != nil {
		t.Fatalf("unexpected error: %v", err)
	}

	reader := bytes.NewBuffer(writer.Bytes())
	err = opts.untarAll(reader, dir2, "verylongprefix-showing-the-tar-was-tempered-with")
	if err == nil || !strings.Contains(err.Error(), "tar contents corrupted") {
		t.Fatalf("unexpected error: %v", err)
	}
}

// TestCopyToLocalFileOrDir tests untarAll in two cases :
// 1: copy pod file to local file
// 2: copy pod file into local directory
func TestCopyToLocalFileOrDir(t *testing.T) {
	dir, err := ioutil.TempDir(os.TempDir(), "input")
	dir2, err2 := ioutil.TempDir(os.TempDir(), "output")
	if err != nil || err2 != nil {
		t.Errorf("unexpected error: %v | %v", err, err2)
		t.FailNow()
	}
=======
>>>>>>> abdda3f9
	defer func() {
		os.RemoveAll(dir)
		os.RemoveAll(dir2)
	}()

	filepath := path.Join(dir, "foo")
	if err := os.MkdirAll(path.Dir(filepath), 0755); err != nil {
		t.Fatalf("unexpected error: %v", err)
	}
	f, err := os.Create(filepath)
	if err != nil {
		t.Fatalf("unexpected error: %v", err)
	}
	defer f.Close()
	if _, err := io.Copy(f, bytes.NewBuffer([]byte("sample data"))); err != nil {
		t.Fatalf("unexpected error: %v", err)
	}
	if err := f.Close(); err != nil {
		t.Fatal(err)
	}

<<<<<<< HEAD
	for _, file := range files {
		func() {
			// setup
			srcFilePath := filepath.Join(dir, file.name)
			destPath := filepath.Join(dir2, file.dest)
			if err := os.MkdirAll(filepath.Dir(srcFilePath), 0755); err != nil {
				t.Errorf("unexpected error: %v", err)
				t.FailNow()
			}
			srcFile, err := os.Create(srcFilePath)
			if err != nil {
				t.Errorf("unexpected error: %v", err)
				t.FailNow()
			}
			defer srcFile.Close()

			if _, err := io.Copy(srcFile, bytes.NewBuffer([]byte(file.data))); err != nil {
				t.Errorf("unexpected error: %v", err)
				t.FailNow()
			}
			if file.destDirExists {
				if err := os.MkdirAll(destPath, 0755); err != nil {
					t.Errorf("unexpected error: %v", err)
					t.FailNow()
				}
			}

			// start tests
			srcTarFilePath := filepath.Join(dir, file.name+".tar")
			// here use tar command to create tar file instead of calling makeTar func
			// because makeTar func can not generate correct header name
			err = exec.Command("tar", "cf", srcTarFilePath, srcFilePath).Run()
			if err != nil {
				t.Errorf("unexpected error: %v", err)
				t.FailNow()
			}
			srcTarFile, err := os.Open(srcTarFilePath)
			if err != nil {
				t.Errorf("unexpected error: %v", err)
				t.FailNow()
			}
			defer srcTarFile.Close()

			opts := NewCopyOptions(genericclioptions.NewTestIOStreamsDiscard())
			if err := opts.untarAll(srcTarFile, destPath, getPrefix(srcFilePath)); err != nil {
				t.Errorf("unexpected error: %v", err)
				t.FailNow()
			}
=======
	opts := NewCopyOptions(genericclioptions.NewTestIOStreamsDiscard())
>>>>>>> abdda3f9

	writer := &bytes.Buffer{}
	if err := makeTar(dir, dir, writer); err != nil {
		t.Fatalf("unexpected error: %v", err)
	}

	reader := bytes.NewBuffer(writer.Bytes())
	err = opts.untarAll(reader, dir2, "verylongprefix-showing-the-tar-was-tempered-with")
	if err == nil || !strings.Contains(err.Error(), "tar contents corrupted") {
		t.Fatalf("unexpected error: %v", err)
	}
}

func TestTarDestinationName(t *testing.T) {
	dir, err := ioutil.TempDir(os.TempDir(), "input")
	dir2, err2 := ioutil.TempDir(os.TempDir(), "output")
	if err != nil || err2 != nil {
		t.Errorf("unexpected error: %v | %v", err, err2)
		t.FailNow()
	}
	defer func() {
		if err := os.RemoveAll(dir); err != nil {
			t.Errorf("Unexpected error cleaning up: %v", err)
		}
		if err := os.RemoveAll(dir2); err != nil {
			t.Errorf("Unexpected error cleaning up: %v", err)
		}
	}()

	files := []struct {
		name string
		data string
	}{
		{
			name: "foo",
			data: "foobarbaz",
		},
		{
			name: "dir/blah",
			data: "bazblahfoo",
		},
		{
			name: "some/other/directory",
			data: "with more data here",
		},
		{
			name: "blah",
			data: "same file name different data",
		},
	}

	// ensure files exist on disk
	for _, file := range files {
		filepath := path.Join(dir, file.name)
		if err := os.MkdirAll(path.Dir(filepath), 0755); err != nil {
			t.Errorf("unexpected error: %v", err)
			t.FailNow()
		}
		f, err := os.Create(filepath)
		if err != nil {
			t.Errorf("unexpected error: %v", err)
			t.FailNow()
		}
		defer f.Close()
		if _, err := io.Copy(f, bytes.NewBuffer([]byte(file.data))); err != nil {
			t.Errorf("unexpected error: %v", err)
			t.FailNow()
		}
	}

	reader, writer := io.Pipe()
	go func() {
		if err := makeTar(dir, dir2, writer); err != nil {
			t.Errorf("unexpected error: %v", err)
		}
	}()

	tarReader := tar.NewReader(reader)
	for {
		hdr, err := tarReader.Next()
		if err == io.EOF {
			break
		} else if err != nil {
			t.Errorf("unexpected error: %v", err)
			t.FailNow()
		}

		if !strings.HasPrefix(hdr.Name, path.Base(dir2)) {
			t.Errorf("expected %q as destination filename prefix, saw: %q", path.Base(dir2), hdr.Name)
		}
	}
}

func TestBadTar(t *testing.T) {
	dir, err := ioutil.TempDir(os.TempDir(), "dest")
	if err != nil {
		t.Errorf("unexpected error: %v ", err)
		t.FailNow()
	}
	defer os.RemoveAll(dir)

	// More or less cribbed from https://golang.org/pkg/archive/tar/#example__minimal
	var buf bytes.Buffer
	tw := tar.NewWriter(&buf)
	var files = []struct {
		name string
		body string
	}{
		{"/prefix/foo/bar/../../home/bburns/names.txt", "Down and back"},
	}
	for _, file := range files {
		hdr := &tar.Header{
			Name: file.name,
			Mode: 0600,
			Size: int64(len(file.body)),
		}
		if err := tw.WriteHeader(hdr); err != nil {
			t.Errorf("unexpected error: %v ", err)
			t.FailNow()
		}
		if _, err := tw.Write([]byte(file.body)); err != nil {
			t.Errorf("unexpected error: %v ", err)
			t.FailNow()
		}
	}
	if err := tw.Close(); err != nil {
		t.Errorf("unexpected error: %v ", err)
		t.FailNow()
	}

	opts := NewCopyOptions(genericclioptions.NewTestIOStreamsDiscard())
	if err := opts.untarAll(&buf, dir, "/prefix"); err != nil {
		t.Errorf("unexpected error: %v ", err)
		t.FailNow()
	}

	for _, file := range files {
		_, err := os.Stat(path.Join(dir, path.Clean(file.name[len("/prefix"):])))
		if err != nil {
			t.Errorf("Error finding file: %v", err)
		}
	}
}

func TestClean(t *testing.T) {
	tests := []struct {
		input   string
		cleaned string
	}{
		{
			"../../../tmp/foo",
			"/tmp/foo",
		},
		{
			"/../../../tmp/foo",
			"/tmp/foo",
		},
	}

	for _, test := range tests {
		out := clean(test.input)
		if out != test.cleaned {
			t.Errorf("Expected: %s, saw %s", test.cleaned, out)
		}
	}
}

func TestCopyToPod(t *testing.T) {
	tf := cmdtesting.NewTestFactory().WithNamespace("test")
	ns := scheme.Codecs
	codec := scheme.Codecs.LegacyCodec(scheme.Scheme.PrioritizedVersionsAllGroups()...)

	tf.Client = &fake.RESTClient{
		GroupVersion:         schema.GroupVersion{Group: "", Version: "v1"},
		NegotiatedSerializer: ns,
		Client: fake.CreateHTTPClient(func(req *http.Request) (*http.Response, error) {
			responsePod := &v1.Pod{}
			return &http.Response{StatusCode: http.StatusNotFound, Header: cmdtesting.DefaultHeader(), Body: ioutil.NopCloser(bytes.NewReader([]byte(runtime.EncodeOrDie(codec, responsePod))))}, nil
		}),
	}

	tf.ClientConfigVal = cmdtesting.DefaultClientConfig()
	ioStreams, _, _, _ := genericclioptions.NewTestIOStreams()

	cmd := NewCmdCp(tf, ioStreams)

	srcFile, err := ioutil.TempDir("", "test")
	if err != nil {
		t.Errorf("unexpected error: %v", err)
		t.FailNow()
	}
	defer os.RemoveAll(srcFile)

	tests := map[string]struct {
		dest        string
		expectedErr bool
	}{
		"copy to directory": {
			dest:        "/tmp/",
			expectedErr: false,
		},
		"copy to root": {
			dest:        "/",
			expectedErr: false,
		},
		"copy to empty file name": {
			dest:        "",
			expectedErr: true,
		},
	}

	for name, test := range tests {
		opts := NewCopyOptions(ioStreams)
		src := fileSpec{
			File: srcFile,
		}
		dest := fileSpec{
			PodNamespace: "pod-ns",
			PodName:      "pod-name",
			File:         test.dest,
		}
		opts.Complete(tf, cmd)
		t.Run(name, func(t *testing.T) {
			err = opts.copyToPod(src, dest, &kexec.ExecOptions{})
			//If error is NotFound error , it indicates that the
			//request has been sent correctly.
			//Treat this as no error.
			if test.expectedErr && errors.IsNotFound(err) {
				t.Errorf("expected error but didn't get one")
			}
			if !test.expectedErr && !errors.IsNotFound(err) {
				t.Errorf("unexpected error: %v", err)
			}
		})
	}
}

func TestCopyToPodNoPreserve(t *testing.T) {
	tf := cmdtesting.NewTestFactory().WithNamespace("test")
	ns := scheme.Codecs
	codec := scheme.Codecs.LegacyCodec(scheme.Scheme.PrioritizedVersionsAllGroups()...)

	tf.Client = &fake.RESTClient{
		GroupVersion:         schema.GroupVersion{Group: "", Version: "v1"},
		NegotiatedSerializer: ns,
		Client: fake.CreateHTTPClient(func(req *http.Request) (*http.Response, error) {
			responsePod := &v1.Pod{}
			return &http.Response{StatusCode: http.StatusNotFound, Header: cmdtesting.DefaultHeader(), Body: ioutil.NopCloser(bytes.NewReader([]byte(runtime.EncodeOrDie(codec, responsePod))))}, nil
		}),
	}

	tf.ClientConfigVal = cmdtesting.DefaultClientConfig()
	ioStreams, _, _, _ := genericclioptions.NewTestIOStreams()

	cmd := NewCmdCp(tf, ioStreams)

	srcFile, err := ioutil.TempDir("", "test")
	if err != nil {
		t.Errorf("unexpected error: %v", err)
		t.FailNow()
	}
	defer os.RemoveAll(srcFile)

	tests := map[string]struct {
		expectedCmd []string
		nopreserve  bool
	}{
		"copy to pod no preserve user and permissions": {
			expectedCmd: []string{"tar", "--no-same-permissions", "--no-same-owner", "-xf", "-", "-C", "."},
			nopreserve:  true,
		},
		"copy to pod preserve user and permissions": {
			expectedCmd: []string{"tar", "-xf", "-", "-C", "."},
			nopreserve:  false,
		},
	}
	opts := NewCopyOptions(ioStreams)
	src := fileSpec{
		File: srcFile,
	}
	dest := fileSpec{
		PodNamespace: "pod-ns",
		PodName:      "pod-name",
		File:         "foo",
	}
	opts.Complete(tf, cmd)

	for name, test := range tests {
		t.Run(name, func(t *testing.T) {
			options := &kexec.ExecOptions{}
			opts.NoPreserve = test.nopreserve
			err = opts.copyToPod(src, dest, options)
			if !(reflect.DeepEqual(test.expectedCmd, options.Command)) {
				t.Errorf("expected cmd: %v, got: %v", test.expectedCmd, options.Command)
			}
		})
	}
}

func TestValidate(t *testing.T) {
	tests := []struct {
		name        string
		args        []string
		expectedErr bool
	}{
		{
			name:        "Validate Succeed",
			args:        []string{"1", "2"},
			expectedErr: false,
		},
		{
			name:        "Validate Fail",
			args:        []string{"1", "2", "3"},
			expectedErr: true,
		},
	}
	tf := cmdtesting.NewTestFactory()
	ioStreams, _, _, _ := genericclioptions.NewTestIOStreams()
	opts := NewCopyOptions(ioStreams)
	cmd := NewCmdCp(tf, ioStreams)

	for _, test := range tests {
		t.Run(test.name, func(t *testing.T) {
			err := opts.Validate(cmd, test.args)
			if (err != nil) != test.expectedErr {
				t.Errorf("expected error: %v, saw: %v, error: %v", test.expectedErr, err != nil, err)
			}
		})
	}
}

func TestUntar(t *testing.T) {
	testdir, err := ioutil.TempDir("", "test-untar")
	require.NoError(t, err)
	defer os.RemoveAll(testdir)
	t.Logf("Test base: %s", testdir)

	const (
		dest = "base"
	)

	type file struct {
		path       string
		linkTarget string // For link types
		expected   string // Expect to find the file here (or not, if empty)
	}
	files := []file{{
		// Absolute file within dest
		path:     filepath.Join(testdir, dest, "abs"),
		expected: filepath.Join(testdir, dest, testdir, dest, "abs"),
	}, { // Absolute file outside dest
		path:     filepath.Join(testdir, "abs-out"),
		expected: filepath.Join(testdir, dest, testdir, "abs-out"),
	}, { // Absolute nested file within dest
		path:     filepath.Join(testdir, dest, "nested/nest-abs"),
		expected: filepath.Join(testdir, dest, testdir, dest, "nested/nest-abs"),
	}, { // Absolute nested file outside dest
		path:     filepath.Join(testdir, dest, "nested/../../nest-abs-out"),
		expected: filepath.Join(testdir, dest, testdir, "nest-abs-out"),
	}, { // Relative file inside dest
		path:     "relative",
		expected: filepath.Join(testdir, dest, "relative"),
	}, { // Relative file outside dest
		path:     "../unrelative",
		expected: "",
	}, { // Nested relative file inside dest
		path:     "nested/nest-rel",
		expected: filepath.Join(testdir, dest, "nested/nest-rel"),
	}, { // Nested relative file outside dest
		path:     "nested/../../nest-unrelative",
		expected: "",
	}}

	mkExpectation := func(expected, suffix string) string {
		if expected == "" {
			return ""
		}
		return expected + suffix
	}
	mkBacktickExpectation := func(expected, suffix string) string {
		dir, _ := filepath.Split(filepath.Clean(expected))
		if len(strings.Split(dir, string(os.PathSeparator))) <= 1 {
			return ""
		}
		return expected + suffix
	}
	links := []file{}
	for _, f := range files {
		links = append(links, file{
			path:       f.path + "-innerlink",
			linkTarget: "link-target",
			expected:   mkExpectation(f.expected, "-innerlink"),
		}, file{
			path:       f.path + "-innerlink-abs",
			linkTarget: filepath.Join(testdir, dest, "link-target"),
			expected:   mkExpectation(f.expected, "-innerlink-abs"),
		}, file{
			path:       f.path + "-outerlink",
			linkTarget: filepath.Join(backtick(f.path), "link-target"),
			expected:   mkBacktickExpectation(f.expected, "-outerlink"),
		}, file{
			path:       f.path + "-outerlink-abs",
			linkTarget: filepath.Join(testdir, "link-target"),
			expected:   "",
		})
	}
	files = append(files, links...)

	// Test back-tick escaping through a symlink.
	files = append(files,
		file{
			path:       "nested/again/back-link",
			linkTarget: "../../nested",
			expected:   filepath.Join(testdir, dest, "nested/again/back-link"),
		},
		file{
			path:     "nested/again/back-link/../../../back-link-file",
			expected: filepath.Join(testdir, dest, "back-link-file"),
		})

	// Test chaining back-tick symlinks.
	files = append(files,
		file{
			path:       "nested/back-link-first",
			linkTarget: "../",
			expected:   filepath.Join(testdir, dest, "nested/back-link-first"),
		},
		file{
			path:       "nested/back-link-first/back-link-second",
			linkTarget: "../",
			expected:   filepath.Join(testdir, dest, "back-link-second"),
		},
		file{
			// This case is chaining together symlinks that step back, so that
			// if you just look at the target relative to the path it appears
			// inside the destination directory, but if you actually follow each
			// step of the path you end up outside the destination directory.
			path:       "nested/back-link-first/back-link-second/back-link-term",
			linkTarget: "",
			expected:   "",
		})

	files = append(files,
		file{ // Relative directory path with terminating /
			path:     "direct/dir/",
			expected: "",
		})

	buf := &bytes.Buffer{}
	tw := tar.NewWriter(buf)
	expectations := map[string]bool{}
	for _, f := range files {
		if f.expected != "" {
			expectations[f.expected] = false
		}
		if f.linkTarget == "" {
			hdr := &tar.Header{
				Name: f.path,
				Mode: 0666,
				Size: int64(len(f.path)),
			}
			require.NoError(t, tw.WriteHeader(hdr), f.path)
			if !strings.HasSuffix(f.path, "/") {
				_, err := tw.Write([]byte(f.path))
				require.NoError(t, err, f.path)
			}
		} else {
			hdr := &tar.Header{
				Name:     f.path,
				Mode:     int64(0777 | os.ModeSymlink),
				Typeflag: tar.TypeSymlink,
				Linkname: f.linkTarget,
			}
			require.NoError(t, tw.WriteHeader(hdr), f.path)
		}
	}
	tw.Close()

	opts := NewCopyOptions(genericclioptions.NewTestIOStreamsDiscard())

	require.NoError(t, opts.untarAll(buf, filepath.Join(testdir, dest), ""))

	filepath.Walk(testdir, func(path string, info os.FileInfo, err error) error {
		if err != nil {
			return err
		}
		if info.IsDir() {
			return nil // Ignore directories.
		}
		if _, ok := expectations[path]; !ok {
			t.Errorf("Unexpected file at %s", path)
		} else {
			expectations[path] = true
		}
		return nil
	})
	for path, found := range expectations {
		if !found {
			t.Errorf("Missing expected file %s", path)
		}
	}
}

// backtick returns a path to one directory up from the target
func backtick(target string) string {
	rel, _ := filepath.Rel(filepath.Dir(target), "../")
	return rel
}

func createTmpFile(t *testing.T, filepath, data string) {
	f, err := os.Create(filepath)
	if err != nil {
		t.Fatalf("unexpected error: %v", err)
	}
	defer f.Close()
	if _, err := io.Copy(f, bytes.NewBuffer([]byte(data))); err != nil {
		t.Fatalf("unexpected error: %v", err)
	}
	if err := f.Close(); err != nil {
		t.Fatal(err)
	}
}

func cmpFileData(t *testing.T, filePath, data string) {
	f, err := os.Open(filePath)
	if err != nil {
		t.Fatalf("unexpected error: %v", err)
	}

	defer f.Close()
	buff := &bytes.Buffer{}
	if _, err := io.Copy(buff, f); err != nil {
		t.Fatal(err)
	}
	if err := f.Close(); err != nil {
		t.Fatal(err)
	}
	if data != string(buff.Bytes()) {
		t.Fatalf("expected: %s, saw: %s", data, string(buff.Bytes()))
	}
}<|MERGE_RESOLUTION|>--- conflicted
+++ resolved
@@ -409,7 +409,6 @@
 	checkErr(t, err)
 
 	dir = dir + "/"
-<<<<<<< HEAD
 	defer func() {
 		os.RemoveAll(dir)
 		os.RemoveAll(dir2)
@@ -432,104 +431,6 @@
 	}
 
 	opts := NewCopyOptions(genericclioptions.NewTestIOStreamsDiscard())
-
-	writer := &bytes.Buffer{}
-	if err := makeTar(dir, dir, writer); err != nil {
-		t.Fatalf("unexpected error: %v", err)
-	}
-
-	reader := bytes.NewBuffer(writer.Bytes())
-	err = opts.untarAll(reader, dir2, "verylongprefix-showing-the-tar-was-tempered-with")
-	if err == nil || !strings.Contains(err.Error(), "tar contents corrupted") {
-		t.Fatalf("unexpected error: %v", err)
-	}
-}
-
-// TestCopyToLocalFileOrDir tests untarAll in two cases :
-// 1: copy pod file to local file
-// 2: copy pod file into local directory
-func TestCopyToLocalFileOrDir(t *testing.T) {
-	dir, err := ioutil.TempDir(os.TempDir(), "input")
-	dir2, err2 := ioutil.TempDir(os.TempDir(), "output")
-	if err != nil || err2 != nil {
-		t.Errorf("unexpected error: %v | %v", err, err2)
-		t.FailNow()
-	}
-=======
->>>>>>> abdda3f9
-	defer func() {
-		os.RemoveAll(dir)
-		os.RemoveAll(dir2)
-	}()
-
-	filepath := path.Join(dir, "foo")
-	if err := os.MkdirAll(path.Dir(filepath), 0755); err != nil {
-		t.Fatalf("unexpected error: %v", err)
-	}
-	f, err := os.Create(filepath)
-	if err != nil {
-		t.Fatalf("unexpected error: %v", err)
-	}
-	defer f.Close()
-	if _, err := io.Copy(f, bytes.NewBuffer([]byte("sample data"))); err != nil {
-		t.Fatalf("unexpected error: %v", err)
-	}
-	if err := f.Close(); err != nil {
-		t.Fatal(err)
-	}
-
-<<<<<<< HEAD
-	for _, file := range files {
-		func() {
-			// setup
-			srcFilePath := filepath.Join(dir, file.name)
-			destPath := filepath.Join(dir2, file.dest)
-			if err := os.MkdirAll(filepath.Dir(srcFilePath), 0755); err != nil {
-				t.Errorf("unexpected error: %v", err)
-				t.FailNow()
-			}
-			srcFile, err := os.Create(srcFilePath)
-			if err != nil {
-				t.Errorf("unexpected error: %v", err)
-				t.FailNow()
-			}
-			defer srcFile.Close()
-
-			if _, err := io.Copy(srcFile, bytes.NewBuffer([]byte(file.data))); err != nil {
-				t.Errorf("unexpected error: %v", err)
-				t.FailNow()
-			}
-			if file.destDirExists {
-				if err := os.MkdirAll(destPath, 0755); err != nil {
-					t.Errorf("unexpected error: %v", err)
-					t.FailNow()
-				}
-			}
-
-			// start tests
-			srcTarFilePath := filepath.Join(dir, file.name+".tar")
-			// here use tar command to create tar file instead of calling makeTar func
-			// because makeTar func can not generate correct header name
-			err = exec.Command("tar", "cf", srcTarFilePath, srcFilePath).Run()
-			if err != nil {
-				t.Errorf("unexpected error: %v", err)
-				t.FailNow()
-			}
-			srcTarFile, err := os.Open(srcTarFilePath)
-			if err != nil {
-				t.Errorf("unexpected error: %v", err)
-				t.FailNow()
-			}
-			defer srcTarFile.Close()
-
-			opts := NewCopyOptions(genericclioptions.NewTestIOStreamsDiscard())
-			if err := opts.untarAll(srcTarFile, destPath, getPrefix(srcFilePath)); err != nil {
-				t.Errorf("unexpected error: %v", err)
-				t.FailNow()
-			}
-=======
-	opts := NewCopyOptions(genericclioptions.NewTestIOStreamsDiscard())
->>>>>>> abdda3f9
 
 	writer := &bytes.Buffer{}
 	if err := makeTar(dir, dir, writer); err != nil {
