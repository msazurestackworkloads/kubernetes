--- conflicted
+++ resolved
@@ -441,11 +441,6 @@
 
 		// basic file information
 		mode := header.FileInfo().Mode()
-<<<<<<< HEAD
-		destFileName := path.Join(destDir, header.Name[len(prefix):])
-		baseName := path.Dir(destFileName)
-
-=======
 		destFileName := filepath.Join(destDir, header.Name[len(prefix):])
 
 		if !isDestRelative(destDir, destFileName) {
@@ -454,7 +449,6 @@
 		}
 
 		baseName := filepath.Dir(destFileName)
->>>>>>> 0e9fcb42
 		if err := os.MkdirAll(baseName, 0755); err != nil {
 			return err
 		}
@@ -468,24 +462,14 @@
 		// We need to ensure that the destination file is always within boundries
 		// of the destination directory. This prevents any kind of path traversal
 		// from within tar archive.
-<<<<<<< HEAD
-		dir, file := filepath.Split(destFileName)
-		evaledPath, err := filepath.EvalSymlinks(dir)
-=======
 		evaledPath, err := filepath.EvalSymlinks(baseName)
->>>>>>> 0e9fcb42
 		if err != nil {
 			return err
 		}
 		// For scrutiny we verify both the actual destination as well as we follow
 		// all the links that might lead outside of the destination directory.
-<<<<<<< HEAD
-		if !isDestRelative(destDir, destFileName) || !isDestRelative(destDir, filepath.Join(evaledPath, file)) {
-			fmt.Fprintf(o.IOStreams.ErrOut, "warning: link %q is pointing to %q which is outside target destination, skipping\n", destFileName, header.Linkname)
-=======
 		if !isDestRelative(destDir, filepath.Join(evaledPath, filepath.Base(destFileName))) {
 			fmt.Fprintf(o.IOStreams.ErrOut, "warning: file %q is outside target destination, skipping\n", destFileName)
->>>>>>> 0e9fcb42
 			continue
 		}
 
@@ -494,15 +478,11 @@
 			// We need to ensure that the link destination is always within boundries
 			// of the destination directory. This prevents any kind of path traversal
 			// from within tar archive.
-<<<<<<< HEAD
-			if !isDestRelative(destDir, linkJoin(destFileName, linkname)) {
-=======
 			linkTarget := linkname
 			if !filepath.IsAbs(linkname) {
 				linkTarget = filepath.Join(evaledPath, linkname)
 			}
 			if !isDestRelative(destDir, linkTarget) {
->>>>>>> 0e9fcb42
 				fmt.Fprintf(o.IOStreams.ErrOut, "warning: link %q is pointing to %q which is outside target destination, skipping\n", destFileName, header.Linkname)
 				continue
 			}
@@ -527,30 +507,10 @@
 	return nil
 }
 
-<<<<<<< HEAD
-// linkJoin joins base and link to get the final path to be created.
-// It will consider whether link is an absolute path or not when returning result.
-func linkJoin(base, link string) string {
-	if filepath.IsAbs(link) {
-		return link
-	}
-	return filepath.Join(base, link)
-}
-
-// isDestRelative returns true if dest is pointing outside the base directory,
-// false otherwise.
-func isDestRelative(base, dest string) bool {
-	fullPath := dest
-	if !filepath.IsAbs(dest) {
-		fullPath = filepath.Join(base, dest)
-	}
-	relative, err := filepath.Rel(base, fullPath)
-=======
 // isDestRelative returns true if dest is pointing outside the base directory,
 // false otherwise.
 func isDestRelative(base, dest string) bool {
 	relative, err := filepath.Rel(base, dest)
->>>>>>> 0e9fcb42
 	if err != nil {
 		return false
 	}
