{
	"ImportPath": "k8s.io/kubernetes",
	"GoVersion": "go1.12",
	"GodepVersion": "v80-k8s-r1",
	"Packages": [
		"github.com/onsi/ginkgo/ginkgo",
		"github.com/jteeuwen/go-bindata/go-bindata",
		"github.com/client9/misspell/cmd/misspell",
		"github.com/cloudflare/cfssl/cmd/cfssl",
		"github.com/cloudflare/cfssl/cmd/cfssljson",
		"github.com/bazelbuild/bazel-gazelle/cmd/gazelle",
		"github.com/kubernetes/repo-infra/kazel",
		"k8s.io/kube-openapi/cmd/openapi-gen",
		"golang.org/x/lint/golint",
		"./..."
	],
	"Deps": [
		{
			"ImportPath": "bitbucket.org/bertimus9/systemstat",
			"Rev": "0eeff89b0690611fc32e21f0cd2e4434abf8fe53"
		},
		{
			"ImportPath": "bitbucket.org/ww/goautoneg",
			"Comment": "null-5",
			"Rev": "75cd24fc2f2c2a2088577d12123ddee5f54e0675"
		},
		{
			"ImportPath": "cloud.google.com/go/compute/metadata",
			"Comment": "v0.1.0-115-g3b1ae45394a234",
			"Rev": "3b1ae45394a234c385be014e9a488f2bb6eef821"
		},
		{
			"ImportPath": "cloud.google.com/go/internal",
			"Comment": "v0.1.0-115-g3b1ae45394a234",
			"Rev": "3b1ae45394a234c385be014e9a488f2bb6eef821"
		},
		{
			"ImportPath": "github.com/Azure/azure-sdk-for-go/services/compute/mgmt/2019-03-01/compute",
			"Comment": "v21.4.0",
			"Rev": "32916f57ad7b421f5fdaab86b73a795632fff117"
		},
		{
			"ImportPath": "github.com/Azure/azure-sdk-for-go/services/containerregistry/mgmt/2017-10-01/containerregistry",
			"Comment": "v21.4.0",
			"Rev": "32916f57ad7b421f5fdaab86b73a795632fff117"
		},
		{
<<<<<<< HEAD
			"ImportPath": "github.com/Azure/azure-sdk-for-go/services/network/mgmt/2017-09-01/network",
=======
			"ImportPath": "github.com/Azure/azure-sdk-for-go/services/network/mgmt/2018-07-01/network",
>>>>>>> 46835452
			"Comment": "v21.4.0",
			"Rev": "32916f57ad7b421f5fdaab86b73a795632fff117"
		},
		{
			"ImportPath": "github.com/Azure/azure-sdk-for-go/services/storage/mgmt/2018-07-01/storage",
			"Comment": "v21.4.0",
			"Rev": "32916f57ad7b421f5fdaab86b73a795632fff117"
		},
		{
			"ImportPath": "github.com/Azure/azure-sdk-for-go/storage",
			"Comment": "v21.4.0",
			"Rev": "32916f57ad7b421f5fdaab86b73a795632fff117"
		},
		{
			"ImportPath": "github.com/Azure/azure-sdk-for-go/version",
			"Comment": "v21.4.0",
			"Rev": "32916f57ad7b421f5fdaab86b73a795632fff117"
		},
		{
			"ImportPath": "github.com/Azure/go-ansiterm",
			"Rev": "d6e3b3328b783f23731bc4d058875b0371ff8109"
		},
		{
			"ImportPath": "github.com/Azure/go-ansiterm/winterm",
			"Rev": "d6e3b3328b783f23731bc4d058875b0371ff8109"
		},
		{
			"ImportPath": "github.com/Azure/go-autorest/autorest",
			"Comment": "v11.1.0",
			"Rev": "ea233b6412b0421a65dc6160e16c893364664a95"
		},
		{
			"ImportPath": "github.com/Azure/go-autorest/autorest/adal",
			"Comment": "v11.1.0",
			"Rev": "ea233b6412b0421a65dc6160e16c893364664a95"
		},
		{
			"ImportPath": "github.com/Azure/go-autorest/autorest/azure",
			"Comment": "v11.1.0",
			"Rev": "ea233b6412b0421a65dc6160e16c893364664a95"
		},
		{
			"ImportPath": "github.com/Azure/go-autorest/autorest/date",
			"Comment": "v11.1.0",
			"Rev": "ea233b6412b0421a65dc6160e16c893364664a95"
		},
		{
			"ImportPath": "github.com/Azure/go-autorest/autorest/to",
			"Comment": "v11.1.0",
			"Rev": "ea233b6412b0421a65dc6160e16c893364664a95"
		},
		{
			"ImportPath": "github.com/Azure/go-autorest/autorest/validation",
			"Comment": "v11.1.0",
			"Rev": "ea233b6412b0421a65dc6160e16c893364664a95"
		},
		{
			"ImportPath": "github.com/Azure/go-autorest/logger",
			"Comment": "v11.1.0",
			"Rev": "ea233b6412b0421a65dc6160e16c893364664a95"
		},
		{
			"ImportPath": "github.com/Azure/go-autorest/version",
			"Comment": "v11.1.0",
			"Rev": "ea233b6412b0421a65dc6160e16c893364664a95"
		},
		{
			"ImportPath": "github.com/GeertJohan/go.rice",
			"Rev": "c02ca9a983da5807ddf7d796784928f5be4afd09"
		},
		{
			"ImportPath": "github.com/GeertJohan/go.rice/embedded",
			"Rev": "c02ca9a983da5807ddf7d796784928f5be4afd09"
		},
		{
			"ImportPath": "github.com/JeffAshton/win_pdh",
			"Rev": "76bb4ee9f0ab50f77826f2a2ee7fb9d3880d6ec2"
		},
		{
			"ImportPath": "github.com/MakeNowJust/heredoc",
			"Rev": "bb23615498cded5e105af4ce27de75b089cbe851"
		},
		{
			"ImportPath": "github.com/Microsoft/go-winio",
			"Comment": "v0.4.5",
			"Rev": "78439966b38d69bf38227fbf57ac8a6fee70f69a"
		},
		{
			"ImportPath": "github.com/Microsoft/hcsshim",
			"Comment": "v0.6.11",
			"Rev": "800683ae704ac360b2f3f47fa88f3a6c8c9091b5"
		},
		{
			"ImportPath": "github.com/NYTimes/gziphandler",
			"Rev": "56545f4a5d46df9a6648819d1664c3a03a13ffdb"
		},
		{
			"ImportPath": "github.com/Nvveen/Gotty",
			"Rev": "cd527374f1e5bff4938207604a14f2e38a9cf512"
		},
		{
			"ImportPath": "github.com/PuerkitoBio/purell",
			"Comment": "v1.0.0",
			"Rev": "8a290539e2e8629dbc4e6bad948158f790ec31f4"
		},
		{
			"ImportPath": "github.com/PuerkitoBio/urlesc",
			"Rev": "5bd2802263f21d8788851d5305584c82a5c75d7e"
		},
		{
			"ImportPath": "github.com/Rican7/retry",
			"Comment": "v0.1.0-9-g272ad122d6e5ce",
			"Rev": "272ad122d6e5ce1be757544007cf8bcd1c9c9ab0"
		},
		{
			"ImportPath": "github.com/Rican7/retry/backoff",
			"Comment": "v0.1.0-9-g272ad122d6e5ce",
			"Rev": "272ad122d6e5ce1be757544007cf8bcd1c9c9ab0"
		},
		{
			"ImportPath": "github.com/Rican7/retry/jitter",
			"Comment": "v0.1.0-9-g272ad122d6e5ce",
			"Rev": "272ad122d6e5ce1be757544007cf8bcd1c9c9ab0"
		},
		{
			"ImportPath": "github.com/Rican7/retry/strategy",
			"Comment": "v0.1.0-9-g272ad122d6e5ce",
			"Rev": "272ad122d6e5ce1be757544007cf8bcd1c9c9ab0"
		},
		{
			"ImportPath": "github.com/armon/circbuf",
			"Rev": "bbbad097214e2918d8543d5201d12bfd7bca254d"
		},
		{
			"ImportPath": "github.com/asaskevich/govalidator",
			"Comment": "v9-26-gf9ffefc3facfbe",
			"Rev": "f9ffefc3facfbe0caee3fea233cbb6e8208f4541"
		},
		{
			"ImportPath": "github.com/aws/aws-sdk-go/aws",
			"Comment": "v1.14.12",
			"Rev": "fde4ded7becdeae4d26bf1212916aabba79349b4"
		},
		{
			"ImportPath": "github.com/aws/aws-sdk-go/aws/awserr",
			"Comment": "v1.14.12",
			"Rev": "fde4ded7becdeae4d26bf1212916aabba79349b4"
		},
		{
			"ImportPath": "github.com/aws/aws-sdk-go/aws/awsutil",
			"Comment": "v1.14.12",
			"Rev": "fde4ded7becdeae4d26bf1212916aabba79349b4"
		},
		{
			"ImportPath": "github.com/aws/aws-sdk-go/aws/client",
			"Comment": "v1.14.12",
			"Rev": "fde4ded7becdeae4d26bf1212916aabba79349b4"
		},
		{
			"ImportPath": "github.com/aws/aws-sdk-go/aws/client/metadata",
			"Comment": "v1.14.12",
			"Rev": "fde4ded7becdeae4d26bf1212916aabba79349b4"
		},
		{
			"ImportPath": "github.com/aws/aws-sdk-go/aws/corehandlers",
			"Comment": "v1.14.12",
			"Rev": "fde4ded7becdeae4d26bf1212916aabba79349b4"
		},
		{
			"ImportPath": "github.com/aws/aws-sdk-go/aws/credentials",
			"Comment": "v1.14.12",
			"Rev": "fde4ded7becdeae4d26bf1212916aabba79349b4"
		},
		{
			"ImportPath": "github.com/aws/aws-sdk-go/aws/credentials/ec2rolecreds",
			"Comment": "v1.14.12",
			"Rev": "fde4ded7becdeae4d26bf1212916aabba79349b4"
		},
		{
			"ImportPath": "github.com/aws/aws-sdk-go/aws/credentials/endpointcreds",
			"Comment": "v1.14.12",
			"Rev": "fde4ded7becdeae4d26bf1212916aabba79349b4"
		},
		{
			"ImportPath": "github.com/aws/aws-sdk-go/aws/credentials/stscreds",
			"Comment": "v1.14.12",
			"Rev": "fde4ded7becdeae4d26bf1212916aabba79349b4"
		},
		{
			"ImportPath": "github.com/aws/aws-sdk-go/aws/csm",
			"Comment": "v1.14.12",
			"Rev": "fde4ded7becdeae4d26bf1212916aabba79349b4"
		},
		{
			"ImportPath": "github.com/aws/aws-sdk-go/aws/defaults",
			"Comment": "v1.14.12",
			"Rev": "fde4ded7becdeae4d26bf1212916aabba79349b4"
		},
		{
			"ImportPath": "github.com/aws/aws-sdk-go/aws/ec2metadata",
			"Comment": "v1.14.12",
			"Rev": "fde4ded7becdeae4d26bf1212916aabba79349b4"
		},
		{
			"ImportPath": "github.com/aws/aws-sdk-go/aws/endpoints",
			"Comment": "v1.14.12",
			"Rev": "fde4ded7becdeae4d26bf1212916aabba79349b4"
		},
		{
			"ImportPath": "github.com/aws/aws-sdk-go/aws/request",
			"Comment": "v1.14.12",
			"Rev": "fde4ded7becdeae4d26bf1212916aabba79349b4"
		},
		{
			"ImportPath": "github.com/aws/aws-sdk-go/aws/session",
			"Comment": "v1.14.12",
			"Rev": "fde4ded7becdeae4d26bf1212916aabba79349b4"
		},
		{
			"ImportPath": "github.com/aws/aws-sdk-go/aws/signer/v4",
			"Comment": "v1.14.12",
			"Rev": "fde4ded7becdeae4d26bf1212916aabba79349b4"
		},
		{
			"ImportPath": "github.com/aws/aws-sdk-go/internal/sdkio",
			"Comment": "v1.14.12",
			"Rev": "fde4ded7becdeae4d26bf1212916aabba79349b4"
		},
		{
			"ImportPath": "github.com/aws/aws-sdk-go/internal/sdkrand",
			"Comment": "v1.14.12",
			"Rev": "fde4ded7becdeae4d26bf1212916aabba79349b4"
		},
		{
			"ImportPath": "github.com/aws/aws-sdk-go/internal/shareddefaults",
			"Comment": "v1.14.12",
			"Rev": "fde4ded7becdeae4d26bf1212916aabba79349b4"
		},
		{
			"ImportPath": "github.com/aws/aws-sdk-go/private/protocol",
			"Comment": "v1.14.12",
			"Rev": "fde4ded7becdeae4d26bf1212916aabba79349b4"
		},
		{
			"ImportPath": "github.com/aws/aws-sdk-go/private/protocol/ec2query",
			"Comment": "v1.14.12",
			"Rev": "fde4ded7becdeae4d26bf1212916aabba79349b4"
		},
		{
			"ImportPath": "github.com/aws/aws-sdk-go/private/protocol/json/jsonutil",
			"Comment": "v1.14.12",
			"Rev": "fde4ded7becdeae4d26bf1212916aabba79349b4"
		},
		{
			"ImportPath": "github.com/aws/aws-sdk-go/private/protocol/jsonrpc",
			"Comment": "v1.14.12",
			"Rev": "fde4ded7becdeae4d26bf1212916aabba79349b4"
		},
		{
			"ImportPath": "github.com/aws/aws-sdk-go/private/protocol/query",
			"Comment": "v1.14.12",
			"Rev": "fde4ded7becdeae4d26bf1212916aabba79349b4"
		},
		{
			"ImportPath": "github.com/aws/aws-sdk-go/private/protocol/query/queryutil",
			"Comment": "v1.14.12",
			"Rev": "fde4ded7becdeae4d26bf1212916aabba79349b4"
		},
		{
			"ImportPath": "github.com/aws/aws-sdk-go/private/protocol/rest",
			"Comment": "v1.14.12",
			"Rev": "fde4ded7becdeae4d26bf1212916aabba79349b4"
		},
		{
			"ImportPath": "github.com/aws/aws-sdk-go/private/protocol/xml/xmlutil",
			"Comment": "v1.14.12",
			"Rev": "fde4ded7becdeae4d26bf1212916aabba79349b4"
		},
		{
			"ImportPath": "github.com/aws/aws-sdk-go/service/autoscaling",
			"Comment": "v1.14.12",
			"Rev": "fde4ded7becdeae4d26bf1212916aabba79349b4"
		},
		{
			"ImportPath": "github.com/aws/aws-sdk-go/service/ec2",
			"Comment": "v1.14.12",
			"Rev": "fde4ded7becdeae4d26bf1212916aabba79349b4"
		},
		{
			"ImportPath": "github.com/aws/aws-sdk-go/service/ecr",
			"Comment": "v1.14.12",
			"Rev": "fde4ded7becdeae4d26bf1212916aabba79349b4"
		},
		{
			"ImportPath": "github.com/aws/aws-sdk-go/service/elb",
			"Comment": "v1.14.12",
			"Rev": "fde4ded7becdeae4d26bf1212916aabba79349b4"
		},
		{
			"ImportPath": "github.com/aws/aws-sdk-go/service/elbv2",
			"Comment": "v1.14.12",
			"Rev": "fde4ded7becdeae4d26bf1212916aabba79349b4"
		},
		{
			"ImportPath": "github.com/aws/aws-sdk-go/service/kms",
			"Comment": "v1.14.12",
			"Rev": "fde4ded7becdeae4d26bf1212916aabba79349b4"
		},
		{
			"ImportPath": "github.com/aws/aws-sdk-go/service/sts",
			"Comment": "v1.14.12",
			"Rev": "fde4ded7becdeae4d26bf1212916aabba79349b4"
		},
		{
			"ImportPath": "github.com/bazelbuild/bazel-gazelle/cmd/gazelle",
			"Comment": "0.15.0",
			"Rev": "c728ce9f663e2bff26361ba5978ec5c9e6816a3c"
		},
		{
			"ImportPath": "github.com/bazelbuild/bazel-gazelle/internal/config",
			"Comment": "0.15.0",
			"Rev": "c728ce9f663e2bff26361ba5978ec5c9e6816a3c"
		},
		{
			"ImportPath": "github.com/bazelbuild/bazel-gazelle/internal/flag",
			"Comment": "0.15.0",
			"Rev": "c728ce9f663e2bff26361ba5978ec5c9e6816a3c"
		},
		{
			"ImportPath": "github.com/bazelbuild/bazel-gazelle/internal/label",
			"Comment": "0.15.0",
			"Rev": "c728ce9f663e2bff26361ba5978ec5c9e6816a3c"
		},
		{
			"ImportPath": "github.com/bazelbuild/bazel-gazelle/internal/language",
			"Comment": "0.15.0",
			"Rev": "c728ce9f663e2bff26361ba5978ec5c9e6816a3c"
		},
		{
			"ImportPath": "github.com/bazelbuild/bazel-gazelle/internal/language/go",
			"Comment": "0.15.0",
			"Rev": "c728ce9f663e2bff26361ba5978ec5c9e6816a3c"
		},
		{
			"ImportPath": "github.com/bazelbuild/bazel-gazelle/internal/language/proto",
			"Comment": "0.15.0",
			"Rev": "c728ce9f663e2bff26361ba5978ec5c9e6816a3c"
		},
		{
			"ImportPath": "github.com/bazelbuild/bazel-gazelle/internal/merger",
			"Comment": "0.15.0",
			"Rev": "c728ce9f663e2bff26361ba5978ec5c9e6816a3c"
		},
		{
			"ImportPath": "github.com/bazelbuild/bazel-gazelle/internal/pathtools",
			"Comment": "0.15.0",
			"Rev": "c728ce9f663e2bff26361ba5978ec5c9e6816a3c"
		},
		{
			"ImportPath": "github.com/bazelbuild/bazel-gazelle/internal/repos",
			"Comment": "0.15.0",
			"Rev": "c728ce9f663e2bff26361ba5978ec5c9e6816a3c"
		},
		{
			"ImportPath": "github.com/bazelbuild/bazel-gazelle/internal/resolve",
			"Comment": "0.15.0",
			"Rev": "c728ce9f663e2bff26361ba5978ec5c9e6816a3c"
		},
		{
			"ImportPath": "github.com/bazelbuild/bazel-gazelle/internal/rule",
			"Comment": "0.15.0",
			"Rev": "c728ce9f663e2bff26361ba5978ec5c9e6816a3c"
		},
		{
			"ImportPath": "github.com/bazelbuild/bazel-gazelle/internal/testtools",
			"Comment": "0.15.0",
			"Rev": "c728ce9f663e2bff26361ba5978ec5c9e6816a3c"
		},
		{
			"ImportPath": "github.com/bazelbuild/bazel-gazelle/internal/version",
			"Comment": "0.15.0",
			"Rev": "c728ce9f663e2bff26361ba5978ec5c9e6816a3c"
		},
		{
			"ImportPath": "github.com/bazelbuild/bazel-gazelle/internal/walk",
			"Comment": "0.15.0",
			"Rev": "c728ce9f663e2bff26361ba5978ec5c9e6816a3c"
		},
		{
			"ImportPath": "github.com/bazelbuild/bazel-gazelle/internal/wspace",
			"Comment": "0.15.0",
			"Rev": "c728ce9f663e2bff26361ba5978ec5c9e6816a3c"
		},
		{
			"ImportPath": "github.com/bazelbuild/buildtools/build",
			"Comment": "0.6.0-60-g1a9c38e0df9397",
			"Rev": "1a9c38e0df9397d033a1ca535596de5a7c1cf18f"
		},
		{
			"ImportPath": "github.com/bazelbuild/buildtools/tables",
			"Comment": "0.6.0-60-g1a9c38e0df9397",
			"Rev": "1a9c38e0df9397d033a1ca535596de5a7c1cf18f"
		},
		{
			"ImportPath": "github.com/beorn7/perks/quantile",
			"Rev": "3ac7bf7a47d159a033b107610db8a1b6575507a4"
		},
		{
			"ImportPath": "github.com/blang/semver",
			"Comment": "v3.5.0",
			"Rev": "b38d23b8782a487059e8fc8773e9a5b228a77cb6"
		},
		{
			"ImportPath": "github.com/chai2010/gettext-go/gettext",
			"Rev": "c6fed771bfd517099caf0f7a961671fa8ed08723"
		},
		{
			"ImportPath": "github.com/chai2010/gettext-go/gettext/mo",
			"Rev": "c6fed771bfd517099caf0f7a961671fa8ed08723"
		},
		{
			"ImportPath": "github.com/chai2010/gettext-go/gettext/plural",
			"Rev": "c6fed771bfd517099caf0f7a961671fa8ed08723"
		},
		{
			"ImportPath": "github.com/chai2010/gettext-go/gettext/po",
			"Rev": "c6fed771bfd517099caf0f7a961671fa8ed08723"
		},
		{
			"ImportPath": "github.com/client9/misspell",
			"Comment": "v0.3.0-7-g9ce5d979ffdaca",
			"Rev": "9ce5d979ffdaca6385988d7ad1079a33ec942d20"
		},
		{
			"ImportPath": "github.com/client9/misspell/cmd/misspell",
			"Comment": "v0.3.0-7-g9ce5d979ffdaca",
			"Rev": "9ce5d979ffdaca6385988d7ad1079a33ec942d20"
		},
		{
			"ImportPath": "github.com/cloudflare/cfssl/api",
			"Comment": "1.3.2-21-g56268a613adfed",
			"Rev": "56268a613adfed278936377c18b1152d2c4ad5da"
		},
		{
			"ImportPath": "github.com/cloudflare/cfssl/api/bundle",
			"Comment": "1.3.2-21-g56268a613adfed",
			"Rev": "56268a613adfed278936377c18b1152d2c4ad5da"
		},
		{
			"ImportPath": "github.com/cloudflare/cfssl/api/certinfo",
			"Comment": "1.3.2-21-g56268a613adfed",
			"Rev": "56268a613adfed278936377c18b1152d2c4ad5da"
		},
		{
			"ImportPath": "github.com/cloudflare/cfssl/api/client",
			"Comment": "1.3.2-21-g56268a613adfed",
			"Rev": "56268a613adfed278936377c18b1152d2c4ad5da"
		},
		{
			"ImportPath": "github.com/cloudflare/cfssl/api/crl",
			"Comment": "1.3.2-21-g56268a613adfed",
			"Rev": "56268a613adfed278936377c18b1152d2c4ad5da"
		},
		{
			"ImportPath": "github.com/cloudflare/cfssl/api/gencrl",
			"Comment": "1.3.2-21-g56268a613adfed",
			"Rev": "56268a613adfed278936377c18b1152d2c4ad5da"
		},
		{
			"ImportPath": "github.com/cloudflare/cfssl/api/generator",
			"Comment": "1.3.2-21-g56268a613adfed",
			"Rev": "56268a613adfed278936377c18b1152d2c4ad5da"
		},
		{
			"ImportPath": "github.com/cloudflare/cfssl/api/health",
			"Comment": "1.3.2-21-g56268a613adfed",
			"Rev": "56268a613adfed278936377c18b1152d2c4ad5da"
		},
		{
			"ImportPath": "github.com/cloudflare/cfssl/api/info",
			"Comment": "1.3.2-21-g56268a613adfed",
			"Rev": "56268a613adfed278936377c18b1152d2c4ad5da"
		},
		{
			"ImportPath": "github.com/cloudflare/cfssl/api/initca",
			"Comment": "1.3.2-21-g56268a613adfed",
			"Rev": "56268a613adfed278936377c18b1152d2c4ad5da"
		},
		{
			"ImportPath": "github.com/cloudflare/cfssl/api/ocsp",
			"Comment": "1.3.2-21-g56268a613adfed",
			"Rev": "56268a613adfed278936377c18b1152d2c4ad5da"
		},
		{
			"ImportPath": "github.com/cloudflare/cfssl/api/revoke",
			"Comment": "1.3.2-21-g56268a613adfed",
			"Rev": "56268a613adfed278936377c18b1152d2c4ad5da"
		},
		{
			"ImportPath": "github.com/cloudflare/cfssl/api/scan",
			"Comment": "1.3.2-21-g56268a613adfed",
			"Rev": "56268a613adfed278936377c18b1152d2c4ad5da"
		},
		{
			"ImportPath": "github.com/cloudflare/cfssl/api/signhandler",
			"Comment": "1.3.2-21-g56268a613adfed",
			"Rev": "56268a613adfed278936377c18b1152d2c4ad5da"
		},
		{
			"ImportPath": "github.com/cloudflare/cfssl/auth",
			"Comment": "1.3.2-21-g56268a613adfed",
			"Rev": "56268a613adfed278936377c18b1152d2c4ad5da"
		},
		{
			"ImportPath": "github.com/cloudflare/cfssl/bundler",
			"Comment": "1.3.2-21-g56268a613adfed",
			"Rev": "56268a613adfed278936377c18b1152d2c4ad5da"
		},
		{
			"ImportPath": "github.com/cloudflare/cfssl/certdb",
			"Comment": "1.3.2-21-g56268a613adfed",
			"Rev": "56268a613adfed278936377c18b1152d2c4ad5da"
		},
		{
			"ImportPath": "github.com/cloudflare/cfssl/certdb/dbconf",
			"Comment": "1.3.2-21-g56268a613adfed",
			"Rev": "56268a613adfed278936377c18b1152d2c4ad5da"
		},
		{
			"ImportPath": "github.com/cloudflare/cfssl/certdb/sql",
			"Comment": "1.3.2-21-g56268a613adfed",
			"Rev": "56268a613adfed278936377c18b1152d2c4ad5da"
		},
		{
			"ImportPath": "github.com/cloudflare/cfssl/certinfo",
			"Comment": "1.3.2-21-g56268a613adfed",
			"Rev": "56268a613adfed278936377c18b1152d2c4ad5da"
		},
		{
			"ImportPath": "github.com/cloudflare/cfssl/cli",
			"Comment": "1.3.2-21-g56268a613adfed",
			"Rev": "56268a613adfed278936377c18b1152d2c4ad5da"
		},
		{
			"ImportPath": "github.com/cloudflare/cfssl/cli/bundle",
			"Comment": "1.3.2-21-g56268a613adfed",
			"Rev": "56268a613adfed278936377c18b1152d2c4ad5da"
		},
		{
			"ImportPath": "github.com/cloudflare/cfssl/cli/certinfo",
			"Comment": "1.3.2-21-g56268a613adfed",
			"Rev": "56268a613adfed278936377c18b1152d2c4ad5da"
		},
		{
			"ImportPath": "github.com/cloudflare/cfssl/cli/crl",
			"Comment": "1.3.2-21-g56268a613adfed",
			"Rev": "56268a613adfed278936377c18b1152d2c4ad5da"
		},
		{
			"ImportPath": "github.com/cloudflare/cfssl/cli/gencert",
			"Comment": "1.3.2-21-g56268a613adfed",
			"Rev": "56268a613adfed278936377c18b1152d2c4ad5da"
		},
		{
			"ImportPath": "github.com/cloudflare/cfssl/cli/gencrl",
			"Comment": "1.3.2-21-g56268a613adfed",
			"Rev": "56268a613adfed278936377c18b1152d2c4ad5da"
		},
		{
			"ImportPath": "github.com/cloudflare/cfssl/cli/gencsr",
			"Comment": "1.3.2-21-g56268a613adfed",
			"Rev": "56268a613adfed278936377c18b1152d2c4ad5da"
		},
		{
			"ImportPath": "github.com/cloudflare/cfssl/cli/genkey",
			"Comment": "1.3.2-21-g56268a613adfed",
			"Rev": "56268a613adfed278936377c18b1152d2c4ad5da"
		},
		{
			"ImportPath": "github.com/cloudflare/cfssl/cli/info",
			"Comment": "1.3.2-21-g56268a613adfed",
			"Rev": "56268a613adfed278936377c18b1152d2c4ad5da"
		},
		{
			"ImportPath": "github.com/cloudflare/cfssl/cli/ocspdump",
			"Comment": "1.3.2-21-g56268a613adfed",
			"Rev": "56268a613adfed278936377c18b1152d2c4ad5da"
		},
		{
			"ImportPath": "github.com/cloudflare/cfssl/cli/ocsprefresh",
			"Comment": "1.3.2-21-g56268a613adfed",
			"Rev": "56268a613adfed278936377c18b1152d2c4ad5da"
		},
		{
			"ImportPath": "github.com/cloudflare/cfssl/cli/ocspserve",
			"Comment": "1.3.2-21-g56268a613adfed",
			"Rev": "56268a613adfed278936377c18b1152d2c4ad5da"
		},
		{
			"ImportPath": "github.com/cloudflare/cfssl/cli/ocspsign",
			"Comment": "1.3.2-21-g56268a613adfed",
			"Rev": "56268a613adfed278936377c18b1152d2c4ad5da"
		},
		{
			"ImportPath": "github.com/cloudflare/cfssl/cli/printdefault",
			"Comment": "1.3.2-21-g56268a613adfed",
			"Rev": "56268a613adfed278936377c18b1152d2c4ad5da"
		},
		{
			"ImportPath": "github.com/cloudflare/cfssl/cli/revoke",
			"Comment": "1.3.2-21-g56268a613adfed",
			"Rev": "56268a613adfed278936377c18b1152d2c4ad5da"
		},
		{
			"ImportPath": "github.com/cloudflare/cfssl/cli/scan",
			"Comment": "1.3.2-21-g56268a613adfed",
			"Rev": "56268a613adfed278936377c18b1152d2c4ad5da"
		},
		{
			"ImportPath": "github.com/cloudflare/cfssl/cli/selfsign",
			"Comment": "1.3.2-21-g56268a613adfed",
			"Rev": "56268a613adfed278936377c18b1152d2c4ad5da"
		},
		{
			"ImportPath": "github.com/cloudflare/cfssl/cli/serve",
			"Comment": "1.3.2-21-g56268a613adfed",
			"Rev": "56268a613adfed278936377c18b1152d2c4ad5da"
		},
		{
			"ImportPath": "github.com/cloudflare/cfssl/cli/sign",
			"Comment": "1.3.2-21-g56268a613adfed",
			"Rev": "56268a613adfed278936377c18b1152d2c4ad5da"
		},
		{
			"ImportPath": "github.com/cloudflare/cfssl/cli/version",
			"Comment": "1.3.2-21-g56268a613adfed",
			"Rev": "56268a613adfed278936377c18b1152d2c4ad5da"
		},
		{
			"ImportPath": "github.com/cloudflare/cfssl/cmd/cfssl",
			"Comment": "1.3.2-21-g56268a613adfed",
			"Rev": "56268a613adfed278936377c18b1152d2c4ad5da"
		},
		{
			"ImportPath": "github.com/cloudflare/cfssl/cmd/cfssljson",
			"Comment": "1.3.2-21-g56268a613adfed",
			"Rev": "56268a613adfed278936377c18b1152d2c4ad5da"
		},
		{
			"ImportPath": "github.com/cloudflare/cfssl/config",
			"Comment": "1.3.2-21-g56268a613adfed",
			"Rev": "56268a613adfed278936377c18b1152d2c4ad5da"
		},
		{
			"ImportPath": "github.com/cloudflare/cfssl/crl",
			"Comment": "1.3.2-21-g56268a613adfed",
			"Rev": "56268a613adfed278936377c18b1152d2c4ad5da"
		},
		{
			"ImportPath": "github.com/cloudflare/cfssl/crypto/pkcs7",
			"Comment": "1.3.2-21-g56268a613adfed",
			"Rev": "56268a613adfed278936377c18b1152d2c4ad5da"
		},
		{
			"ImportPath": "github.com/cloudflare/cfssl/csr",
			"Comment": "1.3.2-21-g56268a613adfed",
			"Rev": "56268a613adfed278936377c18b1152d2c4ad5da"
		},
		{
			"ImportPath": "github.com/cloudflare/cfssl/errors",
			"Comment": "1.3.2-21-g56268a613adfed",
			"Rev": "56268a613adfed278936377c18b1152d2c4ad5da"
		},
		{
			"ImportPath": "github.com/cloudflare/cfssl/helpers",
			"Comment": "1.3.2-21-g56268a613adfed",
			"Rev": "56268a613adfed278936377c18b1152d2c4ad5da"
		},
		{
			"ImportPath": "github.com/cloudflare/cfssl/helpers/derhelpers",
			"Comment": "1.3.2-21-g56268a613adfed",
			"Rev": "56268a613adfed278936377c18b1152d2c4ad5da"
		},
		{
			"ImportPath": "github.com/cloudflare/cfssl/info",
			"Comment": "1.3.2-21-g56268a613adfed",
			"Rev": "56268a613adfed278936377c18b1152d2c4ad5da"
		},
		{
			"ImportPath": "github.com/cloudflare/cfssl/initca",
			"Comment": "1.3.2-21-g56268a613adfed",
			"Rev": "56268a613adfed278936377c18b1152d2c4ad5da"
		},
		{
			"ImportPath": "github.com/cloudflare/cfssl/log",
			"Comment": "1.3.2-21-g56268a613adfed",
			"Rev": "56268a613adfed278936377c18b1152d2c4ad5da"
		},
		{
			"ImportPath": "github.com/cloudflare/cfssl/ocsp",
			"Comment": "1.3.2-21-g56268a613adfed",
			"Rev": "56268a613adfed278936377c18b1152d2c4ad5da"
		},
		{
			"ImportPath": "github.com/cloudflare/cfssl/ocsp/config",
			"Comment": "1.3.2-21-g56268a613adfed",
			"Rev": "56268a613adfed278936377c18b1152d2c4ad5da"
		},
		{
			"ImportPath": "github.com/cloudflare/cfssl/revoke",
			"Comment": "1.3.2-21-g56268a613adfed",
			"Rev": "56268a613adfed278936377c18b1152d2c4ad5da"
		},
		{
			"ImportPath": "github.com/cloudflare/cfssl/scan",
			"Comment": "1.3.2-21-g56268a613adfed",
			"Rev": "56268a613adfed278936377c18b1152d2c4ad5da"
		},
		{
			"ImportPath": "github.com/cloudflare/cfssl/scan/crypto/tls",
			"Comment": "1.3.2-21-g56268a613adfed",
			"Rev": "56268a613adfed278936377c18b1152d2c4ad5da"
		},
		{
			"ImportPath": "github.com/cloudflare/cfssl/selfsign",
			"Comment": "1.3.2-21-g56268a613adfed",
			"Rev": "56268a613adfed278936377c18b1152d2c4ad5da"
		},
		{
			"ImportPath": "github.com/cloudflare/cfssl/signer",
			"Comment": "1.3.2-21-g56268a613adfed",
			"Rev": "56268a613adfed278936377c18b1152d2c4ad5da"
		},
		{
			"ImportPath": "github.com/cloudflare/cfssl/signer/local",
			"Comment": "1.3.2-21-g56268a613adfed",
			"Rev": "56268a613adfed278936377c18b1152d2c4ad5da"
		},
		{
			"ImportPath": "github.com/cloudflare/cfssl/signer/remote",
			"Comment": "1.3.2-21-g56268a613adfed",
			"Rev": "56268a613adfed278936377c18b1152d2c4ad5da"
		},
		{
			"ImportPath": "github.com/cloudflare/cfssl/signer/universal",
			"Comment": "1.3.2-21-g56268a613adfed",
			"Rev": "56268a613adfed278936377c18b1152d2c4ad5da"
		},
		{
			"ImportPath": "github.com/cloudflare/cfssl/ubiquity",
			"Comment": "1.3.2-21-g56268a613adfed",
			"Rev": "56268a613adfed278936377c18b1152d2c4ad5da"
		},
		{
			"ImportPath": "github.com/clusterhq/flocker-go",
			"Rev": "2b8b7259d3139c96c4a6871031355808ab3fd3b3"
		},
		{
			"ImportPath": "github.com/codedellemc/goscaleio",
			"Rev": "20e2ce2cf8852dc78bd42b76698dcd8dcd77b7b1"
		},
		{
			"ImportPath": "github.com/codedellemc/goscaleio/types/v1",
			"Rev": "20e2ce2cf8852dc78bd42b76698dcd8dcd77b7b1"
		},
		{
			"ImportPath": "github.com/container-storage-interface/spec/lib/go/csi",
			"Comment": "v1.0.0",
			"Rev": "ed0bb0e1557548aa028307f48728767cfe8f6345"
		},
		{
			"ImportPath": "github.com/containerd/console",
			"Rev": "84eeaae905fa414d03e07bcd6c8d3f19e7cf180e"
		},
		{
			"ImportPath": "github.com/containerd/containerd/api/services/containers/v1",
			"Comment": "v1.0.2",
			"Rev": "cfd04396dc68220d1cecbe686a6cc3aa5ce3667c"
		},
		{
			"ImportPath": "github.com/containerd/containerd/api/services/tasks/v1",
			"Comment": "v1.0.2",
			"Rev": "cfd04396dc68220d1cecbe686a6cc3aa5ce3667c"
		},
		{
			"ImportPath": "github.com/containerd/containerd/api/services/version/v1",
			"Comment": "v1.0.2",
			"Rev": "cfd04396dc68220d1cecbe686a6cc3aa5ce3667c"
		},
		{
			"ImportPath": "github.com/containerd/containerd/api/types",
			"Comment": "v1.0.2",
			"Rev": "cfd04396dc68220d1cecbe686a6cc3aa5ce3667c"
		},
		{
			"ImportPath": "github.com/containerd/containerd/api/types/task",
			"Comment": "v1.0.2",
			"Rev": "cfd04396dc68220d1cecbe686a6cc3aa5ce3667c"
		},
		{
			"ImportPath": "github.com/containerd/containerd/containers",
			"Comment": "v1.0.2",
			"Rev": "cfd04396dc68220d1cecbe686a6cc3aa5ce3667c"
		},
		{
			"ImportPath": "github.com/containerd/containerd/dialer",
			"Comment": "v1.0.2",
			"Rev": "cfd04396dc68220d1cecbe686a6cc3aa5ce3667c"
		},
		{
			"ImportPath": "github.com/containerd/containerd/errdefs",
			"Comment": "v1.0.2",
			"Rev": "cfd04396dc68220d1cecbe686a6cc3aa5ce3667c"
		},
		{
			"ImportPath": "github.com/containerd/containerd/namespaces",
			"Comment": "v1.0.2",
			"Rev": "cfd04396dc68220d1cecbe686a6cc3aa5ce3667c"
		},
		{
			"ImportPath": "github.com/containernetworking/cni/libcni",
			"Comment": "v0.6.0",
			"Rev": "a7885cb6f8ab03fba07852ded351e4f5e7a112bf"
		},
		{
			"ImportPath": "github.com/containernetworking/cni/pkg/invoke",
			"Comment": "v0.6.0",
			"Rev": "a7885cb6f8ab03fba07852ded351e4f5e7a112bf"
		},
		{
			"ImportPath": "github.com/containernetworking/cni/pkg/types",
			"Comment": "v0.6.0",
			"Rev": "a7885cb6f8ab03fba07852ded351e4f5e7a112bf"
		},
		{
			"ImportPath": "github.com/containernetworking/cni/pkg/types/020",
			"Comment": "v0.6.0",
			"Rev": "a7885cb6f8ab03fba07852ded351e4f5e7a112bf"
		},
		{
			"ImportPath": "github.com/containernetworking/cni/pkg/types/current",
			"Comment": "v0.6.0",
			"Rev": "a7885cb6f8ab03fba07852ded351e4f5e7a112bf"
		},
		{
			"ImportPath": "github.com/containernetworking/cni/pkg/version",
			"Comment": "v0.6.0",
			"Rev": "a7885cb6f8ab03fba07852ded351e4f5e7a112bf"
		},
		{
			"ImportPath": "github.com/coreos/bbolt",
			"Comment": "v1.3.1-coreos.6",
			"Rev": "48ea1b39c25fc1bab3506fbc712ecbaa842c4d2d"
		},
		{
			"ImportPath": "github.com/coreos/etcd/alarm",
			"Comment": "v3.3.10",
			"Rev": "27fc7e2296f506182f58ce846e48f36b34fe6842"
		},
		{
			"ImportPath": "github.com/coreos/etcd/auth",
			"Comment": "v3.3.10",
			"Rev": "27fc7e2296f506182f58ce846e48f36b34fe6842"
		},
		{
			"ImportPath": "github.com/coreos/etcd/auth/authpb",
			"Comment": "v3.3.10",
			"Rev": "27fc7e2296f506182f58ce846e48f36b34fe6842"
		},
		{
			"ImportPath": "github.com/coreos/etcd/client",
			"Comment": "v3.3.10",
			"Rev": "27fc7e2296f506182f58ce846e48f36b34fe6842"
		},
		{
			"ImportPath": "github.com/coreos/etcd/clientv3",
			"Comment": "v3.3.10",
			"Rev": "27fc7e2296f506182f58ce846e48f36b34fe6842"
		},
		{
			"ImportPath": "github.com/coreos/etcd/clientv3/concurrency",
			"Comment": "v3.3.10",
			"Rev": "27fc7e2296f506182f58ce846e48f36b34fe6842"
		},
		{
			"ImportPath": "github.com/coreos/etcd/clientv3/namespace",
			"Comment": "v3.3.10",
			"Rev": "27fc7e2296f506182f58ce846e48f36b34fe6842"
		},
		{
			"ImportPath": "github.com/coreos/etcd/clientv3/naming",
			"Comment": "v3.3.10",
			"Rev": "27fc7e2296f506182f58ce846e48f36b34fe6842"
		},
		{
			"ImportPath": "github.com/coreos/etcd/compactor",
			"Comment": "v3.3.10",
			"Rev": "27fc7e2296f506182f58ce846e48f36b34fe6842"
		},
		{
			"ImportPath": "github.com/coreos/etcd/discovery",
			"Comment": "v3.3.10",
			"Rev": "27fc7e2296f506182f58ce846e48f36b34fe6842"
		},
		{
			"ImportPath": "github.com/coreos/etcd/embed",
			"Comment": "v3.3.10",
			"Rev": "27fc7e2296f506182f58ce846e48f36b34fe6842"
		},
		{
			"ImportPath": "github.com/coreos/etcd/error",
			"Comment": "v3.3.10",
			"Rev": "27fc7e2296f506182f58ce846e48f36b34fe6842"
		},
		{
			"ImportPath": "github.com/coreos/etcd/etcdserver",
			"Comment": "v3.3.10",
			"Rev": "27fc7e2296f506182f58ce846e48f36b34fe6842"
		},
		{
			"ImportPath": "github.com/coreos/etcd/etcdserver/api",
			"Comment": "v3.3.10",
			"Rev": "27fc7e2296f506182f58ce846e48f36b34fe6842"
		},
		{
			"ImportPath": "github.com/coreos/etcd/etcdserver/api/etcdhttp",
			"Comment": "v3.3.10",
			"Rev": "27fc7e2296f506182f58ce846e48f36b34fe6842"
		},
		{
			"ImportPath": "github.com/coreos/etcd/etcdserver/api/v2http",
			"Comment": "v3.3.10",
			"Rev": "27fc7e2296f506182f58ce846e48f36b34fe6842"
		},
		{
			"ImportPath": "github.com/coreos/etcd/etcdserver/api/v2http/httptypes",
			"Comment": "v3.3.10",
			"Rev": "27fc7e2296f506182f58ce846e48f36b34fe6842"
		},
		{
			"ImportPath": "github.com/coreos/etcd/etcdserver/api/v2v3",
			"Comment": "v3.3.10",
			"Rev": "27fc7e2296f506182f58ce846e48f36b34fe6842"
		},
		{
			"ImportPath": "github.com/coreos/etcd/etcdserver/api/v3client",
			"Comment": "v3.3.10",
			"Rev": "27fc7e2296f506182f58ce846e48f36b34fe6842"
		},
		{
			"ImportPath": "github.com/coreos/etcd/etcdserver/api/v3election",
			"Comment": "v3.3.10",
			"Rev": "27fc7e2296f506182f58ce846e48f36b34fe6842"
		},
		{
			"ImportPath": "github.com/coreos/etcd/etcdserver/api/v3election/v3electionpb",
			"Comment": "v3.3.10",
			"Rev": "27fc7e2296f506182f58ce846e48f36b34fe6842"
		},
		{
			"ImportPath": "github.com/coreos/etcd/etcdserver/api/v3election/v3electionpb/gw",
			"Comment": "v3.3.10",
			"Rev": "27fc7e2296f506182f58ce846e48f36b34fe6842"
		},
		{
			"ImportPath": "github.com/coreos/etcd/etcdserver/api/v3lock",
			"Comment": "v3.3.10",
			"Rev": "27fc7e2296f506182f58ce846e48f36b34fe6842"
		},
		{
			"ImportPath": "github.com/coreos/etcd/etcdserver/api/v3lock/v3lockpb",
			"Comment": "v3.3.10",
			"Rev": "27fc7e2296f506182f58ce846e48f36b34fe6842"
		},
		{
			"ImportPath": "github.com/coreos/etcd/etcdserver/api/v3lock/v3lockpb/gw",
			"Comment": "v3.3.10",
			"Rev": "27fc7e2296f506182f58ce846e48f36b34fe6842"
		},
		{
			"ImportPath": "github.com/coreos/etcd/etcdserver/api/v3rpc",
			"Comment": "v3.3.10",
			"Rev": "27fc7e2296f506182f58ce846e48f36b34fe6842"
		},
		{
			"ImportPath": "github.com/coreos/etcd/etcdserver/api/v3rpc/rpctypes",
			"Comment": "v3.3.10",
			"Rev": "27fc7e2296f506182f58ce846e48f36b34fe6842"
		},
		{
			"ImportPath": "github.com/coreos/etcd/etcdserver/auth",
			"Comment": "v3.3.10",
			"Rev": "27fc7e2296f506182f58ce846e48f36b34fe6842"
		},
		{
			"ImportPath": "github.com/coreos/etcd/etcdserver/etcdserverpb",
			"Comment": "v3.3.10",
			"Rev": "27fc7e2296f506182f58ce846e48f36b34fe6842"
		},
		{
			"ImportPath": "github.com/coreos/etcd/etcdserver/etcdserverpb/gw",
			"Comment": "v3.3.10",
			"Rev": "27fc7e2296f506182f58ce846e48f36b34fe6842"
		},
		{
			"ImportPath": "github.com/coreos/etcd/etcdserver/membership",
			"Comment": "v3.3.10",
			"Rev": "27fc7e2296f506182f58ce846e48f36b34fe6842"
		},
		{
			"ImportPath": "github.com/coreos/etcd/etcdserver/stats",
			"Comment": "v3.3.10",
			"Rev": "27fc7e2296f506182f58ce846e48f36b34fe6842"
		},
		{
			"ImportPath": "github.com/coreos/etcd/integration",
			"Comment": "v3.3.10",
			"Rev": "27fc7e2296f506182f58ce846e48f36b34fe6842"
		},
		{
			"ImportPath": "github.com/coreos/etcd/lease",
			"Comment": "v3.3.10",
			"Rev": "27fc7e2296f506182f58ce846e48f36b34fe6842"
		},
		{
			"ImportPath": "github.com/coreos/etcd/lease/leasehttp",
			"Comment": "v3.3.10",
			"Rev": "27fc7e2296f506182f58ce846e48f36b34fe6842"
		},
		{
			"ImportPath": "github.com/coreos/etcd/lease/leasepb",
			"Comment": "v3.3.10",
			"Rev": "27fc7e2296f506182f58ce846e48f36b34fe6842"
		},
		{
			"ImportPath": "github.com/coreos/etcd/mvcc",
			"Comment": "v3.3.10",
			"Rev": "27fc7e2296f506182f58ce846e48f36b34fe6842"
		},
		{
			"ImportPath": "github.com/coreos/etcd/mvcc/backend",
			"Comment": "v3.3.10",
			"Rev": "27fc7e2296f506182f58ce846e48f36b34fe6842"
		},
		{
			"ImportPath": "github.com/coreos/etcd/mvcc/mvccpb",
			"Comment": "v3.3.10",
			"Rev": "27fc7e2296f506182f58ce846e48f36b34fe6842"
		},
		{
			"ImportPath": "github.com/coreos/etcd/pkg/adt",
			"Comment": "v3.3.10",
			"Rev": "27fc7e2296f506182f58ce846e48f36b34fe6842"
		},
		{
			"ImportPath": "github.com/coreos/etcd/pkg/contention",
			"Comment": "v3.3.10",
			"Rev": "27fc7e2296f506182f58ce846e48f36b34fe6842"
		},
		{
			"ImportPath": "github.com/coreos/etcd/pkg/cors",
			"Comment": "v3.3.10",
			"Rev": "27fc7e2296f506182f58ce846e48f36b34fe6842"
		},
		{
			"ImportPath": "github.com/coreos/etcd/pkg/cpuutil",
			"Comment": "v3.3.10",
			"Rev": "27fc7e2296f506182f58ce846e48f36b34fe6842"
		},
		{
			"ImportPath": "github.com/coreos/etcd/pkg/crc",
			"Comment": "v3.3.10",
			"Rev": "27fc7e2296f506182f58ce846e48f36b34fe6842"
		},
		{
			"ImportPath": "github.com/coreos/etcd/pkg/debugutil",
			"Comment": "v3.3.10",
			"Rev": "27fc7e2296f506182f58ce846e48f36b34fe6842"
		},
		{
			"ImportPath": "github.com/coreos/etcd/pkg/fileutil",
			"Comment": "v3.3.10",
			"Rev": "27fc7e2296f506182f58ce846e48f36b34fe6842"
		},
		{
			"ImportPath": "github.com/coreos/etcd/pkg/httputil",
			"Comment": "v3.3.10",
			"Rev": "27fc7e2296f506182f58ce846e48f36b34fe6842"
		},
		{
			"ImportPath": "github.com/coreos/etcd/pkg/idutil",
			"Comment": "v3.3.10",
			"Rev": "27fc7e2296f506182f58ce846e48f36b34fe6842"
		},
		{
			"ImportPath": "github.com/coreos/etcd/pkg/ioutil",
			"Comment": "v3.3.10",
			"Rev": "27fc7e2296f506182f58ce846e48f36b34fe6842"
		},
		{
			"ImportPath": "github.com/coreos/etcd/pkg/logutil",
			"Comment": "v3.3.10",
			"Rev": "27fc7e2296f506182f58ce846e48f36b34fe6842"
		},
		{
			"ImportPath": "github.com/coreos/etcd/pkg/netutil",
			"Comment": "v3.3.10",
			"Rev": "27fc7e2296f506182f58ce846e48f36b34fe6842"
		},
		{
			"ImportPath": "github.com/coreos/etcd/pkg/pathutil",
			"Comment": "v3.3.10",
			"Rev": "27fc7e2296f506182f58ce846e48f36b34fe6842"
		},
		{
			"ImportPath": "github.com/coreos/etcd/pkg/pbutil",
			"Comment": "v3.3.10",
			"Rev": "27fc7e2296f506182f58ce846e48f36b34fe6842"
		},
		{
			"ImportPath": "github.com/coreos/etcd/pkg/runtime",
			"Comment": "v3.3.10",
			"Rev": "27fc7e2296f506182f58ce846e48f36b34fe6842"
		},
		{
			"ImportPath": "github.com/coreos/etcd/pkg/schedule",
			"Comment": "v3.3.10",
			"Rev": "27fc7e2296f506182f58ce846e48f36b34fe6842"
		},
		{
			"ImportPath": "github.com/coreos/etcd/pkg/srv",
			"Comment": "v3.3.10",
			"Rev": "27fc7e2296f506182f58ce846e48f36b34fe6842"
		},
		{
			"ImportPath": "github.com/coreos/etcd/pkg/testutil",
			"Comment": "v3.3.10",
			"Rev": "27fc7e2296f506182f58ce846e48f36b34fe6842"
		},
		{
			"ImportPath": "github.com/coreos/etcd/pkg/tlsutil",
			"Comment": "v3.3.10",
			"Rev": "27fc7e2296f506182f58ce846e48f36b34fe6842"
		},
		{
			"ImportPath": "github.com/coreos/etcd/pkg/transport",
			"Comment": "v3.3.10",
			"Rev": "27fc7e2296f506182f58ce846e48f36b34fe6842"
		},
		{
			"ImportPath": "github.com/coreos/etcd/pkg/types",
			"Comment": "v3.3.10",
			"Rev": "27fc7e2296f506182f58ce846e48f36b34fe6842"
		},
		{
			"ImportPath": "github.com/coreos/etcd/pkg/wait",
			"Comment": "v3.3.10",
			"Rev": "27fc7e2296f506182f58ce846e48f36b34fe6842"
		},
		{
			"ImportPath": "github.com/coreos/etcd/proxy/grpcproxy",
			"Comment": "v3.3.10",
			"Rev": "27fc7e2296f506182f58ce846e48f36b34fe6842"
		},
		{
			"ImportPath": "github.com/coreos/etcd/proxy/grpcproxy/adapter",
			"Comment": "v3.3.10",
			"Rev": "27fc7e2296f506182f58ce846e48f36b34fe6842"
		},
		{
			"ImportPath": "github.com/coreos/etcd/proxy/grpcproxy/cache",
			"Comment": "v3.3.10",
			"Rev": "27fc7e2296f506182f58ce846e48f36b34fe6842"
		},
		{
			"ImportPath": "github.com/coreos/etcd/raft",
			"Comment": "v3.3.10",
			"Rev": "27fc7e2296f506182f58ce846e48f36b34fe6842"
		},
		{
			"ImportPath": "github.com/coreos/etcd/raft/raftpb",
			"Comment": "v3.3.10",
			"Rev": "27fc7e2296f506182f58ce846e48f36b34fe6842"
		},
		{
			"ImportPath": "github.com/coreos/etcd/rafthttp",
			"Comment": "v3.3.10",
			"Rev": "27fc7e2296f506182f58ce846e48f36b34fe6842"
		},
		{
			"ImportPath": "github.com/coreos/etcd/snap",
			"Comment": "v3.3.10",
			"Rev": "27fc7e2296f506182f58ce846e48f36b34fe6842"
		},
		{
			"ImportPath": "github.com/coreos/etcd/snap/snappb",
			"Comment": "v3.3.10",
			"Rev": "27fc7e2296f506182f58ce846e48f36b34fe6842"
		},
		{
			"ImportPath": "github.com/coreos/etcd/store",
			"Comment": "v3.3.10",
			"Rev": "27fc7e2296f506182f58ce846e48f36b34fe6842"
		},
		{
			"ImportPath": "github.com/coreos/etcd/version",
			"Comment": "v3.3.10",
			"Rev": "27fc7e2296f506182f58ce846e48f36b34fe6842"
		},
		{
			"ImportPath": "github.com/coreos/etcd/wal",
			"Comment": "v3.3.10",
			"Rev": "27fc7e2296f506182f58ce846e48f36b34fe6842"
		},
		{
			"ImportPath": "github.com/coreos/etcd/wal/walpb",
			"Comment": "v3.3.10",
			"Rev": "27fc7e2296f506182f58ce846e48f36b34fe6842"
		},
		{
			"ImportPath": "github.com/coreos/go-oidc",
			"Rev": "065b426bd41667456c1a924468f507673629c46b"
		},
		{
			"ImportPath": "github.com/coreos/go-semver/semver",
			"Comment": "v0.3.0",
			"Rev": "e214231b295a8ea9479f11b70b35d5acf3556d9b"
		},
		{
			"ImportPath": "github.com/coreos/go-systemd/daemon",
			"Comment": "v17",
			"Rev": "39ca1b05acc7ad1220e09f133283b8859a8b71ab"
		},
		{
			"ImportPath": "github.com/coreos/go-systemd/dbus",
			"Comment": "v17",
			"Rev": "39ca1b05acc7ad1220e09f133283b8859a8b71ab"
		},
		{
			"ImportPath": "github.com/coreos/go-systemd/journal",
			"Comment": "v17",
			"Rev": "39ca1b05acc7ad1220e09f133283b8859a8b71ab"
		},
		{
			"ImportPath": "github.com/coreos/go-systemd/util",
			"Comment": "v17",
			"Rev": "39ca1b05acc7ad1220e09f133283b8859a8b71ab"
		},
		{
			"ImportPath": "github.com/coreos/pkg/capnslog",
			"Comment": "v4",
			"Rev": "97fdf19511ea361ae1c100dd393cc47f8dcfa1e1"
		},
		{
			"ImportPath": "github.com/coreos/pkg/dlopen",
			"Comment": "v4",
			"Rev": "97fdf19511ea361ae1c100dd393cc47f8dcfa1e1"
		},
		{
			"ImportPath": "github.com/coreos/rkt/api/v1alpha",
			"Comment": "v1.25.0",
			"Rev": "ec37f3cb649bfb72408906e7cbf330e4aeda1075"
		},
		{
			"ImportPath": "github.com/cpuguy83/go-md2man/md2man",
			"Comment": "v1.0.4",
			"Rev": "71acacd42f85e5e82f70a55327789582a5200a90"
		},
		{
			"ImportPath": "github.com/cyphar/filepath-securejoin",
			"Comment": "v0.2.1-1-gae69057f2299fb",
			"Rev": "ae69057f2299fb9e5ba2df738607e6a505b74ab6"
		},
		{
			"ImportPath": "github.com/d2g/dhcp4",
			"Rev": "a1d1b6c41b1ce8a71a5121a9cee31809c4707d9c"
		},
		{
			"ImportPath": "github.com/d2g/dhcp4client",
			"Rev": "6e570ed0a266b730a860ba1068090f683b2c213a"
		},
		{
			"ImportPath": "github.com/daaku/go.zipexe",
			"Rev": "a5fe2436ffcb3236e175e5149162b41cd28bd27d"
		},
		{
			"ImportPath": "github.com/davecgh/go-spew/spew",
			"Comment": "v1.1.0-1-g782f4967f2dc45",
			"Rev": "782f4967f2dc4564575ca782fe2d04090b5faca8"
		},
		{
			"ImportPath": "github.com/daviddengcn/go-colortext",
			"Rev": "511bcaf42ccd42c38aba7427b6673277bf19e2a1"
		},
		{
			"ImportPath": "github.com/dgrijalva/jwt-go",
			"Comment": "v3.0.0-4-g01aeca54ebda6e",
			"Rev": "01aeca54ebda6e0fbfafd0a524d234159c05ec20"
		},
		{
			"ImportPath": "github.com/docker/distribution/digestset",
			"Comment": "v2.6.0-rc.1-209-gedc3ab29cdff86",
			"Rev": "edc3ab29cdff8694dd6feb85cfeb4b5f1b38ed9c"
		},
		{
			"ImportPath": "github.com/docker/distribution/reference",
			"Comment": "v2.6.0-rc.1-209-gedc3ab29cdff86",
			"Rev": "edc3ab29cdff8694dd6feb85cfeb4b5f1b38ed9c"
		},
		{
			"ImportPath": "github.com/docker/docker/api",
			"Comment": "docs-v1.12.0-rc4-2016-07-15-9510-ga9fbbdc8dd8794",
			"Rev": "a9fbbdc8dd8794b20af358382ab780559bca589d"
		},
		{
			"ImportPath": "github.com/docker/docker/api/types",
			"Comment": "docs-v1.12.0-rc4-2016-07-15-9510-ga9fbbdc8dd8794",
			"Rev": "a9fbbdc8dd8794b20af358382ab780559bca589d"
		},
		{
			"ImportPath": "github.com/docker/docker/api/types/blkiodev",
			"Comment": "docs-v1.12.0-rc4-2016-07-15-9510-ga9fbbdc8dd8794",
			"Rev": "a9fbbdc8dd8794b20af358382ab780559bca589d"
		},
		{
			"ImportPath": "github.com/docker/docker/api/types/container",
			"Comment": "docs-v1.12.0-rc4-2016-07-15-9510-ga9fbbdc8dd8794",
			"Rev": "a9fbbdc8dd8794b20af358382ab780559bca589d"
		},
		{
			"ImportPath": "github.com/docker/docker/api/types/events",
			"Comment": "docs-v1.12.0-rc4-2016-07-15-9510-ga9fbbdc8dd8794",
			"Rev": "a9fbbdc8dd8794b20af358382ab780559bca589d"
		},
		{
			"ImportPath": "github.com/docker/docker/api/types/filters",
			"Comment": "docs-v1.12.0-rc4-2016-07-15-9510-ga9fbbdc8dd8794",
			"Rev": "a9fbbdc8dd8794b20af358382ab780559bca589d"
		},
		{
			"ImportPath": "github.com/docker/docker/api/types/image",
			"Comment": "docs-v1.12.0-rc4-2016-07-15-9510-ga9fbbdc8dd8794",
			"Rev": "a9fbbdc8dd8794b20af358382ab780559bca589d"
		},
		{
			"ImportPath": "github.com/docker/docker/api/types/mount",
			"Comment": "docs-v1.12.0-rc4-2016-07-15-9510-ga9fbbdc8dd8794",
			"Rev": "a9fbbdc8dd8794b20af358382ab780559bca589d"
		},
		{
			"ImportPath": "github.com/docker/docker/api/types/network",
			"Comment": "docs-v1.12.0-rc4-2016-07-15-9510-ga9fbbdc8dd8794",
			"Rev": "a9fbbdc8dd8794b20af358382ab780559bca589d"
		},
		{
			"ImportPath": "github.com/docker/docker/api/types/registry",
			"Comment": "docs-v1.12.0-rc4-2016-07-15-9510-ga9fbbdc8dd8794",
			"Rev": "a9fbbdc8dd8794b20af358382ab780559bca589d"
		},
		{
			"ImportPath": "github.com/docker/docker/api/types/strslice",
			"Comment": "docs-v1.12.0-rc4-2016-07-15-9510-ga9fbbdc8dd8794",
			"Rev": "a9fbbdc8dd8794b20af358382ab780559bca589d"
		},
		{
			"ImportPath": "github.com/docker/docker/api/types/swarm",
			"Comment": "docs-v1.12.0-rc4-2016-07-15-9510-ga9fbbdc8dd8794",
			"Rev": "a9fbbdc8dd8794b20af358382ab780559bca589d"
		},
		{
			"ImportPath": "github.com/docker/docker/api/types/swarm/runtime",
			"Comment": "docs-v1.12.0-rc4-2016-07-15-9510-ga9fbbdc8dd8794",
			"Rev": "a9fbbdc8dd8794b20af358382ab780559bca589d"
		},
		{
			"ImportPath": "github.com/docker/docker/api/types/time",
			"Comment": "docs-v1.12.0-rc4-2016-07-15-9510-ga9fbbdc8dd8794",
			"Rev": "a9fbbdc8dd8794b20af358382ab780559bca589d"
		},
		{
			"ImportPath": "github.com/docker/docker/api/types/versions",
			"Comment": "docs-v1.12.0-rc4-2016-07-15-9510-ga9fbbdc8dd8794",
			"Rev": "a9fbbdc8dd8794b20af358382ab780559bca589d"
		},
		{
			"ImportPath": "github.com/docker/docker/api/types/volume",
			"Comment": "docs-v1.12.0-rc4-2016-07-15-9510-ga9fbbdc8dd8794",
			"Rev": "a9fbbdc8dd8794b20af358382ab780559bca589d"
		},
		{
			"ImportPath": "github.com/docker/docker/client",
			"Comment": "docs-v1.12.0-rc4-2016-07-15-9510-ga9fbbdc8dd8794",
			"Rev": "a9fbbdc8dd8794b20af358382ab780559bca589d"
		},
		{
			"ImportPath": "github.com/docker/docker/daemon/logger/jsonfilelog/jsonlog",
			"Comment": "docs-v1.12.0-rc4-2016-07-15-9510-ga9fbbdc8dd8794",
			"Rev": "a9fbbdc8dd8794b20af358382ab780559bca589d"
		},
		{
			"ImportPath": "github.com/docker/docker/pkg/jsonmessage",
			"Comment": "docs-v1.12.0-rc4-2016-07-15-9510-ga9fbbdc8dd8794",
			"Rev": "a9fbbdc8dd8794b20af358382ab780559bca589d"
		},
		{
			"ImportPath": "github.com/docker/docker/pkg/mount",
			"Comment": "docs-v1.12.0-rc4-2016-07-15-9510-ga9fbbdc8dd8794",
			"Rev": "a9fbbdc8dd8794b20af358382ab780559bca589d"
		},
		{
			"ImportPath": "github.com/docker/docker/pkg/parsers",
			"Comment": "docs-v1.12.0-rc4-2016-07-15-9510-ga9fbbdc8dd8794",
			"Rev": "a9fbbdc8dd8794b20af358382ab780559bca589d"
		},
		{
			"ImportPath": "github.com/docker/docker/pkg/parsers/operatingsystem",
			"Comment": "docs-v1.12.0-rc4-2016-07-15-9510-ga9fbbdc8dd8794",
			"Rev": "a9fbbdc8dd8794b20af358382ab780559bca589d"
		},
		{
			"ImportPath": "github.com/docker/docker/pkg/stdcopy",
			"Comment": "docs-v1.12.0-rc4-2016-07-15-9510-ga9fbbdc8dd8794",
			"Rev": "a9fbbdc8dd8794b20af358382ab780559bca589d"
		},
		{
			"ImportPath": "github.com/docker/docker/pkg/sysinfo",
			"Comment": "docs-v1.12.0-rc4-2016-07-15-9510-ga9fbbdc8dd8794",
			"Rev": "a9fbbdc8dd8794b20af358382ab780559bca589d"
		},
		{
			"ImportPath": "github.com/docker/docker/pkg/term",
			"Comment": "docs-v1.12.0-rc4-2016-07-15-9510-ga9fbbdc8dd8794",
			"Rev": "a9fbbdc8dd8794b20af358382ab780559bca589d"
		},
		{
			"ImportPath": "github.com/docker/docker/pkg/term/windows",
			"Comment": "docs-v1.12.0-rc4-2016-07-15-9510-ga9fbbdc8dd8794",
			"Rev": "a9fbbdc8dd8794b20af358382ab780559bca589d"
		},
		{
			"ImportPath": "github.com/docker/go-connections/nat",
			"Comment": "v0.3.0",
			"Rev": "3ede32e2033de7505e6500d6c868c2b9ed9f169d"
		},
		{
			"ImportPath": "github.com/docker/go-connections/sockets",
			"Comment": "v0.3.0",
			"Rev": "3ede32e2033de7505e6500d6c868c2b9ed9f169d"
		},
		{
			"ImportPath": "github.com/docker/go-connections/tlsconfig",
			"Comment": "v0.3.0",
			"Rev": "3ede32e2033de7505e6500d6c868c2b9ed9f169d"
		},
		{
			"ImportPath": "github.com/docker/go-units",
			"Comment": "v0.3.1-11-g9e638d38cf6977",
			"Rev": "9e638d38cf6977a37a8ea0078f3ee75a7cdb2dd1"
		},
		{
			"ImportPath": "github.com/docker/libnetwork/ipvs",
			"Comment": "v0.8.0-dev.2-1265-ga9cd636e378982",
			"Rev": "a9cd636e37898226332c439363e2ed0ea185ae92"
		},
		{
			"ImportPath": "github.com/docker/spdystream",
			"Rev": "449fdfce4d962303d702fec724ef0ad181c92528"
		},
		{
			"ImportPath": "github.com/docker/spdystream/spdy",
			"Rev": "449fdfce4d962303d702fec724ef0ad181c92528"
		},
		{
			"ImportPath": "github.com/elazarl/go-bindata-assetfs",
			"Rev": "3dcc96556217539f50599357fb481ac0dc7439b9"
		},
		{
			"ImportPath": "github.com/elazarl/goproxy",
			"Comment": "v1.0-104-gc4fc26588b6ef8",
			"Rev": "c4fc26588b6ef8af07a191fcb6476387bdd46711"
		},
		{
			"ImportPath": "github.com/emicklei/go-restful",
			"Comment": "2.2.0-4-gff4f55a206334e",
			"Rev": "ff4f55a206334ef123e4f79bbf348980da81ca46"
		},
		{
			"ImportPath": "github.com/emicklei/go-restful-swagger12",
			"Comment": "1.0.1",
			"Rev": "dcef7f55730566d41eae5db10e7d6981829720f6"
		},
		{
			"ImportPath": "github.com/emicklei/go-restful/log",
			"Comment": "2.2.0-4-gff4f55a206334e",
			"Rev": "ff4f55a206334ef123e4f79bbf348980da81ca46"
		},
		{
			"ImportPath": "github.com/euank/go-kmsg-parser/kmsgparser",
			"Comment": "v2.0.0",
			"Rev": "5ba4d492e455a77d25dcf0d2c4acc9f2afebef4e"
		},
		{
			"ImportPath": "github.com/evanphx/json-patch",
			"Comment": "v4.2.0",
			"Rev": "5858425f75500d40c52783dce87d085a483ce135"
		},
		{
			"ImportPath": "github.com/exponent-io/jsonpath",
			"Rev": "d6023ce2651d8eafb5c75bb0c7167536102ec9f5"
		},
		{
			"ImportPath": "github.com/fatih/camelcase",
			"Rev": "f6a740d52f961c60348ebb109adde9f4635d7540"
		},
		{
			"ImportPath": "github.com/fsnotify/fsnotify",
			"Comment": "v1.3.1-1-gf12c6236fe7b5c",
			"Rev": "f12c6236fe7b5cf6bcf30e5935d08cb079d78334"
		},
		{
			"ImportPath": "github.com/ghodss/yaml",
			"Comment": "v1.0.0-4-gc7ce16629ff4cd",
			"Rev": "c7ce16629ff4cd059ed96ed06419dd3856fd3577"
		},
		{
			"ImportPath": "github.com/globalsign/mgo/bson",
			"Comment": "r2018.06.15-9-geeefdecb41b842",
			"Rev": "eeefdecb41b842af6dc652aaea4026e8403e62df"
		},
		{
			"ImportPath": "github.com/globalsign/mgo/internal/json",
			"Comment": "r2018.06.15-9-geeefdecb41b842",
			"Rev": "eeefdecb41b842af6dc652aaea4026e8403e62df"
		},
		{
			"ImportPath": "github.com/go-ini/ini",
			"Comment": "v1.25.4",
			"Rev": "300e940a926eb277d3901b20bdfcc54928ad3642"
		},
		{
			"ImportPath": "github.com/go-openapi/analysis",
			"Comment": "v0.17.2",
			"Rev": "c701774f4e604d952e4e8c56dee260be696e33c3"
		},
		{
			"ImportPath": "github.com/go-openapi/analysis/internal",
			"Comment": "v0.17.2",
			"Rev": "c701774f4e604d952e4e8c56dee260be696e33c3"
		},
		{
			"ImportPath": "github.com/go-openapi/errors",
			"Comment": "v0.17.2",
			"Rev": "d9664f9fab8994271e573ed69cf2adfc09b7a800"
		},
		{
			"ImportPath": "github.com/go-openapi/jsonpointer",
			"Comment": "v0.19.0",
			"Rev": "ef5f0afec364d3b9396b7b77b43dbe26bf1f8004"
		},
		{
			"ImportPath": "github.com/go-openapi/jsonreference",
			"Comment": "v0.19.0",
			"Rev": "8483a886a90412cd6858df4ea3483dce9c8e35a3"
		},
		{
			"ImportPath": "github.com/go-openapi/loads",
			"Comment": "v0.17.2",
			"Rev": "150d36912387ec2f607be674c5be309ddccc0eed"
		},
		{
			"ImportPath": "github.com/go-openapi/runtime",
			"Comment": "v0.17.2",
			"Rev": "231d7876b7019dbcbfc97a7ba764379497b67c1d"
		},
		{
			"ImportPath": "github.com/go-openapi/spec",
			"Comment": "v0.17.2",
			"Rev": "5bae59e25b21498baea7f9d46e9c147ec106a42e"
		},
		{
			"ImportPath": "github.com/go-openapi/strfmt",
			"Comment": "v0.17.0",
			"Rev": "35fe47352985e13cc75f13120d70d26fd764ed51"
		},
		{
			"ImportPath": "github.com/go-openapi/swag",
			"Comment": "v0.17.2",
			"Rev": "5899d5c5e619fda5fa86e14795a835f473ca284c"
		},
		{
			"ImportPath": "github.com/go-openapi/validate",
			"Comment": "v0.18.0",
			"Rev": "d2eab7d93009e9215fc85b2faa2c2f2a98c2af48"
		},
		{
			"ImportPath": "github.com/go-ozzo/ozzo-validation",
			"Comment": "v3.5.0",
			"Rev": "106681dbb37bfa3e7683c4c8129cb7f5925ea3e9"
		},
		{
			"ImportPath": "github.com/go-ozzo/ozzo-validation/is",
			"Comment": "v3.5.0",
			"Rev": "106681dbb37bfa3e7683c4c8129cb7f5925ea3e9"
		},
		{
			"ImportPath": "github.com/go-sql-driver/mysql",
			"Comment": "v1.3.0",
			"Rev": "a0583e0143b1624142adab07e0e97fe106d99561"
		},
		{
			"ImportPath": "github.com/godbus/dbus",
			"Comment": "v3",
			"Rev": "c7fdd8b5cd55e87b4e1f4e372cdb1db61dd6c66f"
		},
		{
			"ImportPath": "github.com/gogo/protobuf/gogoproto",
			"Comment": "v0.5",
			"Rev": "342cbe0a04158f6dcb03ca0079991a51a4248c02"
		},
		{
			"ImportPath": "github.com/gogo/protobuf/plugin/compare",
			"Comment": "v0.5",
			"Rev": "342cbe0a04158f6dcb03ca0079991a51a4248c02"
		},
		{
			"ImportPath": "github.com/gogo/protobuf/plugin/defaultcheck",
			"Comment": "v0.5",
			"Rev": "342cbe0a04158f6dcb03ca0079991a51a4248c02"
		},
		{
			"ImportPath": "github.com/gogo/protobuf/plugin/description",
			"Comment": "v0.5",
			"Rev": "342cbe0a04158f6dcb03ca0079991a51a4248c02"
		},
		{
			"ImportPath": "github.com/gogo/protobuf/plugin/embedcheck",
			"Comment": "v0.5",
			"Rev": "342cbe0a04158f6dcb03ca0079991a51a4248c02"
		},
		{
			"ImportPath": "github.com/gogo/protobuf/plugin/enumstringer",
			"Comment": "v0.5",
			"Rev": "342cbe0a04158f6dcb03ca0079991a51a4248c02"
		},
		{
			"ImportPath": "github.com/gogo/protobuf/plugin/equal",
			"Comment": "v0.5",
			"Rev": "342cbe0a04158f6dcb03ca0079991a51a4248c02"
		},
		{
			"ImportPath": "github.com/gogo/protobuf/plugin/face",
			"Comment": "v0.5",
			"Rev": "342cbe0a04158f6dcb03ca0079991a51a4248c02"
		},
		{
			"ImportPath": "github.com/gogo/protobuf/plugin/gostring",
			"Comment": "v0.5",
			"Rev": "342cbe0a04158f6dcb03ca0079991a51a4248c02"
		},
		{
			"ImportPath": "github.com/gogo/protobuf/plugin/marshalto",
			"Comment": "v0.5",
			"Rev": "342cbe0a04158f6dcb03ca0079991a51a4248c02"
		},
		{
			"ImportPath": "github.com/gogo/protobuf/plugin/oneofcheck",
			"Comment": "v0.5",
			"Rev": "342cbe0a04158f6dcb03ca0079991a51a4248c02"
		},
		{
			"ImportPath": "github.com/gogo/protobuf/plugin/populate",
			"Comment": "v0.5",
			"Rev": "342cbe0a04158f6dcb03ca0079991a51a4248c02"
		},
		{
			"ImportPath": "github.com/gogo/protobuf/plugin/size",
			"Comment": "v0.5",
			"Rev": "342cbe0a04158f6dcb03ca0079991a51a4248c02"
		},
		{
			"ImportPath": "github.com/gogo/protobuf/plugin/stringer",
			"Comment": "v0.5",
			"Rev": "342cbe0a04158f6dcb03ca0079991a51a4248c02"
		},
		{
			"ImportPath": "github.com/gogo/protobuf/plugin/testgen",
			"Comment": "v0.5",
			"Rev": "342cbe0a04158f6dcb03ca0079991a51a4248c02"
		},
		{
			"ImportPath": "github.com/gogo/protobuf/plugin/union",
			"Comment": "v0.5",
			"Rev": "342cbe0a04158f6dcb03ca0079991a51a4248c02"
		},
		{
			"ImportPath": "github.com/gogo/protobuf/plugin/unmarshal",
			"Comment": "v0.5",
			"Rev": "342cbe0a04158f6dcb03ca0079991a51a4248c02"
		},
		{
			"ImportPath": "github.com/gogo/protobuf/proto",
			"Comment": "v0.5",
			"Rev": "342cbe0a04158f6dcb03ca0079991a51a4248c02"
		},
		{
			"ImportPath": "github.com/gogo/protobuf/protoc-gen-gogo/descriptor",
			"Comment": "v0.5",
			"Rev": "342cbe0a04158f6dcb03ca0079991a51a4248c02"
		},
		{
			"ImportPath": "github.com/gogo/protobuf/protoc-gen-gogo/generator",
			"Comment": "v0.5",
			"Rev": "342cbe0a04158f6dcb03ca0079991a51a4248c02"
		},
		{
			"ImportPath": "github.com/gogo/protobuf/protoc-gen-gogo/grpc",
			"Comment": "v0.5",
			"Rev": "342cbe0a04158f6dcb03ca0079991a51a4248c02"
		},
		{
			"ImportPath": "github.com/gogo/protobuf/protoc-gen-gogo/plugin",
			"Comment": "v0.5",
			"Rev": "342cbe0a04158f6dcb03ca0079991a51a4248c02"
		},
		{
			"ImportPath": "github.com/gogo/protobuf/sortkeys",
			"Comment": "v0.5",
			"Rev": "342cbe0a04158f6dcb03ca0079991a51a4248c02"
		},
		{
			"ImportPath": "github.com/gogo/protobuf/types",
			"Comment": "v0.5",
			"Rev": "342cbe0a04158f6dcb03ca0079991a51a4248c02"
		},
		{
			"ImportPath": "github.com/gogo/protobuf/vanity",
			"Comment": "v0.5",
			"Rev": "342cbe0a04158f6dcb03ca0079991a51a4248c02"
		},
		{
			"ImportPath": "github.com/gogo/protobuf/vanity/command",
			"Comment": "v0.5",
			"Rev": "342cbe0a04158f6dcb03ca0079991a51a4248c02"
		},
		{
			"ImportPath": "github.com/golang/groupcache/lru",
			"Rev": "02826c3e79038b59d737d3b1c0a1d937f71a4433"
		},
		{
			"ImportPath": "github.com/golang/mock/gomock",
			"Rev": "bd3c8e81be01eef76d4b503f5e687d2d1354d2d9"
		},
		{
			"ImportPath": "github.com/golang/protobuf/jsonpb",
			"Comment": "v1.1.0",
			"Rev": "b4deda0973fb4c70b50d226b1af49f3da59f5265"
		},
		{
			"ImportPath": "github.com/golang/protobuf/proto",
			"Comment": "v1.1.0",
			"Rev": "b4deda0973fb4c70b50d226b1af49f3da59f5265"
		},
		{
			"ImportPath": "github.com/golang/protobuf/protoc-gen-go/descriptor",
			"Comment": "v1.1.0",
			"Rev": "b4deda0973fb4c70b50d226b1af49f3da59f5265"
		},
		{
			"ImportPath": "github.com/golang/protobuf/ptypes",
			"Comment": "v1.1.0",
			"Rev": "b4deda0973fb4c70b50d226b1af49f3da59f5265"
		},
		{
			"ImportPath": "github.com/golang/protobuf/ptypes/any",
			"Comment": "v1.1.0",
			"Rev": "b4deda0973fb4c70b50d226b1af49f3da59f5265"
		},
		{
			"ImportPath": "github.com/golang/protobuf/ptypes/duration",
			"Comment": "v1.1.0",
			"Rev": "b4deda0973fb4c70b50d226b1af49f3da59f5265"
		},
		{
			"ImportPath": "github.com/golang/protobuf/ptypes/struct",
			"Comment": "v1.1.0",
			"Rev": "b4deda0973fb4c70b50d226b1af49f3da59f5265"
		},
		{
			"ImportPath": "github.com/golang/protobuf/ptypes/timestamp",
			"Comment": "v1.1.0",
			"Rev": "b4deda0973fb4c70b50d226b1af49f3da59f5265"
		},
		{
			"ImportPath": "github.com/golang/protobuf/ptypes/wrappers",
			"Comment": "v1.1.0",
			"Rev": "b4deda0973fb4c70b50d226b1af49f3da59f5265"
		},
		{
			"ImportPath": "github.com/google/btree",
			"Rev": "7d79101e329e5a3adf994758c578dab82b90c017"
		},
		{
			"ImportPath": "github.com/google/cadvisor/accelerators",
			"Comment": "v0.32.0",
			"Rev": "8949c822ea91fa6b4996614a5ad6ade840be24ee"
		},
		{
			"ImportPath": "github.com/google/cadvisor/cache/memory",
			"Comment": "v0.32.0",
			"Rev": "8949c822ea91fa6b4996614a5ad6ade840be24ee"
		},
		{
			"ImportPath": "github.com/google/cadvisor/client/v2",
			"Comment": "v0.32.0",
			"Rev": "8949c822ea91fa6b4996614a5ad6ade840be24ee"
		},
		{
			"ImportPath": "github.com/google/cadvisor/collector",
			"Comment": "v0.32.0",
			"Rev": "8949c822ea91fa6b4996614a5ad6ade840be24ee"
		},
		{
			"ImportPath": "github.com/google/cadvisor/container",
			"Comment": "v0.32.0",
			"Rev": "8949c822ea91fa6b4996614a5ad6ade840be24ee"
		},
		{
			"ImportPath": "github.com/google/cadvisor/container/common",
			"Comment": "v0.32.0",
			"Rev": "8949c822ea91fa6b4996614a5ad6ade840be24ee"
		},
		{
			"ImportPath": "github.com/google/cadvisor/container/containerd",
			"Comment": "v0.32.0",
			"Rev": "8949c822ea91fa6b4996614a5ad6ade840be24ee"
		},
		{
			"ImportPath": "github.com/google/cadvisor/container/crio",
			"Comment": "v0.32.0",
			"Rev": "8949c822ea91fa6b4996614a5ad6ade840be24ee"
		},
		{
			"ImportPath": "github.com/google/cadvisor/container/docker",
			"Comment": "v0.32.0",
			"Rev": "8949c822ea91fa6b4996614a5ad6ade840be24ee"
		},
		{
			"ImportPath": "github.com/google/cadvisor/container/libcontainer",
			"Comment": "v0.32.0",
			"Rev": "8949c822ea91fa6b4996614a5ad6ade840be24ee"
		},
		{
			"ImportPath": "github.com/google/cadvisor/container/mesos",
			"Comment": "v0.32.0",
			"Rev": "8949c822ea91fa6b4996614a5ad6ade840be24ee"
		},
		{
			"ImportPath": "github.com/google/cadvisor/container/raw",
			"Comment": "v0.32.0",
			"Rev": "8949c822ea91fa6b4996614a5ad6ade840be24ee"
		},
		{
			"ImportPath": "github.com/google/cadvisor/container/rkt",
			"Comment": "v0.32.0",
			"Rev": "8949c822ea91fa6b4996614a5ad6ade840be24ee"
		},
		{
			"ImportPath": "github.com/google/cadvisor/container/systemd",
			"Comment": "v0.32.0",
			"Rev": "8949c822ea91fa6b4996614a5ad6ade840be24ee"
		},
		{
			"ImportPath": "github.com/google/cadvisor/devicemapper",
			"Comment": "v0.32.0",
			"Rev": "8949c822ea91fa6b4996614a5ad6ade840be24ee"
		},
		{
			"ImportPath": "github.com/google/cadvisor/events",
			"Comment": "v0.32.0",
			"Rev": "8949c822ea91fa6b4996614a5ad6ade840be24ee"
		},
		{
			"ImportPath": "github.com/google/cadvisor/fs",
			"Comment": "v0.32.0",
			"Rev": "8949c822ea91fa6b4996614a5ad6ade840be24ee"
		},
		{
			"ImportPath": "github.com/google/cadvisor/info/v1",
			"Comment": "v0.32.0",
			"Rev": "8949c822ea91fa6b4996614a5ad6ade840be24ee"
		},
		{
			"ImportPath": "github.com/google/cadvisor/info/v2",
			"Comment": "v0.32.0",
			"Rev": "8949c822ea91fa6b4996614a5ad6ade840be24ee"
		},
		{
			"ImportPath": "github.com/google/cadvisor/machine",
			"Comment": "v0.32.0",
			"Rev": "8949c822ea91fa6b4996614a5ad6ade840be24ee"
		},
		{
			"ImportPath": "github.com/google/cadvisor/manager",
			"Comment": "v0.32.0",
			"Rev": "8949c822ea91fa6b4996614a5ad6ade840be24ee"
		},
		{
			"ImportPath": "github.com/google/cadvisor/manager/watcher",
			"Comment": "v0.32.0",
			"Rev": "8949c822ea91fa6b4996614a5ad6ade840be24ee"
		},
		{
			"ImportPath": "github.com/google/cadvisor/manager/watcher/raw",
			"Comment": "v0.32.0",
			"Rev": "8949c822ea91fa6b4996614a5ad6ade840be24ee"
		},
		{
			"ImportPath": "github.com/google/cadvisor/manager/watcher/rkt",
			"Comment": "v0.32.0",
			"Rev": "8949c822ea91fa6b4996614a5ad6ade840be24ee"
		},
		{
			"ImportPath": "github.com/google/cadvisor/metrics",
			"Comment": "v0.32.0",
			"Rev": "8949c822ea91fa6b4996614a5ad6ade840be24ee"
		},
		{
			"ImportPath": "github.com/google/cadvisor/storage",
			"Comment": "v0.32.0",
			"Rev": "8949c822ea91fa6b4996614a5ad6ade840be24ee"
		},
		{
			"ImportPath": "github.com/google/cadvisor/summary",
			"Comment": "v0.32.0",
			"Rev": "8949c822ea91fa6b4996614a5ad6ade840be24ee"
		},
		{
			"ImportPath": "github.com/google/cadvisor/utils",
			"Comment": "v0.32.0",
			"Rev": "8949c822ea91fa6b4996614a5ad6ade840be24ee"
		},
		{
			"ImportPath": "github.com/google/cadvisor/utils/cloudinfo",
			"Comment": "v0.32.0",
			"Rev": "8949c822ea91fa6b4996614a5ad6ade840be24ee"
		},
		{
			"ImportPath": "github.com/google/cadvisor/utils/cpuload",
			"Comment": "v0.32.0",
			"Rev": "8949c822ea91fa6b4996614a5ad6ade840be24ee"
		},
		{
			"ImportPath": "github.com/google/cadvisor/utils/cpuload/netlink",
			"Comment": "v0.32.0",
			"Rev": "8949c822ea91fa6b4996614a5ad6ade840be24ee"
		},
		{
			"ImportPath": "github.com/google/cadvisor/utils/docker",
			"Comment": "v0.32.0",
			"Rev": "8949c822ea91fa6b4996614a5ad6ade840be24ee"
		},
		{
			"ImportPath": "github.com/google/cadvisor/utils/oomparser",
			"Comment": "v0.32.0",
			"Rev": "8949c822ea91fa6b4996614a5ad6ade840be24ee"
		},
		{
			"ImportPath": "github.com/google/cadvisor/utils/sysfs",
			"Comment": "v0.32.0",
			"Rev": "8949c822ea91fa6b4996614a5ad6ade840be24ee"
		},
		{
			"ImportPath": "github.com/google/cadvisor/utils/sysinfo",
			"Comment": "v0.32.0",
			"Rev": "8949c822ea91fa6b4996614a5ad6ade840be24ee"
		},
		{
			"ImportPath": "github.com/google/cadvisor/version",
			"Comment": "v0.32.0",
			"Rev": "8949c822ea91fa6b4996614a5ad6ade840be24ee"
		},
		{
			"ImportPath": "github.com/google/cadvisor/zfs",
			"Comment": "v0.32.0",
			"Rev": "8949c822ea91fa6b4996614a5ad6ade840be24ee"
		},
		{
			"ImportPath": "github.com/google/certificate-transparency-go",
			"Comment": "v1.0.21",
			"Rev": "3629d6846518309d22c16fee15d1007262a459d2"
		},
		{
			"ImportPath": "github.com/google/certificate-transparency-go/asn1",
			"Comment": "v1.0.21",
			"Rev": "3629d6846518309d22c16fee15d1007262a459d2"
		},
		{
			"ImportPath": "github.com/google/certificate-transparency-go/client",
			"Comment": "v1.0.21",
			"Rev": "3629d6846518309d22c16fee15d1007262a459d2"
		},
		{
			"ImportPath": "github.com/google/certificate-transparency-go/client/configpb",
			"Comment": "v1.0.21",
			"Rev": "3629d6846518309d22c16fee15d1007262a459d2"
		},
		{
			"ImportPath": "github.com/google/certificate-transparency-go/jsonclient",
			"Comment": "v1.0.21",
			"Rev": "3629d6846518309d22c16fee15d1007262a459d2"
		},
		{
			"ImportPath": "github.com/google/certificate-transparency-go/tls",
			"Comment": "v1.0.21",
			"Rev": "3629d6846518309d22c16fee15d1007262a459d2"
		},
		{
			"ImportPath": "github.com/google/certificate-transparency-go/x509",
			"Comment": "v1.0.21",
			"Rev": "3629d6846518309d22c16fee15d1007262a459d2"
		},
		{
			"ImportPath": "github.com/google/certificate-transparency-go/x509/pkix",
			"Comment": "v1.0.21",
			"Rev": "3629d6846518309d22c16fee15d1007262a459d2"
		},
		{
			"ImportPath": "github.com/google/gofuzz",
			"Rev": "44d81051d367757e1c7c6a5a86423ece9afcf63c"
		},
		{
			"ImportPath": "github.com/google/uuid",
			"Comment": "0.2-15-g8c31c18f31ede9",
			"Rev": "8c31c18f31ede9fc8eae72290a7e7a8064e9b3e3"
		},
		{
			"ImportPath": "github.com/googleapis/gnostic/OpenAPIv2",
			"Rev": "0c5108395e2debce0d731cf0287ddf7242066aba"
		},
		{
			"ImportPath": "github.com/googleapis/gnostic/compiler",
			"Rev": "0c5108395e2debce0d731cf0287ddf7242066aba"
		},
		{
			"ImportPath": "github.com/googleapis/gnostic/extensions",
			"Rev": "0c5108395e2debce0d731cf0287ddf7242066aba"
		},
		{
			"ImportPath": "github.com/gophercloud/gophercloud",
			"Rev": "781450b3c4fcb4f5182bcc5133adb4b2e4a09d1d"
		},
		{
			"ImportPath": "github.com/gophercloud/gophercloud/openstack",
			"Rev": "781450b3c4fcb4f5182bcc5133adb4b2e4a09d1d"
		},
		{
			"ImportPath": "github.com/gophercloud/gophercloud/openstack/blockstorage/extensions/volumeactions",
			"Rev": "781450b3c4fcb4f5182bcc5133adb4b2e4a09d1d"
		},
		{
			"ImportPath": "github.com/gophercloud/gophercloud/openstack/blockstorage/v1/volumes",
			"Rev": "781450b3c4fcb4f5182bcc5133adb4b2e4a09d1d"
		},
		{
			"ImportPath": "github.com/gophercloud/gophercloud/openstack/blockstorage/v2/volumes",
			"Rev": "781450b3c4fcb4f5182bcc5133adb4b2e4a09d1d"
		},
		{
			"ImportPath": "github.com/gophercloud/gophercloud/openstack/blockstorage/v3/volumes",
			"Rev": "781450b3c4fcb4f5182bcc5133adb4b2e4a09d1d"
		},
		{
			"ImportPath": "github.com/gophercloud/gophercloud/openstack/common/extensions",
			"Rev": "781450b3c4fcb4f5182bcc5133adb4b2e4a09d1d"
		},
		{
			"ImportPath": "github.com/gophercloud/gophercloud/openstack/compute/v2/extensions/attachinterfaces",
			"Rev": "781450b3c4fcb4f5182bcc5133adb4b2e4a09d1d"
		},
		{
			"ImportPath": "github.com/gophercloud/gophercloud/openstack/compute/v2/extensions/volumeattach",
			"Rev": "781450b3c4fcb4f5182bcc5133adb4b2e4a09d1d"
		},
		{
			"ImportPath": "github.com/gophercloud/gophercloud/openstack/compute/v2/flavors",
			"Rev": "781450b3c4fcb4f5182bcc5133adb4b2e4a09d1d"
		},
		{
			"ImportPath": "github.com/gophercloud/gophercloud/openstack/compute/v2/images",
			"Rev": "781450b3c4fcb4f5182bcc5133adb4b2e4a09d1d"
		},
		{
			"ImportPath": "github.com/gophercloud/gophercloud/openstack/compute/v2/servers",
			"Rev": "781450b3c4fcb4f5182bcc5133adb4b2e4a09d1d"
		},
		{
			"ImportPath": "github.com/gophercloud/gophercloud/openstack/identity/v2/tenants",
			"Rev": "781450b3c4fcb4f5182bcc5133adb4b2e4a09d1d"
		},
		{
			"ImportPath": "github.com/gophercloud/gophercloud/openstack/identity/v2/tokens",
			"Rev": "781450b3c4fcb4f5182bcc5133adb4b2e4a09d1d"
		},
		{
			"ImportPath": "github.com/gophercloud/gophercloud/openstack/identity/v3/extensions/trusts",
			"Rev": "781450b3c4fcb4f5182bcc5133adb4b2e4a09d1d"
		},
		{
			"ImportPath": "github.com/gophercloud/gophercloud/openstack/identity/v3/tokens",
			"Rev": "781450b3c4fcb4f5182bcc5133adb4b2e4a09d1d"
		},
		{
			"ImportPath": "github.com/gophercloud/gophercloud/openstack/networking/v2/extensions",
			"Rev": "781450b3c4fcb4f5182bcc5133adb4b2e4a09d1d"
		},
		{
			"ImportPath": "github.com/gophercloud/gophercloud/openstack/networking/v2/extensions/external",
			"Rev": "781450b3c4fcb4f5182bcc5133adb4b2e4a09d1d"
		},
		{
			"ImportPath": "github.com/gophercloud/gophercloud/openstack/networking/v2/extensions/layer3/floatingips",
			"Rev": "781450b3c4fcb4f5182bcc5133adb4b2e4a09d1d"
		},
		{
			"ImportPath": "github.com/gophercloud/gophercloud/openstack/networking/v2/extensions/layer3/routers",
			"Rev": "781450b3c4fcb4f5182bcc5133adb4b2e4a09d1d"
		},
		{
			"ImportPath": "github.com/gophercloud/gophercloud/openstack/networking/v2/extensions/lbaas_v2/listeners",
			"Rev": "781450b3c4fcb4f5182bcc5133adb4b2e4a09d1d"
		},
		{
			"ImportPath": "github.com/gophercloud/gophercloud/openstack/networking/v2/extensions/lbaas_v2/loadbalancers",
			"Rev": "781450b3c4fcb4f5182bcc5133adb4b2e4a09d1d"
		},
		{
			"ImportPath": "github.com/gophercloud/gophercloud/openstack/networking/v2/extensions/lbaas_v2/monitors",
			"Rev": "781450b3c4fcb4f5182bcc5133adb4b2e4a09d1d"
		},
		{
			"ImportPath": "github.com/gophercloud/gophercloud/openstack/networking/v2/extensions/lbaas_v2/pools",
			"Rev": "781450b3c4fcb4f5182bcc5133adb4b2e4a09d1d"
		},
		{
			"ImportPath": "github.com/gophercloud/gophercloud/openstack/networking/v2/extensions/security/groups",
			"Rev": "781450b3c4fcb4f5182bcc5133adb4b2e4a09d1d"
		},
		{
			"ImportPath": "github.com/gophercloud/gophercloud/openstack/networking/v2/extensions/security/rules",
			"Rev": "781450b3c4fcb4f5182bcc5133adb4b2e4a09d1d"
		},
		{
			"ImportPath": "github.com/gophercloud/gophercloud/openstack/networking/v2/networks",
			"Rev": "781450b3c4fcb4f5182bcc5133adb4b2e4a09d1d"
		},
		{
			"ImportPath": "github.com/gophercloud/gophercloud/openstack/networking/v2/ports",
			"Rev": "781450b3c4fcb4f5182bcc5133adb4b2e4a09d1d"
		},
		{
			"ImportPath": "github.com/gophercloud/gophercloud/openstack/utils",
			"Rev": "781450b3c4fcb4f5182bcc5133adb4b2e4a09d1d"
		},
		{
			"ImportPath": "github.com/gophercloud/gophercloud/pagination",
			"Rev": "781450b3c4fcb4f5182bcc5133adb4b2e4a09d1d"
		},
		{
			"ImportPath": "github.com/gorilla/websocket",
			"Comment": "v1.2.0-9-g4201258b820c74",
			"Rev": "4201258b820c74ac8e6922fc9e6b52f71fe46f8d"
		},
		{
			"ImportPath": "github.com/gregjones/httpcache",
			"Rev": "787624de3eb7bd915c329cba748687a3b22666a6"
		},
		{
			"ImportPath": "github.com/gregjones/httpcache/diskcache",
			"Rev": "787624de3eb7bd915c329cba748687a3b22666a6"
		},
		{
			"ImportPath": "github.com/grpc-ecosystem/go-grpc-middleware",
			"Comment": "v1.0.0-4-g498ae206fc3cfe",
			"Rev": "498ae206fc3cfe81cd82e48c1d4354026fa5f9ec"
		},
		{
			"ImportPath": "github.com/grpc-ecosystem/go-grpc-prometheus",
			"Comment": "v1.1-4-g2500245aa6110c",
			"Rev": "2500245aa6110c562d17020fb31a2c133d737799"
		},
		{
			"ImportPath": "github.com/grpc-ecosystem/grpc-gateway/runtime",
			"Comment": "v1.3.0",
			"Rev": "8cc3a55af3bcf171a1c23a90c4df9cf591706104"
		},
		{
			"ImportPath": "github.com/grpc-ecosystem/grpc-gateway/runtime/internal",
			"Comment": "v1.3.0",
			"Rev": "8cc3a55af3bcf171a1c23a90c4df9cf591706104"
		},
		{
			"ImportPath": "github.com/grpc-ecosystem/grpc-gateway/utilities",
			"Comment": "v1.3.0",
			"Rev": "8cc3a55af3bcf171a1c23a90c4df9cf591706104"
		},
		{
			"ImportPath": "github.com/hashicorp/golang-lru",
			"Rev": "a0d98a5f288019575c6d1f4bb1573fef2d1fcdc4"
		},
		{
			"ImportPath": "github.com/hashicorp/golang-lru/simplelru",
			"Rev": "a0d98a5f288019575c6d1f4bb1573fef2d1fcdc4"
		},
		{
			"ImportPath": "github.com/hashicorp/hcl",
			"Rev": "d8c773c4cba11b11539e3d45f93daeaa5dcf1fa1"
		},
		{
			"ImportPath": "github.com/hashicorp/hcl/hcl/ast",
			"Rev": "d8c773c4cba11b11539e3d45f93daeaa5dcf1fa1"
		},
		{
			"ImportPath": "github.com/hashicorp/hcl/hcl/parser",
			"Rev": "d8c773c4cba11b11539e3d45f93daeaa5dcf1fa1"
		},
		{
			"ImportPath": "github.com/hashicorp/hcl/hcl/scanner",
			"Rev": "d8c773c4cba11b11539e3d45f93daeaa5dcf1fa1"
		},
		{
			"ImportPath": "github.com/hashicorp/hcl/hcl/strconv",
			"Rev": "d8c773c4cba11b11539e3d45f93daeaa5dcf1fa1"
		},
		{
			"ImportPath": "github.com/hashicorp/hcl/hcl/token",
			"Rev": "d8c773c4cba11b11539e3d45f93daeaa5dcf1fa1"
		},
		{
			"ImportPath": "github.com/hashicorp/hcl/json/parser",
			"Rev": "d8c773c4cba11b11539e3d45f93daeaa5dcf1fa1"
		},
		{
			"ImportPath": "github.com/hashicorp/hcl/json/scanner",
			"Rev": "d8c773c4cba11b11539e3d45f93daeaa5dcf1fa1"
		},
		{
			"ImportPath": "github.com/hashicorp/hcl/json/token",
			"Rev": "d8c773c4cba11b11539e3d45f93daeaa5dcf1fa1"
		},
		{
			"ImportPath": "github.com/heketi/heketi/client/api/go-client",
			"Comment": "v8.0.0-49-g558b29266ce0a8",
			"Rev": "558b29266ce0a873991ecfb3edc41a668a998514"
		},
		{
			"ImportPath": "github.com/heketi/heketi/pkg/glusterfs/api",
			"Comment": "v8.0.0-49-g558b29266ce0a8",
			"Rev": "558b29266ce0a873991ecfb3edc41a668a998514"
		},
		{
			"ImportPath": "github.com/heketi/heketi/pkg/utils",
			"Comment": "v8.0.0-49-g558b29266ce0a8",
			"Rev": "558b29266ce0a873991ecfb3edc41a668a998514"
		},
		{
			"ImportPath": "github.com/imdario/mergo",
			"Comment": "v0.3.5",
			"Rev": "9316a62528ac99aaecb4e47eadd6dc8aa6533d58"
		},
		{
			"ImportPath": "github.com/inconshreveable/mousetrap",
			"Comment": "v1.0",
			"Rev": "76626ae9c91c4f2a10f34cad8ce83ea42c93bb75"
		},
		{
			"ImportPath": "github.com/jmespath/go-jmespath",
			"Comment": "0.2.2-12-g0b12d6b521d83f",
			"Rev": "0b12d6b521d83fc7f755e7cfc1b1fbdd35a01a74"
		},
		{
			"ImportPath": "github.com/jmhodges/clock",
			"Comment": "v1.1",
			"Rev": "880ee4c335489bc78d01e4d0a254ae880734bc15"
		},
		{
			"ImportPath": "github.com/jmoiron/sqlx",
			"Comment": "sqlx-v1.1-131-g05cef0741ade10",
			"Rev": "05cef0741ade10ca668982355b3f3f0bcf0ff0a8"
		},
		{
			"ImportPath": "github.com/jmoiron/sqlx/reflectx",
			"Comment": "sqlx-v1.1-131-g05cef0741ade10",
			"Rev": "05cef0741ade10ca668982355b3f3f0bcf0ff0a8"
		},
		{
			"ImportPath": "github.com/jonboulle/clockwork",
			"Rev": "72f9bd7c4e0c2a40055ab3d0f09654f730cce982"
		},
		{
			"ImportPath": "github.com/json-iterator/go",
			"Comment": "1.1.4",
			"Rev": "ab8a2e0c74be9d3be70b3184d9acc634935ded82"
		},
		{
			"ImportPath": "github.com/jteeuwen/go-bindata",
			"Comment": "v3.0.7-72-ga0ff2567cfb709",
			"Rev": "a0ff2567cfb70903282db057e799fd826784d41d"
		},
		{
			"ImportPath": "github.com/jteeuwen/go-bindata/go-bindata",
			"Comment": "v3.0.7-72-ga0ff2567cfb709",
			"Rev": "a0ff2567cfb70903282db057e799fd826784d41d"
		},
		{
			"ImportPath": "github.com/kardianos/osext",
			"Rev": "8fef92e41e22a70e700a96b29f066cda30ea24ef"
		},
		{
			"ImportPath": "github.com/karrick/godirwalk",
			"Comment": "v1.7.5",
			"Rev": "2de2192f9e35ce981c152a873ed943b93b79ced4"
		},
		{
			"ImportPath": "github.com/kisielk/sqlstruct",
			"Rev": "648daed35d49dac24a4bff253b190a80da3ab6a5"
		},
		{
			"ImportPath": "github.com/kr/fs",
			"Rev": "2788f0dbd16903de03cb8186e5c7d97b69ad387b"
		},
		{
			"ImportPath": "github.com/kr/pretty",
			"Comment": "go.weekly.2011-12-22-24-gf31442d60e5146",
			"Rev": "f31442d60e51465c69811e2107ae978868dbea5c"
		},
		{
			"ImportPath": "github.com/kr/text",
			"Rev": "6807e777504f54ad073ecef66747de158294b639"
		},
		{
			"ImportPath": "github.com/kubernetes/repo-infra/kazel",
			"Rev": "f2459dc75fc429b813d92c0622b408fd7f0d4cac"
		},
		{
			"ImportPath": "github.com/lib/pq",
			"Rev": "88edab0803230a3898347e77b474f8c1820a1f20"
		},
		{
			"ImportPath": "github.com/lib/pq/oid",
			"Rev": "88edab0803230a3898347e77b474f8c1820a1f20"
		},
		{
			"ImportPath": "github.com/libopenstorage/openstorage/api",
			"Rev": "093a0c3888753c2056e7373183693d670c6bba01"
		},
		{
			"ImportPath": "github.com/libopenstorage/openstorage/api/client",
			"Rev": "093a0c3888753c2056e7373183693d670c6bba01"
		},
		{
			"ImportPath": "github.com/libopenstorage/openstorage/api/client/volume",
			"Rev": "093a0c3888753c2056e7373183693d670c6bba01"
		},
		{
			"ImportPath": "github.com/libopenstorage/openstorage/api/spec",
			"Rev": "093a0c3888753c2056e7373183693d670c6bba01"
		},
		{
			"ImportPath": "github.com/libopenstorage/openstorage/pkg/parser",
			"Rev": "093a0c3888753c2056e7373183693d670c6bba01"
		},
		{
			"ImportPath": "github.com/libopenstorage/openstorage/pkg/units",
			"Rev": "093a0c3888753c2056e7373183693d670c6bba01"
		},
		{
			"ImportPath": "github.com/libopenstorage/openstorage/volume",
			"Rev": "093a0c3888753c2056e7373183693d670c6bba01"
		},
		{
			"ImportPath": "github.com/magiconair/properties",
			"Comment": "v1.7.0-4-g61b492c03cf472",
			"Rev": "61b492c03cf472e0c6419be5899b8e0dc28b1b88"
		},
		{
			"ImportPath": "github.com/mailru/easyjson/buffer",
			"Rev": "2f5df55504ebc322e4d52d34df6a1f5b503bf26d"
		},
		{
			"ImportPath": "github.com/mailru/easyjson/jlexer",
			"Rev": "2f5df55504ebc322e4d52d34df6a1f5b503bf26d"
		},
		{
			"ImportPath": "github.com/mailru/easyjson/jwriter",
			"Rev": "2f5df55504ebc322e4d52d34df6a1f5b503bf26d"
		},
		{
			"ImportPath": "github.com/marstr/guid",
			"Comment": "v1.1.0-2-g8bdf7d1a087ccc",
			"Rev": "8bdf7d1a087ccc975cf37dd6507da50698fd19ca"
		},
		{
			"ImportPath": "github.com/mattn/go-shellwords",
			"Comment": "v1.0.3-20-gf8471b0a71ded0",
			"Rev": "f8471b0a71ded0ab910825ee2cf230f25de000f1"
		},
		{
			"ImportPath": "github.com/mattn/go-sqlite3",
			"Comment": "v1.6.0",
			"Rev": "6c771bb9887719704b210e87e934f08be014bdb1"
		},
		{
			"ImportPath": "github.com/matttproud/golang_protobuf_extensions/pbutil",
			"Comment": "v1.0.1",
			"Rev": "c12348ce28de40eed0136aa2b644d0ee0650e56c"
		},
		{
			"ImportPath": "github.com/mesos/mesos-go/api/v1/lib",
			"Comment": "mesos-1.6.x-12-gff8175bfda54b1",
			"Rev": "ff8175bfda54b1eb1f1954c8102a9dc612aa2312"
		},
		{
			"ImportPath": "github.com/mesos/mesos-go/api/v1/lib/agent",
			"Comment": "mesos-1.6.x-12-gff8175bfda54b1",
			"Rev": "ff8175bfda54b1eb1f1954c8102a9dc612aa2312"
		},
		{
			"ImportPath": "github.com/mesos/mesos-go/api/v1/lib/agent/calls",
			"Comment": "mesos-1.6.x-12-gff8175bfda54b1",
			"Rev": "ff8175bfda54b1eb1f1954c8102a9dc612aa2312"
		},
		{
			"ImportPath": "github.com/mesos/mesos-go/api/v1/lib/client",
			"Comment": "mesos-1.6.x-12-gff8175bfda54b1",
			"Rev": "ff8175bfda54b1eb1f1954c8102a9dc612aa2312"
		},
		{
			"ImportPath": "github.com/mesos/mesos-go/api/v1/lib/debug",
			"Comment": "mesos-1.6.x-12-gff8175bfda54b1",
			"Rev": "ff8175bfda54b1eb1f1954c8102a9dc612aa2312"
		},
		{
			"ImportPath": "github.com/mesos/mesos-go/api/v1/lib/encoding",
			"Comment": "mesos-1.6.x-12-gff8175bfda54b1",
			"Rev": "ff8175bfda54b1eb1f1954c8102a9dc612aa2312"
		},
		{
			"ImportPath": "github.com/mesos/mesos-go/api/v1/lib/encoding/codecs",
			"Comment": "mesos-1.6.x-12-gff8175bfda54b1",
			"Rev": "ff8175bfda54b1eb1f1954c8102a9dc612aa2312"
		},
		{
			"ImportPath": "github.com/mesos/mesos-go/api/v1/lib/encoding/framing",
			"Comment": "mesos-1.6.x-12-gff8175bfda54b1",
			"Rev": "ff8175bfda54b1eb1f1954c8102a9dc612aa2312"
		},
		{
			"ImportPath": "github.com/mesos/mesos-go/api/v1/lib/encoding/json",
			"Comment": "mesos-1.6.x-12-gff8175bfda54b1",
			"Rev": "ff8175bfda54b1eb1f1954c8102a9dc612aa2312"
		},
		{
			"ImportPath": "github.com/mesos/mesos-go/api/v1/lib/encoding/proto",
			"Comment": "mesos-1.6.x-12-gff8175bfda54b1",
			"Rev": "ff8175bfda54b1eb1f1954c8102a9dc612aa2312"
		},
		{
			"ImportPath": "github.com/mesos/mesos-go/api/v1/lib/httpcli",
			"Comment": "mesos-1.6.x-12-gff8175bfda54b1",
			"Rev": "ff8175bfda54b1eb1f1954c8102a9dc612aa2312"
		},
		{
			"ImportPath": "github.com/mesos/mesos-go/api/v1/lib/httpcli/apierrors",
			"Comment": "mesos-1.6.x-12-gff8175bfda54b1",
			"Rev": "ff8175bfda54b1eb1f1954c8102a9dc612aa2312"
		},
		{
			"ImportPath": "github.com/mesos/mesos-go/api/v1/lib/recordio",
			"Comment": "mesos-1.6.x-12-gff8175bfda54b1",
			"Rev": "ff8175bfda54b1eb1f1954c8102a9dc612aa2312"
		},
		{
			"ImportPath": "github.com/mesos/mesos-go/api/v1/lib/roles",
			"Comment": "mesos-1.6.x-12-gff8175bfda54b1",
			"Rev": "ff8175bfda54b1eb1f1954c8102a9dc612aa2312"
		},
		{
			"ImportPath": "github.com/mholt/caddy/caddyfile",
			"Comment": "v0.10.10-57-g2de495001514ed",
			"Rev": "2de495001514ed50eac2e09f474c32d417100c5c"
		},
		{
			"ImportPath": "github.com/miekg/dns",
			"Rev": "5d001d020961ae1c184f9f8152fdc73810481677"
		},
		{
			"ImportPath": "github.com/mindprince/gonvml",
			"Rev": "fee913ce8fb235edf54739d259ca0ecc226c7b8a"
		},
		{
			"ImportPath": "github.com/mistifyio/go-zfs",
			"Comment": "v2.1.1-5-g1b4ae6fb4e77b0",
			"Rev": "1b4ae6fb4e77b095934d4430860ff202060169f8"
		},
		{
			"ImportPath": "github.com/mitchellh/go-wordwrap",
			"Rev": "ad45545899c7b13c020ea92b2072220eefad42b8"
		},
		{
			"ImportPath": "github.com/mitchellh/mapstructure",
			"Rev": "53818660ed4955e899c0bcafa97299a388bd7c8e"
		},
		{
			"ImportPath": "github.com/modern-go/concurrent",
			"Comment": "1.0.3",
			"Rev": "bacd9c7ef1dd9b15be4a9909b8ac7a4e313eec94"
		},
		{
			"ImportPath": "github.com/modern-go/reflect2",
			"Comment": "v1.0.1",
			"Rev": "94122c33edd36123c84d5368cfb2b69df93a0ec8"
		},
		{
			"ImportPath": "github.com/mohae/deepcopy",
			"Rev": "491d3605edfb866af34a48075bd4355ac1bf46ca"
		},
		{
			"ImportPath": "github.com/mrunalp/fileutils",
			"Rev": "4ee1cc9a80582a0c75febdd5cfa779ee4361cbca"
		},
		{
			"ImportPath": "github.com/mvdan/xurls",
			"Comment": "v0.8.0-14-g1b768d7c393abd",
			"Rev": "1b768d7c393abd8e8dda1458385a57becd4b2d4e"
		},
		{
			"ImportPath": "github.com/mxk/go-flowrate/flowrate",
			"Rev": "cca7078d478f8520f85629ad7c68962d31ed7682"
		},
		{
			"ImportPath": "github.com/onsi/ginkgo",
			"Comment": "v1.2.0-95-g67b9df7f55fe11",
			"Rev": "67b9df7f55fe1165fd9ad49aca7754cce01a42b8"
		},
		{
			"ImportPath": "github.com/onsi/ginkgo/config",
			"Comment": "v1.2.0-95-g67b9df7f55fe11",
			"Rev": "67b9df7f55fe1165fd9ad49aca7754cce01a42b8"
		},
		{
			"ImportPath": "github.com/onsi/ginkgo/ginkgo",
			"Comment": "v1.2.0-95-g67b9df7f55fe11",
			"Rev": "67b9df7f55fe1165fd9ad49aca7754cce01a42b8"
		},
		{
			"ImportPath": "github.com/onsi/ginkgo/ginkgo/convert",
			"Comment": "v1.2.0-95-g67b9df7f55fe11",
			"Rev": "67b9df7f55fe1165fd9ad49aca7754cce01a42b8"
		},
		{
			"ImportPath": "github.com/onsi/ginkgo/ginkgo/interrupthandler",
			"Comment": "v1.2.0-95-g67b9df7f55fe11",
			"Rev": "67b9df7f55fe1165fd9ad49aca7754cce01a42b8"
		},
		{
			"ImportPath": "github.com/onsi/ginkgo/ginkgo/nodot",
			"Comment": "v1.2.0-95-g67b9df7f55fe11",
			"Rev": "67b9df7f55fe1165fd9ad49aca7754cce01a42b8"
		},
		{
			"ImportPath": "github.com/onsi/ginkgo/ginkgo/testrunner",
			"Comment": "v1.2.0-95-g67b9df7f55fe11",
			"Rev": "67b9df7f55fe1165fd9ad49aca7754cce01a42b8"
		},
		{
			"ImportPath": "github.com/onsi/ginkgo/ginkgo/testsuite",
			"Comment": "v1.2.0-95-g67b9df7f55fe11",
			"Rev": "67b9df7f55fe1165fd9ad49aca7754cce01a42b8"
		},
		{
			"ImportPath": "github.com/onsi/ginkgo/ginkgo/watch",
			"Comment": "v1.2.0-95-g67b9df7f55fe11",
			"Rev": "67b9df7f55fe1165fd9ad49aca7754cce01a42b8"
		},
		{
			"ImportPath": "github.com/onsi/ginkgo/internal/codelocation",
			"Comment": "v1.2.0-95-g67b9df7f55fe11",
			"Rev": "67b9df7f55fe1165fd9ad49aca7754cce01a42b8"
		},
		{
			"ImportPath": "github.com/onsi/ginkgo/internal/containernode",
			"Comment": "v1.2.0-95-g67b9df7f55fe11",
			"Rev": "67b9df7f55fe1165fd9ad49aca7754cce01a42b8"
		},
		{
			"ImportPath": "github.com/onsi/ginkgo/internal/failer",
			"Comment": "v1.2.0-95-g67b9df7f55fe11",
			"Rev": "67b9df7f55fe1165fd9ad49aca7754cce01a42b8"
		},
		{
			"ImportPath": "github.com/onsi/ginkgo/internal/leafnodes",
			"Comment": "v1.2.0-95-g67b9df7f55fe11",
			"Rev": "67b9df7f55fe1165fd9ad49aca7754cce01a42b8"
		},
		{
			"ImportPath": "github.com/onsi/ginkgo/internal/remote",
			"Comment": "v1.2.0-95-g67b9df7f55fe11",
			"Rev": "67b9df7f55fe1165fd9ad49aca7754cce01a42b8"
		},
		{
			"ImportPath": "github.com/onsi/ginkgo/internal/spec",
			"Comment": "v1.2.0-95-g67b9df7f55fe11",
			"Rev": "67b9df7f55fe1165fd9ad49aca7754cce01a42b8"
		},
		{
			"ImportPath": "github.com/onsi/ginkgo/internal/spec_iterator",
			"Comment": "v1.2.0-95-g67b9df7f55fe11",
			"Rev": "67b9df7f55fe1165fd9ad49aca7754cce01a42b8"
		},
		{
			"ImportPath": "github.com/onsi/ginkgo/internal/specrunner",
			"Comment": "v1.2.0-95-g67b9df7f55fe11",
			"Rev": "67b9df7f55fe1165fd9ad49aca7754cce01a42b8"
		},
		{
			"ImportPath": "github.com/onsi/ginkgo/internal/suite",
			"Comment": "v1.2.0-95-g67b9df7f55fe11",
			"Rev": "67b9df7f55fe1165fd9ad49aca7754cce01a42b8"
		},
		{
			"ImportPath": "github.com/onsi/ginkgo/internal/testingtproxy",
			"Comment": "v1.2.0-95-g67b9df7f55fe11",
			"Rev": "67b9df7f55fe1165fd9ad49aca7754cce01a42b8"
		},
		{
			"ImportPath": "github.com/onsi/ginkgo/internal/writer",
			"Comment": "v1.2.0-95-g67b9df7f55fe11",
			"Rev": "67b9df7f55fe1165fd9ad49aca7754cce01a42b8"
		},
		{
			"ImportPath": "github.com/onsi/ginkgo/reporters",
			"Comment": "v1.2.0-95-g67b9df7f55fe11",
			"Rev": "67b9df7f55fe1165fd9ad49aca7754cce01a42b8"
		},
		{
			"ImportPath": "github.com/onsi/ginkgo/reporters/stenographer",
			"Comment": "v1.2.0-95-g67b9df7f55fe11",
			"Rev": "67b9df7f55fe1165fd9ad49aca7754cce01a42b8"
		},
		{
			"ImportPath": "github.com/onsi/ginkgo/reporters/stenographer/support/go-colorable",
			"Comment": "v1.2.0-95-g67b9df7f55fe11",
			"Rev": "67b9df7f55fe1165fd9ad49aca7754cce01a42b8"
		},
		{
			"ImportPath": "github.com/onsi/ginkgo/reporters/stenographer/support/go-isatty",
			"Comment": "v1.2.0-95-g67b9df7f55fe11",
			"Rev": "67b9df7f55fe1165fd9ad49aca7754cce01a42b8"
		},
		{
			"ImportPath": "github.com/onsi/ginkgo/types",
			"Comment": "v1.2.0-95-g67b9df7f55fe11",
			"Rev": "67b9df7f55fe1165fd9ad49aca7754cce01a42b8"
		},
		{
			"ImportPath": "github.com/onsi/gomega",
			"Comment": "v1.0-122-gd59fa0ac68bb5d",
			"Rev": "d59fa0ac68bb5dd932ee8d24eed631cdd519efc3"
		},
		{
			"ImportPath": "github.com/onsi/gomega/format",
			"Comment": "v1.0-122-gd59fa0ac68bb5d",
			"Rev": "d59fa0ac68bb5dd932ee8d24eed631cdd519efc3"
		},
		{
			"ImportPath": "github.com/onsi/gomega/gstruct",
			"Comment": "v1.0-122-gd59fa0ac68bb5d",
			"Rev": "d59fa0ac68bb5dd932ee8d24eed631cdd519efc3"
		},
		{
			"ImportPath": "github.com/onsi/gomega/gstruct/errors",
			"Comment": "v1.0-122-gd59fa0ac68bb5d",
			"Rev": "d59fa0ac68bb5dd932ee8d24eed631cdd519efc3"
		},
		{
			"ImportPath": "github.com/onsi/gomega/internal/assertion",
			"Comment": "v1.0-122-gd59fa0ac68bb5d",
			"Rev": "d59fa0ac68bb5dd932ee8d24eed631cdd519efc3"
		},
		{
			"ImportPath": "github.com/onsi/gomega/internal/asyncassertion",
			"Comment": "v1.0-122-gd59fa0ac68bb5d",
			"Rev": "d59fa0ac68bb5dd932ee8d24eed631cdd519efc3"
		},
		{
			"ImportPath": "github.com/onsi/gomega/internal/oraclematcher",
			"Comment": "v1.0-122-gd59fa0ac68bb5d",
			"Rev": "d59fa0ac68bb5dd932ee8d24eed631cdd519efc3"
		},
		{
			"ImportPath": "github.com/onsi/gomega/internal/testingtsupport",
			"Comment": "v1.0-122-gd59fa0ac68bb5d",
			"Rev": "d59fa0ac68bb5dd932ee8d24eed631cdd519efc3"
		},
		{
			"ImportPath": "github.com/onsi/gomega/matchers",
			"Comment": "v1.0-122-gd59fa0ac68bb5d",
			"Rev": "d59fa0ac68bb5dd932ee8d24eed631cdd519efc3"
		},
		{
			"ImportPath": "github.com/onsi/gomega/matchers/support/goraph/bipartitegraph",
			"Comment": "v1.0-122-gd59fa0ac68bb5d",
			"Rev": "d59fa0ac68bb5dd932ee8d24eed631cdd519efc3"
		},
		{
			"ImportPath": "github.com/onsi/gomega/matchers/support/goraph/edge",
			"Comment": "v1.0-122-gd59fa0ac68bb5d",
			"Rev": "d59fa0ac68bb5dd932ee8d24eed631cdd519efc3"
		},
		{
			"ImportPath": "github.com/onsi/gomega/matchers/support/goraph/node",
			"Comment": "v1.0-122-gd59fa0ac68bb5d",
			"Rev": "d59fa0ac68bb5dd932ee8d24eed631cdd519efc3"
		},
		{
			"ImportPath": "github.com/onsi/gomega/matchers/support/goraph/util",
			"Comment": "v1.0-122-gd59fa0ac68bb5d",
			"Rev": "d59fa0ac68bb5dd932ee8d24eed631cdd519efc3"
		},
		{
			"ImportPath": "github.com/onsi/gomega/types",
			"Comment": "v1.0-122-gd59fa0ac68bb5d",
			"Rev": "d59fa0ac68bb5dd932ee8d24eed631cdd519efc3"
		},
		{
			"ImportPath": "github.com/opencontainers/go-digest",
			"Rev": "a6d0ee40d4207ea02364bd3b9e8e77b9159ba1eb"
		},
		{
			"ImportPath": "github.com/opencontainers/image-spec/specs-go",
			"Comment": "v1.0.0-rc6-12-g372ad780f63454",
			"Rev": "372ad780f63454fbbbbcc7cf80e5b90245c13e13"
		},
		{
			"ImportPath": "github.com/opencontainers/image-spec/specs-go/v1",
			"Comment": "v1.0.0-rc6-12-g372ad780f63454",
			"Rev": "372ad780f63454fbbbbcc7cf80e5b90245c13e13"
		},
		{
			"ImportPath": "github.com/opencontainers/runc/libcontainer",
			"Comment": "v1.0.0-rc5-46-g871ba2e58e2431",
			"Rev": "871ba2e58e24314d1fab4517a80410191ba5ad01"
		},
		{
			"ImportPath": "github.com/opencontainers/runc/libcontainer/apparmor",
			"Comment": "v1.0.0-rc5-46-g871ba2e58e2431",
			"Rev": "871ba2e58e24314d1fab4517a80410191ba5ad01"
		},
		{
			"ImportPath": "github.com/opencontainers/runc/libcontainer/cgroups",
			"Comment": "v1.0.0-rc5-46-g871ba2e58e2431",
			"Rev": "871ba2e58e24314d1fab4517a80410191ba5ad01"
		},
		{
			"ImportPath": "github.com/opencontainers/runc/libcontainer/cgroups/fs",
			"Comment": "v1.0.0-rc5-46-g871ba2e58e2431",
			"Rev": "871ba2e58e24314d1fab4517a80410191ba5ad01"
		},
		{
			"ImportPath": "github.com/opencontainers/runc/libcontainer/cgroups/systemd",
			"Comment": "v1.0.0-rc5-46-g871ba2e58e2431",
			"Rev": "871ba2e58e24314d1fab4517a80410191ba5ad01"
		},
		{
			"ImportPath": "github.com/opencontainers/runc/libcontainer/configs",
			"Comment": "v1.0.0-rc5-46-g871ba2e58e2431",
			"Rev": "871ba2e58e24314d1fab4517a80410191ba5ad01"
		},
		{
			"ImportPath": "github.com/opencontainers/runc/libcontainer/configs/validate",
			"Comment": "v1.0.0-rc5-46-g871ba2e58e2431",
			"Rev": "871ba2e58e24314d1fab4517a80410191ba5ad01"
		},
		{
			"ImportPath": "github.com/opencontainers/runc/libcontainer/criurpc",
			"Comment": "v1.0.0-rc5-46-g871ba2e58e2431",
			"Rev": "871ba2e58e24314d1fab4517a80410191ba5ad01"
		},
		{
			"ImportPath": "github.com/opencontainers/runc/libcontainer/intelrdt",
			"Comment": "v1.0.0-rc5-46-g871ba2e58e2431",
			"Rev": "871ba2e58e24314d1fab4517a80410191ba5ad01"
		},
		{
			"ImportPath": "github.com/opencontainers/runc/libcontainer/keys",
			"Comment": "v1.0.0-rc5-46-g871ba2e58e2431",
			"Rev": "871ba2e58e24314d1fab4517a80410191ba5ad01"
		},
		{
			"ImportPath": "github.com/opencontainers/runc/libcontainer/mount",
			"Comment": "v1.0.0-rc5-46-g871ba2e58e2431",
			"Rev": "871ba2e58e24314d1fab4517a80410191ba5ad01"
		},
		{
			"ImportPath": "github.com/opencontainers/runc/libcontainer/seccomp",
			"Comment": "v1.0.0-rc5-46-g871ba2e58e2431",
			"Rev": "871ba2e58e24314d1fab4517a80410191ba5ad01"
		},
		{
			"ImportPath": "github.com/opencontainers/runc/libcontainer/stacktrace",
			"Comment": "v1.0.0-rc5-46-g871ba2e58e2431",
			"Rev": "871ba2e58e24314d1fab4517a80410191ba5ad01"
		},
		{
			"ImportPath": "github.com/opencontainers/runc/libcontainer/system",
			"Comment": "v1.0.0-rc5-46-g871ba2e58e2431",
			"Rev": "871ba2e58e24314d1fab4517a80410191ba5ad01"
		},
		{
			"ImportPath": "github.com/opencontainers/runc/libcontainer/user",
			"Comment": "v1.0.0-rc5-46-g871ba2e58e2431",
			"Rev": "871ba2e58e24314d1fab4517a80410191ba5ad01"
		},
		{
			"ImportPath": "github.com/opencontainers/runc/libcontainer/utils",
			"Comment": "v1.0.0-rc5-46-g871ba2e58e2431",
			"Rev": "871ba2e58e24314d1fab4517a80410191ba5ad01"
		},
		{
			"ImportPath": "github.com/opencontainers/runtime-spec/specs-go",
			"Comment": "v1.0.0",
			"Rev": "02137cd4e50b37a01665e1731fcd4ac2d2178230"
		},
		{
			"ImportPath": "github.com/opencontainers/selinux/go-selinux",
			"Comment": "v1.0.0-rc1-5-g4a2974bf1ee960",
			"Rev": "4a2974bf1ee960774ffd517717f1f45325af0206"
		},
		{
			"ImportPath": "github.com/opencontainers/selinux/go-selinux/label",
			"Comment": "v1.0.0-rc1-5-g4a2974bf1ee960",
			"Rev": "4a2974bf1ee960774ffd517717f1f45325af0206"
		},
		{
			"ImportPath": "github.com/pborman/uuid",
			"Rev": "ca53cad383cad2479bbba7f7a1a05797ec1386e4"
		},
		{
			"ImportPath": "github.com/pelletier/go-toml",
			"Comment": "v1.2.0",
			"Rev": "c01d1270ff3e442a8a57cddc1c92dc1138598194"
		},
		{
			"ImportPath": "github.com/peterbourgon/diskv",
			"Comment": "v2.0.1",
			"Rev": "5f041e8faa004a95c88a202771f4cc3e991971e6"
		},
		{
			"ImportPath": "github.com/pkg/errors",
			"Comment": "v0.8.0",
			"Rev": "645ef00459ed84a119197bfb8d8205042c6df63d"
		},
		{
			"ImportPath": "github.com/pkg/sftp",
			"Rev": "4d0e916071f68db74f8a73926335f809396d6b42"
		},
		{
			"ImportPath": "github.com/pmezard/go-difflib/difflib",
			"Rev": "d8ed2627bdf02c080bf22230dbb337003b7aba2d"
		},
		{
			"ImportPath": "github.com/pquerna/cachecontrol",
			"Rev": "0dec1b30a0215bb68605dfc568e8855066c9202d"
		},
		{
			"ImportPath": "github.com/pquerna/cachecontrol/cacheobject",
			"Rev": "0dec1b30a0215bb68605dfc568e8855066c9202d"
		},
		{
			"ImportPath": "github.com/pquerna/ffjson/fflib/v1",
			"Rev": "af8b230fcd2007c7095168ca8ab94c68b60840c6"
		},
		{
			"ImportPath": "github.com/pquerna/ffjson/fflib/v1/internal",
			"Rev": "af8b230fcd2007c7095168ca8ab94c68b60840c6"
		},
		{
			"ImportPath": "github.com/prometheus/client_golang/prometheus",
			"Comment": "v0.8.0-83-ge7e903064f5e9e",
			"Rev": "e7e903064f5e9eb5da98208bae10b475d4db0f8c"
		},
		{
			"ImportPath": "github.com/prometheus/client_golang/prometheus/promhttp",
			"Comment": "v0.8.0-83-ge7e903064f5e9e",
			"Rev": "e7e903064f5e9eb5da98208bae10b475d4db0f8c"
		},
		{
			"ImportPath": "github.com/prometheus/client_model/go",
			"Comment": "model-0.0.2-12-gfa8ad6fec33561",
			"Rev": "fa8ad6fec33561be4280a8f0514318c79d7f6cb6"
		},
		{
			"ImportPath": "github.com/prometheus/common/expfmt",
			"Rev": "13ba4ddd0caa9c28ca7b7bffe1dfa9ed8d5ef207"
		},
		{
			"ImportPath": "github.com/prometheus/common/internal/bitbucket.org/ww/goautoneg",
			"Rev": "13ba4ddd0caa9c28ca7b7bffe1dfa9ed8d5ef207"
		},
		{
			"ImportPath": "github.com/prometheus/common/model",
			"Rev": "13ba4ddd0caa9c28ca7b7bffe1dfa9ed8d5ef207"
		},
		{
			"ImportPath": "github.com/prometheus/procfs",
			"Rev": "65c1f6f8f0fc1e2185eb9863a3bc751496404259"
		},
		{
			"ImportPath": "github.com/prometheus/procfs/xfs",
			"Rev": "65c1f6f8f0fc1e2185eb9863a3bc751496404259"
		},
		{
			"ImportPath": "github.com/quobyte/api",
			"Comment": "v0.1.1-4-g206ef832283c1a",
			"Rev": "206ef832283c1a0144bbc762be2634d49987b5ff"
		},
		{
			"ImportPath": "github.com/rancher/go-rancher/client",
			"Comment": "v0.1.0-196-g09693a8743ba5e",
			"Rev": "09693a8743ba5ee58c58c1b1e8a4abd17af00d45"
		},
		{
			"ImportPath": "github.com/renstrom/dedent",
			"Comment": "v1.0.0-3-g020d11c3b9c0c7",
			"Rev": "020d11c3b9c0c7a3c2efcc8e5cf5b9ef7bcea21f"
		},
		{
			"ImportPath": "github.com/robfig/cron",
			"Comment": "v1-53-gdf38d32658d878",
			"Rev": "df38d32658d8788cd446ba74db4bb5375c4b0cb3"
		},
		{
			"ImportPath": "github.com/rubiojr/go-vhd/vhd",
			"Rev": "0bfd3b39853cdde5762efda92289f14b0ac0491b"
		},
		{
			"ImportPath": "github.com/russross/blackfriday",
			"Comment": "v1.4-2-g300106c228d52c",
			"Rev": "300106c228d52c8941d4b3de6054a6062a86dda3"
		},
		{
			"ImportPath": "github.com/satori/go.uuid",
			"Comment": "v1.2.0",
			"Rev": "f58768cc1a7a7e77a3bd49e98cdd21419399b6a3"
		},
		{
			"ImportPath": "github.com/seccomp/libseccomp-golang",
			"Rev": "1b506fc7c24eec5a3693cdcbed40d9c226cfc6a1"
		},
		{
			"ImportPath": "github.com/shurcooL/sanitized_anchor_name",
			"Rev": "10ef21a441db47d8b13ebcc5fd2310f636973c77"
		},
		{
			"ImportPath": "github.com/sigma/go-inotify",
			"Rev": "c87b6cf5033d2c6486046f045eeebdc3d910fd38"
		},
		{
			"ImportPath": "github.com/sirupsen/logrus",
			"Comment": "v1.0.3-11-g89742aefa4b206",
			"Rev": "89742aefa4b206dcf400792f3bd35b542998eb3b"
		},
		{
			"ImportPath": "github.com/soheilhy/cmux",
			"Comment": "v0.1.3",
			"Rev": "bb79a83465015a27a175925ebd155e660f55e9f1"
		},
		{
			"ImportPath": "github.com/spf13/afero",
			"Rev": "b28a7effac979219c2a2ed6205a4d70e4b1bcd02"
		},
		{
			"ImportPath": "github.com/spf13/afero/mem",
			"Rev": "b28a7effac979219c2a2ed6205a4d70e4b1bcd02"
		},
		{
			"ImportPath": "github.com/spf13/afero/sftp",
			"Rev": "b28a7effac979219c2a2ed6205a4d70e4b1bcd02"
		},
		{
			"ImportPath": "github.com/spf13/cast",
			"Rev": "e31f36ffc91a2ba9ddb72a4b6a607ff9b3d3cb63"
		},
		{
			"ImportPath": "github.com/spf13/cobra",
			"Comment": "v0.0.1-34-gc439c4fa093711",
			"Rev": "c439c4fa093711d42e1b01acb1235b52004753c1"
		},
		{
			"ImportPath": "github.com/spf13/cobra/doc",
			"Comment": "v0.0.1-34-gc439c4fa093711",
			"Rev": "c439c4fa093711d42e1b01acb1235b52004753c1"
		},
		{
			"ImportPath": "github.com/spf13/jwalterweatherman",
			"Rev": "33c24e77fb80341fe7130ee7c594256ff08ccc46"
		},
		{
			"ImportPath": "github.com/spf13/pflag",
			"Comment": "v1.0.1",
			"Rev": "583c0c0531f06d5278b7d917446061adc344b5cd"
		},
		{
			"ImportPath": "github.com/spf13/viper",
			"Rev": "7fb2782df3d83e0036cc89f461ed0422628776f4"
		},
		{
			"ImportPath": "github.com/storageos/go-api",
			"Comment": "0.3.4",
			"Rev": "3a4032328d99c1b43fbda3d85bd3c80fa06e1707"
		},
		{
			"ImportPath": "github.com/storageos/go-api/netutil",
			"Comment": "0.3.4",
			"Rev": "3a4032328d99c1b43fbda3d85bd3c80fa06e1707"
		},
		{
			"ImportPath": "github.com/storageos/go-api/serror",
			"Comment": "0.3.4",
			"Rev": "3a4032328d99c1b43fbda3d85bd3c80fa06e1707"
		},
		{
			"ImportPath": "github.com/storageos/go-api/types",
			"Comment": "0.3.4",
			"Rev": "3a4032328d99c1b43fbda3d85bd3c80fa06e1707"
		},
		{
			"ImportPath": "github.com/stretchr/objx",
			"Rev": "1a9d0bb9f541897e62256577b352fdbc1fb4fd94"
		},
		{
			"ImportPath": "github.com/stretchr/testify/assert",
			"Comment": "v1.2.1-14-gc679ae2cc0cb27",
			"Rev": "c679ae2cc0cb27ec3293fea7e254e47386f05d69"
		},
		{
			"ImportPath": "github.com/stretchr/testify/mock",
			"Comment": "v1.2.1-14-gc679ae2cc0cb27",
			"Rev": "c679ae2cc0cb27ec3293fea7e254e47386f05d69"
		},
		{
			"ImportPath": "github.com/stretchr/testify/require",
			"Comment": "v1.2.1-14-gc679ae2cc0cb27",
			"Rev": "c679ae2cc0cb27ec3293fea7e254e47386f05d69"
		},
		{
			"ImportPath": "github.com/syndtr/gocapability/capability",
			"Rev": "e7cb7fa329f456b3855136a2642b197bad7366ba"
		},
		{
			"ImportPath": "github.com/tmc/grpc-websocket-proxy/wsproxy",
			"Rev": "89b8d40f7ca833297db804fcb3be53a76d01c238"
		},
		{
			"ImportPath": "github.com/ugorji/go/codec",
			"Rev": "bdcc60b419d136a85cdf2e7cbcac34b3f1cd6e57"
		},
		{
			"ImportPath": "github.com/vishvananda/netlink",
			"Rev": "b2de5d10e38ecce8607e6b438b6d174f389a004e"
		},
		{
			"ImportPath": "github.com/vishvananda/netlink/nl",
			"Rev": "b2de5d10e38ecce8607e6b438b6d174f389a004e"
		},
		{
			"ImportPath": "github.com/vishvananda/netns",
			"Rev": "be1fbeda19366dea804f00efff2dd73a1642fdcc"
		},
		{
			"ImportPath": "github.com/vmware/govmomi",
			"Comment": "v0.18.0-48-g22f74650cf39ba",
			"Rev": "22f74650cf39ba4649fba45e770df0f44df6f758"
		},
		{
			"ImportPath": "github.com/vmware/govmomi/find",
			"Comment": "v0.18.0-48-g22f74650cf39ba",
			"Rev": "22f74650cf39ba4649fba45e770df0f44df6f758"
		},
		{
			"ImportPath": "github.com/vmware/govmomi/list",
			"Comment": "v0.18.0-48-g22f74650cf39ba",
			"Rev": "22f74650cf39ba4649fba45e770df0f44df6f758"
		},
		{
			"ImportPath": "github.com/vmware/govmomi/lookup",
			"Comment": "v0.18.0-48-g22f74650cf39ba",
			"Rev": "22f74650cf39ba4649fba45e770df0f44df6f758"
		},
		{
			"ImportPath": "github.com/vmware/govmomi/lookup/methods",
			"Comment": "v0.18.0-48-g22f74650cf39ba",
			"Rev": "22f74650cf39ba4649fba45e770df0f44df6f758"
		},
		{
			"ImportPath": "github.com/vmware/govmomi/lookup/simulator",
			"Comment": "v0.18.0-48-g22f74650cf39ba",
			"Rev": "22f74650cf39ba4649fba45e770df0f44df6f758"
		},
		{
			"ImportPath": "github.com/vmware/govmomi/lookup/types",
			"Comment": "v0.18.0-48-g22f74650cf39ba",
			"Rev": "22f74650cf39ba4649fba45e770df0f44df6f758"
		},
		{
			"ImportPath": "github.com/vmware/govmomi/nfc",
			"Comment": "v0.18.0-48-g22f74650cf39ba",
			"Rev": "22f74650cf39ba4649fba45e770df0f44df6f758"
		},
		{
			"ImportPath": "github.com/vmware/govmomi/object",
			"Comment": "v0.18.0-48-g22f74650cf39ba",
			"Rev": "22f74650cf39ba4649fba45e770df0f44df6f758"
		},
		{
			"ImportPath": "github.com/vmware/govmomi/pbm",
			"Comment": "v0.18.0-48-g22f74650cf39ba",
			"Rev": "22f74650cf39ba4649fba45e770df0f44df6f758"
		},
		{
			"ImportPath": "github.com/vmware/govmomi/pbm/methods",
			"Comment": "v0.18.0-48-g22f74650cf39ba",
			"Rev": "22f74650cf39ba4649fba45e770df0f44df6f758"
		},
		{
			"ImportPath": "github.com/vmware/govmomi/pbm/types",
			"Comment": "v0.18.0-48-g22f74650cf39ba",
			"Rev": "22f74650cf39ba4649fba45e770df0f44df6f758"
		},
		{
			"ImportPath": "github.com/vmware/govmomi/property",
			"Comment": "v0.18.0-48-g22f74650cf39ba",
			"Rev": "22f74650cf39ba4649fba45e770df0f44df6f758"
		},
		{
			"ImportPath": "github.com/vmware/govmomi/session",
			"Comment": "v0.18.0-48-g22f74650cf39ba",
			"Rev": "22f74650cf39ba4649fba45e770df0f44df6f758"
		},
		{
			"ImportPath": "github.com/vmware/govmomi/simulator",
			"Comment": "v0.18.0-48-g22f74650cf39ba",
			"Rev": "22f74650cf39ba4649fba45e770df0f44df6f758"
		},
		{
			"ImportPath": "github.com/vmware/govmomi/simulator/esx",
			"Comment": "v0.18.0-48-g22f74650cf39ba",
			"Rev": "22f74650cf39ba4649fba45e770df0f44df6f758"
		},
		{
			"ImportPath": "github.com/vmware/govmomi/simulator/vpx",
			"Comment": "v0.18.0-48-g22f74650cf39ba",
			"Rev": "22f74650cf39ba4649fba45e770df0f44df6f758"
		},
		{
			"ImportPath": "github.com/vmware/govmomi/sts",
			"Comment": "v0.18.0-48-g22f74650cf39ba",
			"Rev": "22f74650cf39ba4649fba45e770df0f44df6f758"
		},
		{
			"ImportPath": "github.com/vmware/govmomi/sts/internal",
			"Comment": "v0.18.0-48-g22f74650cf39ba",
			"Rev": "22f74650cf39ba4649fba45e770df0f44df6f758"
		},
		{
			"ImportPath": "github.com/vmware/govmomi/sts/simulator",
			"Comment": "v0.18.0-48-g22f74650cf39ba",
			"Rev": "22f74650cf39ba4649fba45e770df0f44df6f758"
		},
		{
			"ImportPath": "github.com/vmware/govmomi/task",
			"Comment": "v0.18.0-48-g22f74650cf39ba",
			"Rev": "22f74650cf39ba4649fba45e770df0f44df6f758"
		},
		{
			"ImportPath": "github.com/vmware/govmomi/vapi/internal",
			"Comment": "v0.18.0-48-g22f74650cf39ba",
			"Rev": "22f74650cf39ba4649fba45e770df0f44df6f758"
		},
		{
			"ImportPath": "github.com/vmware/govmomi/vapi/rest",
			"Comment": "v0.18.0-48-g22f74650cf39ba",
			"Rev": "22f74650cf39ba4649fba45e770df0f44df6f758"
		},
		{
			"ImportPath": "github.com/vmware/govmomi/vapi/simulator",
			"Comment": "v0.18.0-48-g22f74650cf39ba",
			"Rev": "22f74650cf39ba4649fba45e770df0f44df6f758"
		},
		{
			"ImportPath": "github.com/vmware/govmomi/vapi/tags",
			"Comment": "v0.18.0-48-g22f74650cf39ba",
			"Rev": "22f74650cf39ba4649fba45e770df0f44df6f758"
		},
		{
			"ImportPath": "github.com/vmware/govmomi/vim25",
			"Comment": "v0.18.0-48-g22f74650cf39ba",
			"Rev": "22f74650cf39ba4649fba45e770df0f44df6f758"
		},
		{
			"ImportPath": "github.com/vmware/govmomi/vim25/debug",
			"Comment": "v0.18.0-48-g22f74650cf39ba",
			"Rev": "22f74650cf39ba4649fba45e770df0f44df6f758"
		},
		{
			"ImportPath": "github.com/vmware/govmomi/vim25/methods",
			"Comment": "v0.18.0-48-g22f74650cf39ba",
			"Rev": "22f74650cf39ba4649fba45e770df0f44df6f758"
		},
		{
			"ImportPath": "github.com/vmware/govmomi/vim25/mo",
			"Comment": "v0.18.0-48-g22f74650cf39ba",
			"Rev": "22f74650cf39ba4649fba45e770df0f44df6f758"
		},
		{
			"ImportPath": "github.com/vmware/govmomi/vim25/progress",
			"Comment": "v0.18.0-48-g22f74650cf39ba",
			"Rev": "22f74650cf39ba4649fba45e770df0f44df6f758"
		},
		{
			"ImportPath": "github.com/vmware/govmomi/vim25/soap",
			"Comment": "v0.18.0-48-g22f74650cf39ba",
			"Rev": "22f74650cf39ba4649fba45e770df0f44df6f758"
		},
		{
			"ImportPath": "github.com/vmware/govmomi/vim25/types",
			"Comment": "v0.18.0-48-g22f74650cf39ba",
			"Rev": "22f74650cf39ba4649fba45e770df0f44df6f758"
		},
		{
			"ImportPath": "github.com/vmware/govmomi/vim25/xml",
			"Comment": "v0.18.0-48-g22f74650cf39ba",
			"Rev": "22f74650cf39ba4649fba45e770df0f44df6f758"
		},
		{
			"ImportPath": "github.com/vmware/photon-controller-go-sdk/SSPI",
			"Comment": "PROMOTED-488",
			"Rev": "4a435daef6ccd3d0edaac1161e76f51a70c2589a"
		},
		{
			"ImportPath": "github.com/vmware/photon-controller-go-sdk/photon",
			"Comment": "PROMOTED-488",
			"Rev": "4a435daef6ccd3d0edaac1161e76f51a70c2589a"
		},
		{
			"ImportPath": "github.com/vmware/photon-controller-go-sdk/photon/lightwave",
			"Comment": "PROMOTED-488",
			"Rev": "4a435daef6ccd3d0edaac1161e76f51a70c2589a"
		},
		{
			"ImportPath": "github.com/xanzy/go-cloudstack/cloudstack",
			"Comment": "v2.1.1-1-g1e2cbf647e57fa",
			"Rev": "1e2cbf647e57fa90353612074fdfc42faf5073bf"
		},
		{
			"ImportPath": "github.com/xiang90/probing",
			"Comment": "0.0.1",
			"Rev": "07dd2e8dfe18522e9c447ba95f2fe95262f63bb2"
		},
		{
			"ImportPath": "go.uber.org/atomic",
			"Comment": "v1.3.2-3-g8dc6146f756937",
			"Rev": "8dc6146f7569370a472715e178d8ae31172ee6da"
		},
		{
			"ImportPath": "go.uber.org/multierr",
			"Comment": "v1.1.0-2-gddea229ff1dff9",
			"Rev": "ddea229ff1dff9e6fe8a6c0344ac73b09e81fce5"
		},
		{
			"ImportPath": "go.uber.org/zap",
			"Comment": "v1.9.1-1-g67bc79d13d155c",
			"Rev": "67bc79d13d155c02fd008f721863ff8cc5f30659"
		},
		{
			"ImportPath": "go.uber.org/zap/buffer",
			"Comment": "v1.9.1-1-g67bc79d13d155c",
			"Rev": "67bc79d13d155c02fd008f721863ff8cc5f30659"
		},
		{
			"ImportPath": "go.uber.org/zap/internal/bufferpool",
			"Comment": "v1.9.1-1-g67bc79d13d155c",
			"Rev": "67bc79d13d155c02fd008f721863ff8cc5f30659"
		},
		{
			"ImportPath": "go.uber.org/zap/internal/color",
			"Comment": "v1.9.1-1-g67bc79d13d155c",
			"Rev": "67bc79d13d155c02fd008f721863ff8cc5f30659"
		},
		{
			"ImportPath": "go.uber.org/zap/internal/exit",
			"Comment": "v1.9.1-1-g67bc79d13d155c",
			"Rev": "67bc79d13d155c02fd008f721863ff8cc5f30659"
		},
		{
			"ImportPath": "go.uber.org/zap/zapcore",
			"Comment": "v1.9.1-1-g67bc79d13d155c",
			"Rev": "67bc79d13d155c02fd008f721863ff8cc5f30659"
		},
		{
			"ImportPath": "golang.org/x/crypto/bcrypt",
			"Rev": "de0752318171da717af4ce24d0a2e8626afaeb11"
		},
		{
			"ImportPath": "golang.org/x/crypto/blowfish",
			"Rev": "de0752318171da717af4ce24d0a2e8626afaeb11"
		},
		{
			"ImportPath": "golang.org/x/crypto/cryptobyte",
			"Rev": "de0752318171da717af4ce24d0a2e8626afaeb11"
		},
		{
			"ImportPath": "golang.org/x/crypto/cryptobyte/asn1",
			"Rev": "de0752318171da717af4ce24d0a2e8626afaeb11"
		},
		{
			"ImportPath": "golang.org/x/crypto/curve25519",
			"Rev": "de0752318171da717af4ce24d0a2e8626afaeb11"
		},
		{
			"ImportPath": "golang.org/x/crypto/ed25519",
			"Rev": "de0752318171da717af4ce24d0a2e8626afaeb11"
		},
		{
			"ImportPath": "golang.org/x/crypto/ed25519/internal/edwards25519",
			"Rev": "de0752318171da717af4ce24d0a2e8626afaeb11"
		},
		{
			"ImportPath": "golang.org/x/crypto/internal/chacha20",
			"Rev": "de0752318171da717af4ce24d0a2e8626afaeb11"
		},
		{
			"ImportPath": "golang.org/x/crypto/internal/subtle",
			"Rev": "de0752318171da717af4ce24d0a2e8626afaeb11"
		},
		{
			"ImportPath": "golang.org/x/crypto/nacl/secretbox",
			"Rev": "de0752318171da717af4ce24d0a2e8626afaeb11"
		},
		{
			"ImportPath": "golang.org/x/crypto/ocsp",
			"Rev": "de0752318171da717af4ce24d0a2e8626afaeb11"
		},
		{
			"ImportPath": "golang.org/x/crypto/pkcs12",
			"Rev": "de0752318171da717af4ce24d0a2e8626afaeb11"
		},
		{
			"ImportPath": "golang.org/x/crypto/pkcs12/internal/rc2",
			"Rev": "de0752318171da717af4ce24d0a2e8626afaeb11"
		},
		{
			"ImportPath": "golang.org/x/crypto/poly1305",
			"Rev": "de0752318171da717af4ce24d0a2e8626afaeb11"
		},
		{
			"ImportPath": "golang.org/x/crypto/salsa20/salsa",
			"Rev": "de0752318171da717af4ce24d0a2e8626afaeb11"
		},
		{
			"ImportPath": "golang.org/x/crypto/ssh",
			"Rev": "de0752318171da717af4ce24d0a2e8626afaeb11"
		},
		{
			"ImportPath": "golang.org/x/crypto/ssh/terminal",
			"Rev": "de0752318171da717af4ce24d0a2e8626afaeb11"
		},
		{
			"ImportPath": "golang.org/x/lint",
			"Rev": "8f45f776aaf18cebc8d65861cc70c33c60471952"
		},
		{
			"ImportPath": "golang.org/x/lint/golint",
			"Rev": "8f45f776aaf18cebc8d65861cc70c33c60471952"
		},
		{
			"ImportPath": "golang.org/x/net/context",
			"Rev": "0ed95abb35c445290478a5348a7b38bb154135fd"
		},
		{
			"ImportPath": "golang.org/x/net/context/ctxhttp",
			"Rev": "0ed95abb35c445290478a5348a7b38bb154135fd"
		},
		{
			"ImportPath": "golang.org/x/net/html",
			"Rev": "0ed95abb35c445290478a5348a7b38bb154135fd"
		},
		{
			"ImportPath": "golang.org/x/net/html/atom",
			"Rev": "0ed95abb35c445290478a5348a7b38bb154135fd"
		},
		{
			"ImportPath": "golang.org/x/net/http2",
			"Rev": "0ed95abb35c445290478a5348a7b38bb154135fd"
		},
		{
			"ImportPath": "golang.org/x/net/http2/hpack",
			"Rev": "0ed95abb35c445290478a5348a7b38bb154135fd"
		},
		{
			"ImportPath": "golang.org/x/net/idna",
			"Rev": "0ed95abb35c445290478a5348a7b38bb154135fd"
		},
		{
			"ImportPath": "golang.org/x/net/internal/timeseries",
			"Rev": "0ed95abb35c445290478a5348a7b38bb154135fd"
		},
		{
			"ImportPath": "golang.org/x/net/lex/httplex",
			"Rev": "0ed95abb35c445290478a5348a7b38bb154135fd"
		},
		{
			"ImportPath": "golang.org/x/net/proxy",
			"Rev": "0ed95abb35c445290478a5348a7b38bb154135fd"
		},
		{
			"ImportPath": "golang.org/x/net/trace",
			"Rev": "0ed95abb35c445290478a5348a7b38bb154135fd"
		},
		{
			"ImportPath": "golang.org/x/net/websocket",
			"Rev": "0ed95abb35c445290478a5348a7b38bb154135fd"
		},
		{
			"ImportPath": "golang.org/x/oauth2",
			"Rev": "a6bd8cefa1811bd24b86f8902872e4e8225f74c4"
		},
		{
			"ImportPath": "golang.org/x/oauth2/google",
			"Rev": "a6bd8cefa1811bd24b86f8902872e4e8225f74c4"
		},
		{
			"ImportPath": "golang.org/x/oauth2/internal",
			"Rev": "a6bd8cefa1811bd24b86f8902872e4e8225f74c4"
		},
		{
			"ImportPath": "golang.org/x/oauth2/jws",
			"Rev": "a6bd8cefa1811bd24b86f8902872e4e8225f74c4"
		},
		{
			"ImportPath": "golang.org/x/oauth2/jwt",
			"Rev": "a6bd8cefa1811bd24b86f8902872e4e8225f74c4"
		},
		{
			"ImportPath": "golang.org/x/sys/unix",
			"Rev": "95c6576299259db960f6c5b9b69ea52422860fce"
		},
		{
			"ImportPath": "golang.org/x/sys/windows",
			"Rev": "95c6576299259db960f6c5b9b69ea52422860fce"
		},
		{
			"ImportPath": "golang.org/x/sys/windows/registry",
			"Rev": "95c6576299259db960f6c5b9b69ea52422860fce"
		},
		{
			"ImportPath": "golang.org/x/sys/windows/svc",
			"Rev": "95c6576299259db960f6c5b9b69ea52422860fce"
		},
		{
			"ImportPath": "golang.org/x/text/cases",
			"Rev": "b19bf474d317b857955b12035d2c5acb57ce8b01"
		},
		{
			"ImportPath": "golang.org/x/text/encoding",
			"Rev": "b19bf474d317b857955b12035d2c5acb57ce8b01"
		},
		{
			"ImportPath": "golang.org/x/text/encoding/internal",
			"Rev": "b19bf474d317b857955b12035d2c5acb57ce8b01"
		},
		{
			"ImportPath": "golang.org/x/text/encoding/internal/identifier",
			"Rev": "b19bf474d317b857955b12035d2c5acb57ce8b01"
		},
		{
			"ImportPath": "golang.org/x/text/encoding/unicode",
			"Rev": "b19bf474d317b857955b12035d2c5acb57ce8b01"
		},
		{
			"ImportPath": "golang.org/x/text/internal",
			"Rev": "b19bf474d317b857955b12035d2c5acb57ce8b01"
		},
		{
			"ImportPath": "golang.org/x/text/internal/tag",
			"Rev": "b19bf474d317b857955b12035d2c5acb57ce8b01"
		},
		{
			"ImportPath": "golang.org/x/text/internal/utf8internal",
			"Rev": "b19bf474d317b857955b12035d2c5acb57ce8b01"
		},
		{
			"ImportPath": "golang.org/x/text/language",
			"Rev": "b19bf474d317b857955b12035d2c5acb57ce8b01"
		},
		{
			"ImportPath": "golang.org/x/text/runes",
			"Rev": "b19bf474d317b857955b12035d2c5acb57ce8b01"
		},
		{
			"ImportPath": "golang.org/x/text/secure/bidirule",
			"Rev": "b19bf474d317b857955b12035d2c5acb57ce8b01"
		},
		{
			"ImportPath": "golang.org/x/text/secure/precis",
			"Rev": "b19bf474d317b857955b12035d2c5acb57ce8b01"
		},
		{
			"ImportPath": "golang.org/x/text/transform",
			"Rev": "b19bf474d317b857955b12035d2c5acb57ce8b01"
		},
		{
			"ImportPath": "golang.org/x/text/unicode/bidi",
			"Rev": "b19bf474d317b857955b12035d2c5acb57ce8b01"
		},
		{
			"ImportPath": "golang.org/x/text/unicode/norm",
			"Rev": "b19bf474d317b857955b12035d2c5acb57ce8b01"
		},
		{
			"ImportPath": "golang.org/x/text/width",
			"Rev": "b19bf474d317b857955b12035d2c5acb57ce8b01"
		},
		{
			"ImportPath": "golang.org/x/time/rate",
			"Rev": "f51c12702a4d776e4c1fa9b0fabab841babae631"
		},
		{
			"ImportPath": "golang.org/x/tools/benchmark/parse",
			"Rev": "2382e3994d48b1d22acc2c86bcad0a2aff028e32"
		},
		{
			"ImportPath": "golang.org/x/tools/container/intsets",
			"Rev": "2382e3994d48b1d22acc2c86bcad0a2aff028e32"
		},
		{
			"ImportPath": "golang.org/x/tools/go/ast/astutil",
			"Rev": "2382e3994d48b1d22acc2c86bcad0a2aff028e32"
		},
		{
			"ImportPath": "golang.org/x/tools/go/gcexportdata",
			"Rev": "2382e3994d48b1d22acc2c86bcad0a2aff028e32"
		},
		{
			"ImportPath": "golang.org/x/tools/go/gcimporter15",
			"Rev": "2382e3994d48b1d22acc2c86bcad0a2aff028e32"
		},
		{
			"ImportPath": "golang.org/x/tools/go/vcs",
			"Rev": "2382e3994d48b1d22acc2c86bcad0a2aff028e32"
		},
		{
			"ImportPath": "golang.org/x/tools/imports",
			"Rev": "2382e3994d48b1d22acc2c86bcad0a2aff028e32"
		},
		{
			"ImportPath": "gonum.org/v1/gonum/blas",
			"Rev": "cebdade430ccb61c1feba4878085f6cf8cb3320e"
		},
		{
			"ImportPath": "gonum.org/v1/gonum/blas/blas64",
			"Rev": "cebdade430ccb61c1feba4878085f6cf8cb3320e"
		},
		{
			"ImportPath": "gonum.org/v1/gonum/blas/gonum",
			"Rev": "cebdade430ccb61c1feba4878085f6cf8cb3320e"
		},
		{
			"ImportPath": "gonum.org/v1/gonum/floats",
			"Rev": "cebdade430ccb61c1feba4878085f6cf8cb3320e"
		},
		{
			"ImportPath": "gonum.org/v1/gonum/graph",
			"Rev": "cebdade430ccb61c1feba4878085f6cf8cb3320e"
		},
		{
			"ImportPath": "gonum.org/v1/gonum/graph/encoding",
			"Rev": "cebdade430ccb61c1feba4878085f6cf8cb3320e"
		},
		{
			"ImportPath": "gonum.org/v1/gonum/graph/encoding/dot",
			"Rev": "cebdade430ccb61c1feba4878085f6cf8cb3320e"
		},
		{
			"ImportPath": "gonum.org/v1/gonum/graph/formats/dot",
			"Rev": "cebdade430ccb61c1feba4878085f6cf8cb3320e"
		},
		{
			"ImportPath": "gonum.org/v1/gonum/graph/formats/dot/ast",
			"Rev": "cebdade430ccb61c1feba4878085f6cf8cb3320e"
		},
		{
			"ImportPath": "gonum.org/v1/gonum/graph/formats/dot/internal/astx",
			"Rev": "cebdade430ccb61c1feba4878085f6cf8cb3320e"
		},
		{
			"ImportPath": "gonum.org/v1/gonum/graph/formats/dot/internal/errors",
			"Rev": "cebdade430ccb61c1feba4878085f6cf8cb3320e"
		},
		{
			"ImportPath": "gonum.org/v1/gonum/graph/formats/dot/internal/lexer",
			"Rev": "cebdade430ccb61c1feba4878085f6cf8cb3320e"
		},
		{
			"ImportPath": "gonum.org/v1/gonum/graph/formats/dot/internal/parser",
			"Rev": "cebdade430ccb61c1feba4878085f6cf8cb3320e"
		},
		{
			"ImportPath": "gonum.org/v1/gonum/graph/formats/dot/internal/token",
			"Rev": "cebdade430ccb61c1feba4878085f6cf8cb3320e"
		},
		{
			"ImportPath": "gonum.org/v1/gonum/graph/internal/ordered",
			"Rev": "cebdade430ccb61c1feba4878085f6cf8cb3320e"
		},
		{
			"ImportPath": "gonum.org/v1/gonum/graph/internal/set",
			"Rev": "cebdade430ccb61c1feba4878085f6cf8cb3320e"
		},
		{
			"ImportPath": "gonum.org/v1/gonum/graph/internal/uid",
			"Rev": "cebdade430ccb61c1feba4878085f6cf8cb3320e"
		},
		{
			"ImportPath": "gonum.org/v1/gonum/graph/simple",
			"Rev": "cebdade430ccb61c1feba4878085f6cf8cb3320e"
		},
		{
			"ImportPath": "gonum.org/v1/gonum/internal/asm/c128",
			"Rev": "cebdade430ccb61c1feba4878085f6cf8cb3320e"
		},
		{
			"ImportPath": "gonum.org/v1/gonum/internal/asm/f32",
			"Rev": "cebdade430ccb61c1feba4878085f6cf8cb3320e"
		},
		{
			"ImportPath": "gonum.org/v1/gonum/internal/asm/f64",
			"Rev": "cebdade430ccb61c1feba4878085f6cf8cb3320e"
		},
		{
			"ImportPath": "gonum.org/v1/gonum/internal/math32",
			"Rev": "cebdade430ccb61c1feba4878085f6cf8cb3320e"
		},
		{
			"ImportPath": "gonum.org/v1/gonum/lapack",
			"Rev": "cebdade430ccb61c1feba4878085f6cf8cb3320e"
		},
		{
			"ImportPath": "gonum.org/v1/gonum/lapack/gonum",
			"Rev": "cebdade430ccb61c1feba4878085f6cf8cb3320e"
		},
		{
			"ImportPath": "gonum.org/v1/gonum/lapack/lapack64",
			"Rev": "cebdade430ccb61c1feba4878085f6cf8cb3320e"
		},
		{
			"ImportPath": "gonum.org/v1/gonum/mat",
			"Rev": "cebdade430ccb61c1feba4878085f6cf8cb3320e"
		},
		{
			"ImportPath": "google.golang.org/api/compute/v0.alpha",
			"Rev": "3639d6d93f377f39a1de765fa4ef37b3c7ca8bd9"
		},
		{
			"ImportPath": "google.golang.org/api/compute/v0.beta",
			"Rev": "3639d6d93f377f39a1de765fa4ef37b3c7ca8bd9"
		},
		{
			"ImportPath": "google.golang.org/api/compute/v1",
			"Rev": "3639d6d93f377f39a1de765fa4ef37b3c7ca8bd9"
		},
		{
			"ImportPath": "google.golang.org/api/container/v1",
			"Rev": "3639d6d93f377f39a1de765fa4ef37b3c7ca8bd9"
		},
		{
			"ImportPath": "google.golang.org/api/gensupport",
			"Rev": "3639d6d93f377f39a1de765fa4ef37b3c7ca8bd9"
		},
		{
			"ImportPath": "google.golang.org/api/googleapi",
			"Rev": "3639d6d93f377f39a1de765fa4ef37b3c7ca8bd9"
		},
		{
			"ImportPath": "google.golang.org/api/googleapi/internal/uritemplates",
			"Rev": "3639d6d93f377f39a1de765fa4ef37b3c7ca8bd9"
		},
		{
			"ImportPath": "google.golang.org/api/logging/v2beta1",
			"Rev": "3639d6d93f377f39a1de765fa4ef37b3c7ca8bd9"
		},
		{
			"ImportPath": "google.golang.org/api/monitoring/v3",
			"Rev": "3639d6d93f377f39a1de765fa4ef37b3c7ca8bd9"
		},
		{
			"ImportPath": "google.golang.org/api/pubsub/v1",
			"Rev": "3639d6d93f377f39a1de765fa4ef37b3c7ca8bd9"
		},
		{
			"ImportPath": "google.golang.org/api/tpu/v1",
			"Rev": "3639d6d93f377f39a1de765fa4ef37b3c7ca8bd9"
		},
		{
			"ImportPath": "google.golang.org/genproto/googleapis/rpc/status",
			"Rev": "09f6ed296fc66555a25fe4ce95173148778dfa85"
		},
		{
			"ImportPath": "google.golang.org/grpc",
			"Comment": "v1.13.0",
			"Rev": "168a6198bcb0ef175f7dacec0b8691fc141dc9b8"
		},
		{
			"ImportPath": "google.golang.org/grpc/balancer",
			"Comment": "v1.13.0",
			"Rev": "168a6198bcb0ef175f7dacec0b8691fc141dc9b8"
		},
		{
			"ImportPath": "google.golang.org/grpc/balancer/base",
			"Comment": "v1.13.0",
			"Rev": "168a6198bcb0ef175f7dacec0b8691fc141dc9b8"
		},
		{
			"ImportPath": "google.golang.org/grpc/balancer/roundrobin",
			"Comment": "v1.13.0",
			"Rev": "168a6198bcb0ef175f7dacec0b8691fc141dc9b8"
		},
		{
			"ImportPath": "google.golang.org/grpc/codes",
			"Comment": "v1.13.0",
			"Rev": "168a6198bcb0ef175f7dacec0b8691fc141dc9b8"
		},
		{
			"ImportPath": "google.golang.org/grpc/connectivity",
			"Comment": "v1.13.0",
			"Rev": "168a6198bcb0ef175f7dacec0b8691fc141dc9b8"
		},
		{
			"ImportPath": "google.golang.org/grpc/credentials",
			"Comment": "v1.13.0",
			"Rev": "168a6198bcb0ef175f7dacec0b8691fc141dc9b8"
		},
		{
			"ImportPath": "google.golang.org/grpc/encoding",
			"Comment": "v1.13.0",
			"Rev": "168a6198bcb0ef175f7dacec0b8691fc141dc9b8"
		},
		{
			"ImportPath": "google.golang.org/grpc/encoding/proto",
			"Comment": "v1.13.0",
			"Rev": "168a6198bcb0ef175f7dacec0b8691fc141dc9b8"
		},
		{
			"ImportPath": "google.golang.org/grpc/grpclb/grpc_lb_v1/messages",
			"Comment": "v1.13.0",
			"Rev": "168a6198bcb0ef175f7dacec0b8691fc141dc9b8"
		},
		{
			"ImportPath": "google.golang.org/grpc/grpclog",
			"Comment": "v1.13.0",
			"Rev": "168a6198bcb0ef175f7dacec0b8691fc141dc9b8"
		},
		{
			"ImportPath": "google.golang.org/grpc/health",
			"Comment": "v1.13.0",
			"Rev": "168a6198bcb0ef175f7dacec0b8691fc141dc9b8"
		},
		{
			"ImportPath": "google.golang.org/grpc/health/grpc_health_v1",
			"Comment": "v1.13.0",
			"Rev": "168a6198bcb0ef175f7dacec0b8691fc141dc9b8"
		},
		{
			"ImportPath": "google.golang.org/grpc/internal",
			"Comment": "v1.13.0",
			"Rev": "168a6198bcb0ef175f7dacec0b8691fc141dc9b8"
		},
		{
			"ImportPath": "google.golang.org/grpc/internal/backoff",
			"Comment": "v1.13.0",
			"Rev": "168a6198bcb0ef175f7dacec0b8691fc141dc9b8"
		},
		{
			"ImportPath": "google.golang.org/grpc/internal/channelz",
			"Comment": "v1.13.0",
			"Rev": "168a6198bcb0ef175f7dacec0b8691fc141dc9b8"
		},
		{
			"ImportPath": "google.golang.org/grpc/internal/grpcrand",
			"Comment": "v1.13.0",
			"Rev": "168a6198bcb0ef175f7dacec0b8691fc141dc9b8"
		},
		{
			"ImportPath": "google.golang.org/grpc/keepalive",
			"Comment": "v1.13.0",
			"Rev": "168a6198bcb0ef175f7dacec0b8691fc141dc9b8"
		},
		{
			"ImportPath": "google.golang.org/grpc/metadata",
			"Comment": "v1.13.0",
			"Rev": "168a6198bcb0ef175f7dacec0b8691fc141dc9b8"
		},
		{
			"ImportPath": "google.golang.org/grpc/naming",
			"Comment": "v1.13.0",
			"Rev": "168a6198bcb0ef175f7dacec0b8691fc141dc9b8"
		},
		{
			"ImportPath": "google.golang.org/grpc/peer",
			"Comment": "v1.13.0",
			"Rev": "168a6198bcb0ef175f7dacec0b8691fc141dc9b8"
		},
		{
			"ImportPath": "google.golang.org/grpc/resolver",
			"Comment": "v1.13.0",
			"Rev": "168a6198bcb0ef175f7dacec0b8691fc141dc9b8"
		},
		{
			"ImportPath": "google.golang.org/grpc/resolver/dns",
			"Comment": "v1.13.0",
			"Rev": "168a6198bcb0ef175f7dacec0b8691fc141dc9b8"
		},
		{
			"ImportPath": "google.golang.org/grpc/resolver/passthrough",
			"Comment": "v1.13.0",
			"Rev": "168a6198bcb0ef175f7dacec0b8691fc141dc9b8"
		},
		{
			"ImportPath": "google.golang.org/grpc/stats",
			"Comment": "v1.13.0",
			"Rev": "168a6198bcb0ef175f7dacec0b8691fc141dc9b8"
		},
		{
			"ImportPath": "google.golang.org/grpc/status",
			"Comment": "v1.13.0",
			"Rev": "168a6198bcb0ef175f7dacec0b8691fc141dc9b8"
		},
		{
			"ImportPath": "google.golang.org/grpc/tap",
			"Comment": "v1.13.0",
			"Rev": "168a6198bcb0ef175f7dacec0b8691fc141dc9b8"
		},
		{
			"ImportPath": "google.golang.org/grpc/transport",
			"Comment": "v1.13.0",
			"Rev": "168a6198bcb0ef175f7dacec0b8691fc141dc9b8"
		},
		{
			"ImportPath": "gopkg.in/gcfg.v1",
			"Comment": "v1.2.0",
			"Rev": "27e4946190b4a327b539185f2b5b1f7c84730728"
		},
		{
			"ImportPath": "gopkg.in/gcfg.v1/scanner",
			"Comment": "v1.2.0",
			"Rev": "27e4946190b4a327b539185f2b5b1f7c84730728"
		},
		{
			"ImportPath": "gopkg.in/gcfg.v1/token",
			"Comment": "v1.2.0",
			"Rev": "27e4946190b4a327b539185f2b5b1f7c84730728"
		},
		{
			"ImportPath": "gopkg.in/gcfg.v1/types",
			"Comment": "v1.2.0",
			"Rev": "27e4946190b4a327b539185f2b5b1f7c84730728"
		},
		{
			"ImportPath": "gopkg.in/inf.v0",
			"Comment": "v0.9.0",
			"Rev": "3887ee99ecf07df5b447e9b00d9c0b2adaa9f3e4"
		},
		{
			"ImportPath": "gopkg.in/natefinch/lumberjack.v2",
			"Comment": "v1.0-16-g20b71e5b60d756",
			"Rev": "20b71e5b60d756d3d2f80def009790325acc2b23"
		},
		{
			"ImportPath": "gopkg.in/square/go-jose.v2",
			"Comment": "v2.1.6-4-g89060dee6a84df",
			"Rev": "89060dee6a84df9a4dae49f676f0c755037834f1"
		},
		{
			"ImportPath": "gopkg.in/square/go-jose.v2/cipher",
			"Comment": "v2.1.6-4-g89060dee6a84df",
			"Rev": "89060dee6a84df9a4dae49f676f0c755037834f1"
		},
		{
			"ImportPath": "gopkg.in/square/go-jose.v2/json",
			"Comment": "v2.1.6-4-g89060dee6a84df",
			"Rev": "89060dee6a84df9a4dae49f676f0c755037834f1"
		},
		{
			"ImportPath": "gopkg.in/square/go-jose.v2/jwt",
			"Comment": "v2.1.6-4-g89060dee6a84df",
			"Rev": "89060dee6a84df9a4dae49f676f0c755037834f1"
		},
		{
			"ImportPath": "gopkg.in/warnings.v0",
			"Comment": "v0.1.1",
			"Rev": "8a331561fe74dadba6edfc59f3be66c22c3b065d"
		},
		{
			"ImportPath": "gopkg.in/yaml.v2",
			"Comment": "v2.2.1",
			"Rev": "5420a8b6744d3b0345ab293f6fcba19c978f1183"
		},
		{
			"ImportPath": "k8s.io/gengo/args",
			"Rev": "51747d6e00da1fc578d5a333a93bb2abcbce7a95"
		},
		{
			"ImportPath": "k8s.io/gengo/examples/deepcopy-gen/generators",
			"Rev": "51747d6e00da1fc578d5a333a93bb2abcbce7a95"
		},
		{
			"ImportPath": "k8s.io/gengo/examples/defaulter-gen/generators",
			"Rev": "51747d6e00da1fc578d5a333a93bb2abcbce7a95"
		},
		{
			"ImportPath": "k8s.io/gengo/examples/import-boss/generators",
			"Rev": "51747d6e00da1fc578d5a333a93bb2abcbce7a95"
		},
		{
			"ImportPath": "k8s.io/gengo/examples/set-gen/generators",
			"Rev": "51747d6e00da1fc578d5a333a93bb2abcbce7a95"
		},
		{
			"ImportPath": "k8s.io/gengo/examples/set-gen/sets",
			"Rev": "51747d6e00da1fc578d5a333a93bb2abcbce7a95"
		},
		{
			"ImportPath": "k8s.io/gengo/generator",
			"Rev": "51747d6e00da1fc578d5a333a93bb2abcbce7a95"
		},
		{
			"ImportPath": "k8s.io/gengo/namer",
			"Rev": "51747d6e00da1fc578d5a333a93bb2abcbce7a95"
		},
		{
			"ImportPath": "k8s.io/gengo/parser",
			"Rev": "51747d6e00da1fc578d5a333a93bb2abcbce7a95"
		},
		{
			"ImportPath": "k8s.io/gengo/types",
			"Rev": "51747d6e00da1fc578d5a333a93bb2abcbce7a95"
		},
		{
			"ImportPath": "k8s.io/heapster/metrics/api/v1/types",
			"Comment": "v1.2.0-beta.1",
			"Rev": "c2ac40f1adf8c42a79badddb2a2acd673cae3bcb"
		},
		{
			"ImportPath": "k8s.io/klog",
			"Rev": "8139d8cb77af419532b33dfa7dd09fbc5f1d344f"
		},
		{
			"ImportPath": "k8s.io/kube-openapi/cmd/openapi-gen",
			"Rev": "c59034cc13d587f5ef4e85ca0ade0c1866ae8e1d"
		},
		{
			"ImportPath": "k8s.io/kube-openapi/cmd/openapi-gen/args",
			"Rev": "c59034cc13d587f5ef4e85ca0ade0c1866ae8e1d"
		},
		{
			"ImportPath": "k8s.io/kube-openapi/pkg/aggregator",
			"Rev": "c59034cc13d587f5ef4e85ca0ade0c1866ae8e1d"
		},
		{
			"ImportPath": "k8s.io/kube-openapi/pkg/builder",
			"Rev": "c59034cc13d587f5ef4e85ca0ade0c1866ae8e1d"
		},
		{
			"ImportPath": "k8s.io/kube-openapi/pkg/common",
			"Rev": "c59034cc13d587f5ef4e85ca0ade0c1866ae8e1d"
		},
		{
			"ImportPath": "k8s.io/kube-openapi/pkg/generators",
			"Rev": "c59034cc13d587f5ef4e85ca0ade0c1866ae8e1d"
		},
		{
			"ImportPath": "k8s.io/kube-openapi/pkg/generators/rules",
			"Rev": "c59034cc13d587f5ef4e85ca0ade0c1866ae8e1d"
		},
		{
			"ImportPath": "k8s.io/kube-openapi/pkg/handler",
			"Rev": "c59034cc13d587f5ef4e85ca0ade0c1866ae8e1d"
		},
		{
			"ImportPath": "k8s.io/kube-openapi/pkg/util",
			"Rev": "c59034cc13d587f5ef4e85ca0ade0c1866ae8e1d"
		},
		{
			"ImportPath": "k8s.io/kube-openapi/pkg/util/proto",
			"Rev": "c59034cc13d587f5ef4e85ca0ade0c1866ae8e1d"
		},
		{
			"ImportPath": "k8s.io/kube-openapi/pkg/util/proto/testing",
			"Rev": "c59034cc13d587f5ef4e85ca0ade0c1866ae8e1d"
		},
		{
			"ImportPath": "k8s.io/kube-openapi/pkg/util/proto/validation",
			"Rev": "c59034cc13d587f5ef4e85ca0ade0c1866ae8e1d"
		},
		{
			"ImportPath": "k8s.io/kube-openapi/pkg/util/sets",
			"Rev": "c59034cc13d587f5ef4e85ca0ade0c1866ae8e1d"
		},
		{
			"ImportPath": "k8s.io/utils/clock",
			"Rev": "66066c83e385e385ccc3c964b44fd7dcd413d0ed"
		},
		{
			"ImportPath": "k8s.io/utils/exec",
			"Rev": "66066c83e385e385ccc3c964b44fd7dcd413d0ed"
		},
		{
			"ImportPath": "k8s.io/utils/exec/testing",
			"Rev": "66066c83e385e385ccc3c964b44fd7dcd413d0ed"
		},
		{
			"ImportPath": "k8s.io/utils/pointer",
			"Rev": "66066c83e385e385ccc3c964b44fd7dcd413d0ed"
		},
		{
			"ImportPath": "sigs.k8s.io/yaml",
			"Comment": "v1.1.0",
			"Rev": "fd68e9863619f6ec2fdd8625fe1f02e7c877e480"
		},
		{
			"ImportPath": "vbom.ml/util/sortorder",
			"Rev": "db5cfe13f5cc80a4990d98e2e1b0707a4d1a5394"
		}
	]
}<|MERGE_RESOLUTION|>--- conflicted
+++ resolved
@@ -45,11 +45,7 @@
 			"Rev": "32916f57ad7b421f5fdaab86b73a795632fff117"
 		},
 		{
-<<<<<<< HEAD
-			"ImportPath": "github.com/Azure/azure-sdk-for-go/services/network/mgmt/2017-09-01/network",
-=======
 			"ImportPath": "github.com/Azure/azure-sdk-for-go/services/network/mgmt/2018-07-01/network",
->>>>>>> 46835452
 			"Comment": "v21.4.0",
 			"Rev": "32916f57ad7b421f5fdaab86b73a795632fff117"
 		},
