{
	"ImportPath": "k8s.io/kubernetes",
	"GoVersion": "go1.10",
	"GodepVersion": "v80",
	"Packages": [
		"github.com/onsi/ginkgo/ginkgo",
		"github.com/jteeuwen/go-bindata/go-bindata",
		"github.com/tools/godep",
		"github.com/client9/misspell/cmd/misspell",
		"github.com/bazelbuild/bazel-gazelle/cmd/gazelle",
		"github.com/kubernetes/repo-infra/kazel",
		"./..."
	],
	"Deps": [
		{
			"ImportPath": "bitbucket.org/bertimus9/systemstat",
			"Rev": "0eeff89b0690611fc32e21f0cd2e4434abf8fe53"
		},
		{
			"ImportPath": "bitbucket.org/ww/goautoneg",
			"Comment": "null-5",
			"Rev": "75cd24fc2f2c2a2088577d12123ddee5f54e0675"
		},
		{
			"ImportPath": "cloud.google.com/go/compute/metadata",
			"Comment": "v0.1.0-115-g3b1ae453",
			"Rev": "3b1ae45394a234c385be014e9a488f2bb6eef821"
		},
		{
			"ImportPath": "cloud.google.com/go/internal",
			"Comment": "v0.1.0-115-g3b1ae453",
			"Rev": "3b1ae45394a234c385be014e9a488f2bb6eef821"
		},
		{
			"ImportPath": "github.com/Azure/azure-sdk-for-go/services/compute/mgmt/2019-03-01/compute",
			"Comment": "v14.7.0",
			"Rev": "8c6dfb65cae4368cc3242549023a616e42fcb702"
		},
		{
			"ImportPath": "github.com/Azure/azure-sdk-for-go/services/containerregistry/mgmt/2017-10-01/containerregistry",
			"Comment": "v14.7.0",
			"Rev": "8c6dfb65cae4368cc3242549023a616e42fcb702"
		},
		{
			"ImportPath": "github.com/Azure/azure-sdk-for-go/services/network/mgmt/2017-09-01/network",
			"Comment": "v14.7.0",
			"Rev": "8c6dfb65cae4368cc3242549023a616e42fcb702"
		},
		{
			"ImportPath": "github.com/Azure/azure-sdk-for-go/services/storage/mgmt/2017-10-01/storage",
			"Comment": "v14.7.0",
			"Rev": "8c6dfb65cae4368cc3242549023a616e42fcb702"
		},
		{
			"ImportPath": "github.com/Azure/azure-sdk-for-go/storage",
			"Comment": "v14.7.0",
			"Rev": "8c6dfb65cae4368cc3242549023a616e42fcb702"
		},
		{
			"ImportPath": "github.com/Azure/azure-sdk-for-go/version",
			"Comment": "v14.7.0",
			"Rev": "8c6dfb65cae4368cc3242549023a616e42fcb702"
		},
		{
			"ImportPath": "github.com/Azure/go-ansiterm",
			"Rev": "19f72df4d05d31cbe1c56bfc8045c96babff6c7e"
		},
		{
			"ImportPath": "github.com/Azure/go-ansiterm/winterm",
			"Rev": "19f72df4d05d31cbe1c56bfc8045c96babff6c7e"
		},
		{
			"ImportPath": "github.com/Azure/go-autorest/autorest",
			"Comment": "v10.6.2",
			"Rev": "1ff28809256a84bb6966640ff3d0371af82ccba4"
		},
		{
			"ImportPath": "github.com/Azure/go-autorest/autorest/adal",
			"Comment": "v10.6.2",
			"Rev": "1ff28809256a84bb6966640ff3d0371af82ccba4"
		},
		{
			"ImportPath": "github.com/Azure/go-autorest/autorest/azure",
			"Comment": "v10.6.2",
			"Rev": "1ff28809256a84bb6966640ff3d0371af82ccba4"
		},
		{
			"ImportPath": "github.com/Azure/go-autorest/autorest/date",
			"Comment": "v10.6.2",
			"Rev": "1ff28809256a84bb6966640ff3d0371af82ccba4"
		},
		{
			"ImportPath": "github.com/Azure/go-autorest/autorest/to",
			"Comment": "v10.6.2",
			"Rev": "1ff28809256a84bb6966640ff3d0371af82ccba4"
		},
		{
			"ImportPath": "github.com/Azure/go-autorest/autorest/validation",
			"Comment": "v10.6.2",
			"Rev": "1ff28809256a84bb6966640ff3d0371af82ccba4"
		},
		{
			"ImportPath": "github.com/JeffAshton/win_pdh",
			"Rev": "76bb4ee9f0ab50f77826f2a2ee7fb9d3880d6ec2"
		},
		{
			"ImportPath": "github.com/MakeNowJust/heredoc",
			"Rev": "bb23615498cded5e105af4ce27de75b089cbe851"
		},
		{
			"ImportPath": "github.com/Microsoft/go-winio",
			"Comment": "v0.4.5",
			"Rev": "78439966b38d69bf38227fbf57ac8a6fee70f69a"
		},
		{
			"ImportPath": "github.com/Microsoft/hcsshim",
			"Comment": "v0.6.11",
			"Rev": "800683ae704ac360b2f3f47fa88f3a6c8c9091b5"
		},
		{
			"ImportPath": "github.com/NYTimes/gziphandler",
			"Rev": "56545f4a5d46df9a6648819d1664c3a03a13ffdb"
		},
		{
			"ImportPath": "github.com/Nvveen/Gotty",
			"Rev": "cd527374f1e5bff4938207604a14f2e38a9cf512"
		},
		{
			"ImportPath": "github.com/PuerkitoBio/purell",
			"Comment": "v1.0.0",
			"Rev": "8a290539e2e8629dbc4e6bad948158f790ec31f4"
		},
		{
			"ImportPath": "github.com/PuerkitoBio/urlesc",
			"Rev": "5bd2802263f21d8788851d5305584c82a5c75d7e"
		},
		{
			"ImportPath": "github.com/abbot/go-http-auth",
			"Rev": "c0ef4539dfab4d21c8ef20ba2924f9fc6f186d35"
		},
		{
			"ImportPath": "github.com/armon/circbuf",
			"Rev": "bbbad097214e2918d8543d5201d12bfd7bca254d"
		},
		{
			"ImportPath": "github.com/asaskevich/govalidator",
			"Comment": "v4-12-g593d645",
			"Rev": "593d64559f7600f29581a3ee42177f5dbded27a9"
		},
		{
			"ImportPath": "github.com/aws/aws-sdk-go/aws",
			"Comment": "v1.12.7",
			"Rev": "760741802ad40f49ae9fc4a69ef6706d2527d62e"
		},
		{
			"ImportPath": "github.com/aws/aws-sdk-go/aws/awserr",
			"Comment": "v1.12.7",
			"Rev": "760741802ad40f49ae9fc4a69ef6706d2527d62e"
		},
		{
			"ImportPath": "github.com/aws/aws-sdk-go/aws/awsutil",
			"Comment": "v1.12.7",
			"Rev": "760741802ad40f49ae9fc4a69ef6706d2527d62e"
		},
		{
			"ImportPath": "github.com/aws/aws-sdk-go/aws/client",
			"Comment": "v1.12.7",
			"Rev": "760741802ad40f49ae9fc4a69ef6706d2527d62e"
		},
		{
			"ImportPath": "github.com/aws/aws-sdk-go/aws/client/metadata",
			"Comment": "v1.12.7",
			"Rev": "760741802ad40f49ae9fc4a69ef6706d2527d62e"
		},
		{
			"ImportPath": "github.com/aws/aws-sdk-go/aws/corehandlers",
			"Comment": "v1.12.7",
			"Rev": "760741802ad40f49ae9fc4a69ef6706d2527d62e"
		},
		{
			"ImportPath": "github.com/aws/aws-sdk-go/aws/credentials",
			"Comment": "v1.12.7",
			"Rev": "760741802ad40f49ae9fc4a69ef6706d2527d62e"
		},
		{
			"ImportPath": "github.com/aws/aws-sdk-go/aws/credentials/ec2rolecreds",
			"Comment": "v1.12.7",
			"Rev": "760741802ad40f49ae9fc4a69ef6706d2527d62e"
		},
		{
			"ImportPath": "github.com/aws/aws-sdk-go/aws/credentials/endpointcreds",
			"Comment": "v1.12.7",
			"Rev": "760741802ad40f49ae9fc4a69ef6706d2527d62e"
		},
		{
			"ImportPath": "github.com/aws/aws-sdk-go/aws/credentials/stscreds",
			"Comment": "v1.12.7",
			"Rev": "760741802ad40f49ae9fc4a69ef6706d2527d62e"
		},
		{
			"ImportPath": "github.com/aws/aws-sdk-go/aws/defaults",
			"Comment": "v1.12.7",
			"Rev": "760741802ad40f49ae9fc4a69ef6706d2527d62e"
		},
		{
			"ImportPath": "github.com/aws/aws-sdk-go/aws/ec2metadata",
			"Comment": "v1.12.7",
			"Rev": "760741802ad40f49ae9fc4a69ef6706d2527d62e"
		},
		{
			"ImportPath": "github.com/aws/aws-sdk-go/aws/endpoints",
			"Comment": "v1.12.7",
			"Rev": "760741802ad40f49ae9fc4a69ef6706d2527d62e"
		},
		{
			"ImportPath": "github.com/aws/aws-sdk-go/aws/request",
			"Comment": "v1.12.7",
			"Rev": "760741802ad40f49ae9fc4a69ef6706d2527d62e"
		},
		{
			"ImportPath": "github.com/aws/aws-sdk-go/aws/session",
			"Comment": "v1.12.7",
			"Rev": "760741802ad40f49ae9fc4a69ef6706d2527d62e"
		},
		{
			"ImportPath": "github.com/aws/aws-sdk-go/aws/signer/v4",
			"Comment": "v1.12.7",
			"Rev": "760741802ad40f49ae9fc4a69ef6706d2527d62e"
		},
		{
			"ImportPath": "github.com/aws/aws-sdk-go/internal/shareddefaults",
			"Comment": "v1.12.7",
			"Rev": "760741802ad40f49ae9fc4a69ef6706d2527d62e"
		},
		{
			"ImportPath": "github.com/aws/aws-sdk-go/private/protocol",
			"Comment": "v1.12.7",
			"Rev": "760741802ad40f49ae9fc4a69ef6706d2527d62e"
		},
		{
			"ImportPath": "github.com/aws/aws-sdk-go/private/protocol/ec2query",
			"Comment": "v1.12.7",
			"Rev": "760741802ad40f49ae9fc4a69ef6706d2527d62e"
		},
		{
			"ImportPath": "github.com/aws/aws-sdk-go/private/protocol/json/jsonutil",
			"Comment": "v1.12.7",
			"Rev": "760741802ad40f49ae9fc4a69ef6706d2527d62e"
		},
		{
			"ImportPath": "github.com/aws/aws-sdk-go/private/protocol/jsonrpc",
			"Comment": "v1.12.7",
			"Rev": "760741802ad40f49ae9fc4a69ef6706d2527d62e"
		},
		{
			"ImportPath": "github.com/aws/aws-sdk-go/private/protocol/query",
			"Comment": "v1.12.7",
			"Rev": "760741802ad40f49ae9fc4a69ef6706d2527d62e"
		},
		{
			"ImportPath": "github.com/aws/aws-sdk-go/private/protocol/query/queryutil",
			"Comment": "v1.12.7",
			"Rev": "760741802ad40f49ae9fc4a69ef6706d2527d62e"
		},
		{
			"ImportPath": "github.com/aws/aws-sdk-go/private/protocol/rest",
			"Comment": "v1.12.7",
			"Rev": "760741802ad40f49ae9fc4a69ef6706d2527d62e"
		},
		{
			"ImportPath": "github.com/aws/aws-sdk-go/private/protocol/xml/xmlutil",
			"Comment": "v1.12.7",
			"Rev": "760741802ad40f49ae9fc4a69ef6706d2527d62e"
		},
		{
			"ImportPath": "github.com/aws/aws-sdk-go/service/autoscaling",
			"Comment": "v1.12.7",
			"Rev": "760741802ad40f49ae9fc4a69ef6706d2527d62e"
		},
		{
			"ImportPath": "github.com/aws/aws-sdk-go/service/ec2",
			"Comment": "v1.12.7",
			"Rev": "760741802ad40f49ae9fc4a69ef6706d2527d62e"
		},
		{
			"ImportPath": "github.com/aws/aws-sdk-go/service/ecr",
			"Comment": "v1.12.7",
			"Rev": "760741802ad40f49ae9fc4a69ef6706d2527d62e"
		},
		{
			"ImportPath": "github.com/aws/aws-sdk-go/service/elb",
			"Comment": "v1.12.7",
			"Rev": "760741802ad40f49ae9fc4a69ef6706d2527d62e"
		},
		{
			"ImportPath": "github.com/aws/aws-sdk-go/service/elbv2",
			"Comment": "v1.12.7",
			"Rev": "760741802ad40f49ae9fc4a69ef6706d2527d62e"
		},
		{
			"ImportPath": "github.com/aws/aws-sdk-go/service/kms",
			"Comment": "v1.12.7",
			"Rev": "760741802ad40f49ae9fc4a69ef6706d2527d62e"
		},
		{
			"ImportPath": "github.com/aws/aws-sdk-go/service/sts",
			"Comment": "v1.12.7",
			"Rev": "760741802ad40f49ae9fc4a69ef6706d2527d62e"
		},
		{
			"ImportPath": "github.com/bazelbuild/bazel-gazelle/cmd/gazelle",
			"Comment": "0.10.1",
			"Rev": "ff4d67f395b3f4d1dc9810eeceb61585fea252cb"
		},
		{
			"ImportPath": "github.com/bazelbuild/bazel-gazelle/internal/config",
			"Comment": "0.10.1",
			"Rev": "ff4d67f395b3f4d1dc9810eeceb61585fea252cb"
		},
		{
			"ImportPath": "github.com/bazelbuild/bazel-gazelle/internal/label",
			"Comment": "0.10.1",
			"Rev": "ff4d67f395b3f4d1dc9810eeceb61585fea252cb"
		},
		{
			"ImportPath": "github.com/bazelbuild/bazel-gazelle/internal/merger",
			"Comment": "0.10.1",
			"Rev": "ff4d67f395b3f4d1dc9810eeceb61585fea252cb"
		},
		{
			"ImportPath": "github.com/bazelbuild/bazel-gazelle/internal/packages",
			"Comment": "0.10.1",
			"Rev": "ff4d67f395b3f4d1dc9810eeceb61585fea252cb"
		},
		{
			"ImportPath": "github.com/bazelbuild/bazel-gazelle/internal/pathtools",
			"Comment": "0.10.1",
			"Rev": "ff4d67f395b3f4d1dc9810eeceb61585fea252cb"
		},
		{
			"ImportPath": "github.com/bazelbuild/bazel-gazelle/internal/repos",
			"Comment": "0.10.1",
			"Rev": "ff4d67f395b3f4d1dc9810eeceb61585fea252cb"
		},
		{
			"ImportPath": "github.com/bazelbuild/bazel-gazelle/internal/resolve",
			"Comment": "0.10.1",
			"Rev": "ff4d67f395b3f4d1dc9810eeceb61585fea252cb"
		},
		{
			"ImportPath": "github.com/bazelbuild/bazel-gazelle/internal/rules",
			"Comment": "0.10.1",
			"Rev": "ff4d67f395b3f4d1dc9810eeceb61585fea252cb"
		},
		{
			"ImportPath": "github.com/bazelbuild/bazel-gazelle/internal/version",
			"Comment": "0.10.1",
			"Rev": "ff4d67f395b3f4d1dc9810eeceb61585fea252cb"
		},
		{
			"ImportPath": "github.com/bazelbuild/bazel-gazelle/internal/wspace",
			"Comment": "0.10.1",
			"Rev": "ff4d67f395b3f4d1dc9810eeceb61585fea252cb"
		},
		{
			"ImportPath": "github.com/bazelbuild/buildtools/build",
			"Comment": "0.6.0-60-g1a9c38e",
			"Rev": "1a9c38e0df9397d033a1ca535596de5a7c1cf18f"
		},
		{
			"ImportPath": "github.com/bazelbuild/buildtools/tables",
			"Comment": "0.6.0-60-g1a9c38e",
			"Rev": "1a9c38e0df9397d033a1ca535596de5a7c1cf18f"
		},
		{
			"ImportPath": "github.com/beorn7/perks/quantile",
			"Rev": "3ac7bf7a47d159a033b107610db8a1b6575507a4"
		},
		{
			"ImportPath": "github.com/blang/semver",
			"Comment": "v3.5.0",
			"Rev": "b38d23b8782a487059e8fc8773e9a5b228a77cb6"
		},
		{
			"ImportPath": "github.com/chai2010/gettext-go/gettext",
			"Rev": "c6fed771bfd517099caf0f7a961671fa8ed08723"
		},
		{
			"ImportPath": "github.com/chai2010/gettext-go/gettext/mo",
			"Rev": "c6fed771bfd517099caf0f7a961671fa8ed08723"
		},
		{
			"ImportPath": "github.com/chai2010/gettext-go/gettext/plural",
			"Rev": "c6fed771bfd517099caf0f7a961671fa8ed08723"
		},
		{
			"ImportPath": "github.com/chai2010/gettext-go/gettext/po",
			"Rev": "c6fed771bfd517099caf0f7a961671fa8ed08723"
		},
		{
			"ImportPath": "github.com/client9/misspell",
			"Comment": "v0.3.0-7-g9ce5d97",
			"Rev": "9ce5d979ffdaca6385988d7ad1079a33ec942d20"
		},
		{
			"ImportPath": "github.com/client9/misspell/cmd/misspell",
			"Comment": "v0.3.0-7-g9ce5d97",
			"Rev": "9ce5d979ffdaca6385988d7ad1079a33ec942d20"
		},
		{
			"ImportPath": "github.com/cloudflare/cfssl/auth",
			"Comment": "1.3.1",
			"Rev": "4e2dcbde500472449917533851bf4bae9bdff562"
		},
		{
			"ImportPath": "github.com/cloudflare/cfssl/certdb",
			"Comment": "1.3.1",
			"Rev": "4e2dcbde500472449917533851bf4bae9bdff562"
		},
		{
			"ImportPath": "github.com/cloudflare/cfssl/config",
			"Comment": "1.3.1",
			"Rev": "4e2dcbde500472449917533851bf4bae9bdff562"
		},
		{
			"ImportPath": "github.com/cloudflare/cfssl/crypto/pkcs7",
			"Comment": "1.3.1",
			"Rev": "4e2dcbde500472449917533851bf4bae9bdff562"
		},
		{
			"ImportPath": "github.com/cloudflare/cfssl/csr",
			"Comment": "1.3.1",
			"Rev": "4e2dcbde500472449917533851bf4bae9bdff562"
		},
		{
			"ImportPath": "github.com/cloudflare/cfssl/errors",
			"Comment": "1.3.1",
			"Rev": "4e2dcbde500472449917533851bf4bae9bdff562"
		},
		{
			"ImportPath": "github.com/cloudflare/cfssl/helpers",
			"Comment": "1.3.1",
			"Rev": "4e2dcbde500472449917533851bf4bae9bdff562"
		},
		{
			"ImportPath": "github.com/cloudflare/cfssl/helpers/derhelpers",
			"Comment": "1.3.1",
			"Rev": "4e2dcbde500472449917533851bf4bae9bdff562"
		},
		{
			"ImportPath": "github.com/cloudflare/cfssl/info",
			"Comment": "1.3.1",
			"Rev": "4e2dcbde500472449917533851bf4bae9bdff562"
		},
		{
			"ImportPath": "github.com/cloudflare/cfssl/log",
			"Comment": "1.3.1",
			"Rev": "4e2dcbde500472449917533851bf4bae9bdff562"
		},
		{
			"ImportPath": "github.com/cloudflare/cfssl/ocsp/config",
			"Comment": "1.3.1",
			"Rev": "4e2dcbde500472449917533851bf4bae9bdff562"
		},
		{
			"ImportPath": "github.com/cloudflare/cfssl/signer",
			"Comment": "1.3.1",
			"Rev": "4e2dcbde500472449917533851bf4bae9bdff562"
		},
		{
			"ImportPath": "github.com/cloudflare/cfssl/signer/local",
			"Comment": "1.3.1",
			"Rev": "4e2dcbde500472449917533851bf4bae9bdff562"
		},
		{
			"ImportPath": "github.com/clusterhq/flocker-go",
			"Rev": "2b8b7259d3139c96c4a6871031355808ab3fd3b3"
		},
		{
			"ImportPath": "github.com/cockroachdb/cmux",
			"Rev": "112f0506e7743d64a6eb8fedbcff13d9979bbf92"
		},
		{
			"ImportPath": "github.com/codedellemc/goscaleio",
			"Rev": "20e2ce2cf8852dc78bd42b76698dcd8dcd77b7b1"
		},
		{
			"ImportPath": "github.com/codedellemc/goscaleio/types/v1",
			"Rev": "20e2ce2cf8852dc78bd42b76698dcd8dcd77b7b1"
		},
		{
			"ImportPath": "github.com/container-storage-interface/spec/lib/go/csi/v0",
			"Comment": "v0.3.0",
			"Rev": "2178fdeea87f1150a17a63252eee28d4d8141f72"
		},
		{
			"ImportPath": "github.com/containerd/console",
			"Rev": "84eeaae905fa414d03e07bcd6c8d3f19e7cf180e"
		},
		{
			"ImportPath": "github.com/containerd/containerd/api/services/containers/v1",
			"Comment": "v1.0.2",
			"Rev": "cfd04396dc68220d1cecbe686a6cc3aa5ce3667c"
		},
		{
			"ImportPath": "github.com/containerd/containerd/api/services/tasks/v1",
			"Comment": "v1.0.2",
			"Rev": "cfd04396dc68220d1cecbe686a6cc3aa5ce3667c"
		},
		{
			"ImportPath": "github.com/containerd/containerd/api/services/version/v1",
			"Comment": "v1.0.2",
			"Rev": "cfd04396dc68220d1cecbe686a6cc3aa5ce3667c"
		},
		{
			"ImportPath": "github.com/containerd/containerd/api/types",
			"Comment": "v1.0.2",
			"Rev": "cfd04396dc68220d1cecbe686a6cc3aa5ce3667c"
		},
		{
			"ImportPath": "github.com/containerd/containerd/api/types/task",
			"Comment": "v1.0.2",
			"Rev": "cfd04396dc68220d1cecbe686a6cc3aa5ce3667c"
		},
		{
			"ImportPath": "github.com/containerd/containerd/containers",
			"Comment": "v1.0.2",
			"Rev": "cfd04396dc68220d1cecbe686a6cc3aa5ce3667c"
		},
		{
			"ImportPath": "github.com/containerd/containerd/dialer",
			"Comment": "v1.0.2",
			"Rev": "cfd04396dc68220d1cecbe686a6cc3aa5ce3667c"
		},
		{
			"ImportPath": "github.com/containerd/containerd/errdefs",
			"Comment": "v1.0.2",
			"Rev": "cfd04396dc68220d1cecbe686a6cc3aa5ce3667c"
		},
		{
			"ImportPath": "github.com/containerd/containerd/namespaces",
			"Comment": "v1.0.2",
			"Rev": "cfd04396dc68220d1cecbe686a6cc3aa5ce3667c"
		},
		{
			"ImportPath": "github.com/containernetworking/cni/libcni",
			"Comment": "v0.6.0",
			"Rev": "a7885cb6f8ab03fba07852ded351e4f5e7a112bf"
		},
		{
			"ImportPath": "github.com/containernetworking/cni/pkg/invoke",
			"Comment": "v0.6.0",
			"Rev": "a7885cb6f8ab03fba07852ded351e4f5e7a112bf"
		},
		{
			"ImportPath": "github.com/containernetworking/cni/pkg/types",
			"Comment": "v0.6.0",
			"Rev": "a7885cb6f8ab03fba07852ded351e4f5e7a112bf"
		},
		{
			"ImportPath": "github.com/containernetworking/cni/pkg/types/020",
			"Comment": "v0.6.0",
			"Rev": "a7885cb6f8ab03fba07852ded351e4f5e7a112bf"
		},
		{
			"ImportPath": "github.com/containernetworking/cni/pkg/types/current",
			"Comment": "v0.6.0",
			"Rev": "a7885cb6f8ab03fba07852ded351e4f5e7a112bf"
		},
		{
			"ImportPath": "github.com/containernetworking/cni/pkg/version",
			"Comment": "v0.6.0",
			"Rev": "a7885cb6f8ab03fba07852ded351e4f5e7a112bf"
		},
		{
			"ImportPath": "github.com/coreos/bbolt",
			"Comment": "v1.3.1-coreos.6",
			"Rev": "48ea1b39c25fc1bab3506fbc712ecbaa842c4d2d"
		},
		{
			"ImportPath": "github.com/coreos/etcd/alarm",
			"Comment": "v3.2.13",
			"Rev": "95a726a27e09030f9ccbd9982a1508f5a6d25ada"
		},
		{
			"ImportPath": "github.com/coreos/etcd/auth",
			"Comment": "v3.2.13",
			"Rev": "95a726a27e09030f9ccbd9982a1508f5a6d25ada"
		},
		{
			"ImportPath": "github.com/coreos/etcd/auth/authpb",
			"Comment": "v3.2.13",
			"Rev": "95a726a27e09030f9ccbd9982a1508f5a6d25ada"
		},
		{
			"ImportPath": "github.com/coreos/etcd/client",
			"Comment": "v3.2.13",
			"Rev": "95a726a27e09030f9ccbd9982a1508f5a6d25ada"
		},
		{
			"ImportPath": "github.com/coreos/etcd/clientv3",
			"Comment": "v3.2.13",
			"Rev": "95a726a27e09030f9ccbd9982a1508f5a6d25ada"
		},
		{
			"ImportPath": "github.com/coreos/etcd/clientv3/concurrency",
			"Comment": "v3.2.13",
			"Rev": "95a726a27e09030f9ccbd9982a1508f5a6d25ada"
		},
		{
			"ImportPath": "github.com/coreos/etcd/clientv3/namespace",
			"Comment": "v3.2.13",
			"Rev": "95a726a27e09030f9ccbd9982a1508f5a6d25ada"
		},
		{
			"ImportPath": "github.com/coreos/etcd/clientv3/naming",
			"Comment": "v3.2.13",
			"Rev": "95a726a27e09030f9ccbd9982a1508f5a6d25ada"
		},
		{
			"ImportPath": "github.com/coreos/etcd/compactor",
			"Comment": "v3.2.13",
			"Rev": "95a726a27e09030f9ccbd9982a1508f5a6d25ada"
		},
		{
			"ImportPath": "github.com/coreos/etcd/discovery",
			"Comment": "v3.2.13",
			"Rev": "95a726a27e09030f9ccbd9982a1508f5a6d25ada"
		},
		{
			"ImportPath": "github.com/coreos/etcd/embed",
			"Comment": "v3.2.13",
			"Rev": "95a726a27e09030f9ccbd9982a1508f5a6d25ada"
		},
		{
			"ImportPath": "github.com/coreos/etcd/error",
			"Comment": "v3.2.13",
			"Rev": "95a726a27e09030f9ccbd9982a1508f5a6d25ada"
		},
		{
			"ImportPath": "github.com/coreos/etcd/etcdserver",
			"Comment": "v3.2.13",
			"Rev": "95a726a27e09030f9ccbd9982a1508f5a6d25ada"
		},
		{
			"ImportPath": "github.com/coreos/etcd/etcdserver/api",
			"Comment": "v3.2.13",
			"Rev": "95a726a27e09030f9ccbd9982a1508f5a6d25ada"
		},
		{
			"ImportPath": "github.com/coreos/etcd/etcdserver/api/etcdhttp",
			"Comment": "v3.2.13",
			"Rev": "95a726a27e09030f9ccbd9982a1508f5a6d25ada"
		},
		{
			"ImportPath": "github.com/coreos/etcd/etcdserver/api/v2http",
			"Comment": "v3.2.13",
			"Rev": "95a726a27e09030f9ccbd9982a1508f5a6d25ada"
		},
		{
			"ImportPath": "github.com/coreos/etcd/etcdserver/api/v2http/httptypes",
			"Comment": "v3.2.13",
			"Rev": "95a726a27e09030f9ccbd9982a1508f5a6d25ada"
		},
		{
			"ImportPath": "github.com/coreos/etcd/etcdserver/api/v3client",
			"Comment": "v3.2.13",
			"Rev": "95a726a27e09030f9ccbd9982a1508f5a6d25ada"
		},
		{
			"ImportPath": "github.com/coreos/etcd/etcdserver/api/v3election",
			"Comment": "v3.2.13",
			"Rev": "95a726a27e09030f9ccbd9982a1508f5a6d25ada"
		},
		{
			"ImportPath": "github.com/coreos/etcd/etcdserver/api/v3election/v3electionpb",
			"Comment": "v3.2.13",
			"Rev": "95a726a27e09030f9ccbd9982a1508f5a6d25ada"
		},
		{
			"ImportPath": "github.com/coreos/etcd/etcdserver/api/v3election/v3electionpb/gw",
			"Comment": "v3.2.13",
			"Rev": "95a726a27e09030f9ccbd9982a1508f5a6d25ada"
		},
		{
			"ImportPath": "github.com/coreos/etcd/etcdserver/api/v3lock",
			"Comment": "v3.2.13",
			"Rev": "95a726a27e09030f9ccbd9982a1508f5a6d25ada"
		},
		{
			"ImportPath": "github.com/coreos/etcd/etcdserver/api/v3lock/v3lockpb",
			"Comment": "v3.2.13",
			"Rev": "95a726a27e09030f9ccbd9982a1508f5a6d25ada"
		},
		{
			"ImportPath": "github.com/coreos/etcd/etcdserver/api/v3lock/v3lockpb/gw",
			"Comment": "v3.2.13",
			"Rev": "95a726a27e09030f9ccbd9982a1508f5a6d25ada"
		},
		{
			"ImportPath": "github.com/coreos/etcd/etcdserver/api/v3rpc",
			"Comment": "v3.2.13",
			"Rev": "95a726a27e09030f9ccbd9982a1508f5a6d25ada"
		},
		{
			"ImportPath": "github.com/coreos/etcd/etcdserver/api/v3rpc/rpctypes",
			"Comment": "v3.2.13",
			"Rev": "95a726a27e09030f9ccbd9982a1508f5a6d25ada"
		},
		{
			"ImportPath": "github.com/coreos/etcd/etcdserver/auth",
			"Comment": "v3.2.13",
			"Rev": "95a726a27e09030f9ccbd9982a1508f5a6d25ada"
		},
		{
			"ImportPath": "github.com/coreos/etcd/etcdserver/etcdserverpb",
			"Comment": "v3.2.13",
			"Rev": "95a726a27e09030f9ccbd9982a1508f5a6d25ada"
		},
		{
			"ImportPath": "github.com/coreos/etcd/etcdserver/etcdserverpb/gw",
			"Comment": "v3.2.13",
			"Rev": "95a726a27e09030f9ccbd9982a1508f5a6d25ada"
		},
		{
			"ImportPath": "github.com/coreos/etcd/etcdserver/membership",
			"Comment": "v3.2.13",
			"Rev": "95a726a27e09030f9ccbd9982a1508f5a6d25ada"
		},
		{
			"ImportPath": "github.com/coreos/etcd/etcdserver/stats",
			"Comment": "v3.2.13",
			"Rev": "95a726a27e09030f9ccbd9982a1508f5a6d25ada"
		},
		{
			"ImportPath": "github.com/coreos/etcd/integration",
			"Comment": "v3.2.13",
			"Rev": "95a726a27e09030f9ccbd9982a1508f5a6d25ada"
		},
		{
			"ImportPath": "github.com/coreos/etcd/lease",
			"Comment": "v3.2.13",
			"Rev": "95a726a27e09030f9ccbd9982a1508f5a6d25ada"
		},
		{
			"ImportPath": "github.com/coreos/etcd/lease/leasehttp",
			"Comment": "v3.2.13",
			"Rev": "95a726a27e09030f9ccbd9982a1508f5a6d25ada"
		},
		{
			"ImportPath": "github.com/coreos/etcd/lease/leasepb",
			"Comment": "v3.2.13",
			"Rev": "95a726a27e09030f9ccbd9982a1508f5a6d25ada"
		},
		{
			"ImportPath": "github.com/coreos/etcd/mvcc",
			"Comment": "v3.2.13",
			"Rev": "95a726a27e09030f9ccbd9982a1508f5a6d25ada"
		},
		{
			"ImportPath": "github.com/coreos/etcd/mvcc/backend",
			"Comment": "v3.2.13",
			"Rev": "95a726a27e09030f9ccbd9982a1508f5a6d25ada"
		},
		{
			"ImportPath": "github.com/coreos/etcd/mvcc/mvccpb",
			"Comment": "v3.2.13",
			"Rev": "95a726a27e09030f9ccbd9982a1508f5a6d25ada"
		},
		{
			"ImportPath": "github.com/coreos/etcd/pkg/adt",
			"Comment": "v3.2.13",
			"Rev": "95a726a27e09030f9ccbd9982a1508f5a6d25ada"
		},
		{
			"ImportPath": "github.com/coreos/etcd/pkg/contention",
			"Comment": "v3.2.13",
			"Rev": "95a726a27e09030f9ccbd9982a1508f5a6d25ada"
		},
		{
			"ImportPath": "github.com/coreos/etcd/pkg/cors",
			"Comment": "v3.2.13",
			"Rev": "95a726a27e09030f9ccbd9982a1508f5a6d25ada"
		},
		{
			"ImportPath": "github.com/coreos/etcd/pkg/cpuutil",
			"Comment": "v3.2.13",
			"Rev": "95a726a27e09030f9ccbd9982a1508f5a6d25ada"
		},
		{
			"ImportPath": "github.com/coreos/etcd/pkg/crc",
			"Comment": "v3.2.13",
			"Rev": "95a726a27e09030f9ccbd9982a1508f5a6d25ada"
		},
		{
			"ImportPath": "github.com/coreos/etcd/pkg/debugutil",
			"Comment": "v3.2.13",
			"Rev": "95a726a27e09030f9ccbd9982a1508f5a6d25ada"
		},
		{
			"ImportPath": "github.com/coreos/etcd/pkg/fileutil",
			"Comment": "v3.2.13",
			"Rev": "95a726a27e09030f9ccbd9982a1508f5a6d25ada"
		},
		{
			"ImportPath": "github.com/coreos/etcd/pkg/httputil",
			"Comment": "v3.2.13",
			"Rev": "95a726a27e09030f9ccbd9982a1508f5a6d25ada"
		},
		{
			"ImportPath": "github.com/coreos/etcd/pkg/idutil",
			"Comment": "v3.2.13",
			"Rev": "95a726a27e09030f9ccbd9982a1508f5a6d25ada"
		},
		{
			"ImportPath": "github.com/coreos/etcd/pkg/ioutil",
			"Comment": "v3.2.13",
			"Rev": "95a726a27e09030f9ccbd9982a1508f5a6d25ada"
		},
		{
			"ImportPath": "github.com/coreos/etcd/pkg/logutil",
			"Comment": "v3.2.13",
			"Rev": "95a726a27e09030f9ccbd9982a1508f5a6d25ada"
		},
		{
			"ImportPath": "github.com/coreos/etcd/pkg/monotime",
			"Comment": "v3.2.13",
			"Rev": "95a726a27e09030f9ccbd9982a1508f5a6d25ada"
		},
		{
			"ImportPath": "github.com/coreos/etcd/pkg/netutil",
			"Comment": "v3.2.13",
			"Rev": "95a726a27e09030f9ccbd9982a1508f5a6d25ada"
		},
		{
			"ImportPath": "github.com/coreos/etcd/pkg/pathutil",
			"Comment": "v3.2.13",
			"Rev": "95a726a27e09030f9ccbd9982a1508f5a6d25ada"
		},
		{
			"ImportPath": "github.com/coreos/etcd/pkg/pbutil",
			"Comment": "v3.2.13",
			"Rev": "95a726a27e09030f9ccbd9982a1508f5a6d25ada"
		},
		{
			"ImportPath": "github.com/coreos/etcd/pkg/runtime",
			"Comment": "v3.2.13",
			"Rev": "95a726a27e09030f9ccbd9982a1508f5a6d25ada"
		},
		{
			"ImportPath": "github.com/coreos/etcd/pkg/schedule",
			"Comment": "v3.2.13",
			"Rev": "95a726a27e09030f9ccbd9982a1508f5a6d25ada"
		},
		{
			"ImportPath": "github.com/coreos/etcd/pkg/srv",
			"Comment": "v3.2.13",
			"Rev": "95a726a27e09030f9ccbd9982a1508f5a6d25ada"
		},
		{
			"ImportPath": "github.com/coreos/etcd/pkg/testutil",
			"Comment": "v3.2.13",
			"Rev": "95a726a27e09030f9ccbd9982a1508f5a6d25ada"
		},
		{
			"ImportPath": "github.com/coreos/etcd/pkg/tlsutil",
			"Comment": "v3.2.13",
			"Rev": "95a726a27e09030f9ccbd9982a1508f5a6d25ada"
		},
		{
			"ImportPath": "github.com/coreos/etcd/pkg/transport",
			"Comment": "v3.2.13",
			"Rev": "95a726a27e09030f9ccbd9982a1508f5a6d25ada"
		},
		{
			"ImportPath": "github.com/coreos/etcd/pkg/types",
			"Comment": "v3.2.13",
			"Rev": "95a726a27e09030f9ccbd9982a1508f5a6d25ada"
		},
		{
			"ImportPath": "github.com/coreos/etcd/pkg/wait",
			"Comment": "v3.2.13",
			"Rev": "95a726a27e09030f9ccbd9982a1508f5a6d25ada"
		},
		{
			"ImportPath": "github.com/coreos/etcd/proxy/grpcproxy",
			"Comment": "v3.2.13",
			"Rev": "95a726a27e09030f9ccbd9982a1508f5a6d25ada"
		},
		{
			"ImportPath": "github.com/coreos/etcd/proxy/grpcproxy/adapter",
			"Comment": "v3.2.13",
			"Rev": "95a726a27e09030f9ccbd9982a1508f5a6d25ada"
		},
		{
			"ImportPath": "github.com/coreos/etcd/proxy/grpcproxy/cache",
			"Comment": "v3.2.13",
			"Rev": "95a726a27e09030f9ccbd9982a1508f5a6d25ada"
		},
		{
			"ImportPath": "github.com/coreos/etcd/raft",
			"Comment": "v3.2.13",
			"Rev": "95a726a27e09030f9ccbd9982a1508f5a6d25ada"
		},
		{
			"ImportPath": "github.com/coreos/etcd/raft/raftpb",
			"Comment": "v3.2.13",
			"Rev": "95a726a27e09030f9ccbd9982a1508f5a6d25ada"
		},
		{
			"ImportPath": "github.com/coreos/etcd/rafthttp",
			"Comment": "v3.2.13",
			"Rev": "95a726a27e09030f9ccbd9982a1508f5a6d25ada"
		},
		{
			"ImportPath": "github.com/coreos/etcd/snap",
			"Comment": "v3.2.13",
			"Rev": "95a726a27e09030f9ccbd9982a1508f5a6d25ada"
		},
		{
			"ImportPath": "github.com/coreos/etcd/snap/snappb",
			"Comment": "v3.2.13",
			"Rev": "95a726a27e09030f9ccbd9982a1508f5a6d25ada"
		},
		{
			"ImportPath": "github.com/coreos/etcd/store",
			"Comment": "v3.2.13",
			"Rev": "95a726a27e09030f9ccbd9982a1508f5a6d25ada"
		},
		{
			"ImportPath": "github.com/coreos/etcd/version",
			"Comment": "v3.2.13",
			"Rev": "95a726a27e09030f9ccbd9982a1508f5a6d25ada"
		},
		{
			"ImportPath": "github.com/coreos/etcd/wal",
			"Comment": "v3.2.13",
			"Rev": "95a726a27e09030f9ccbd9982a1508f5a6d25ada"
		},
		{
			"ImportPath": "github.com/coreos/etcd/wal/walpb",
			"Comment": "v3.2.13",
			"Rev": "95a726a27e09030f9ccbd9982a1508f5a6d25ada"
		},
		{
			"ImportPath": "github.com/coreos/go-oidc",
			"Rev": "065b426bd41667456c1a924468f507673629c46b"
		},
		{
			"ImportPath": "github.com/coreos/go-semver/semver",
			"Rev": "568e959cd89871e61434c1143528d9162da89ef2"
		},
		{
			"ImportPath": "github.com/coreos/go-systemd/daemon",
			"Comment": "v14",
			"Rev": "48702e0da86bd25e76cfef347e2adeb434a0d0a6"
		},
		{
			"ImportPath": "github.com/coreos/go-systemd/dbus",
			"Comment": "v14",
			"Rev": "48702e0da86bd25e76cfef347e2adeb434a0d0a6"
		},
		{
			"ImportPath": "github.com/coreos/go-systemd/journal",
			"Comment": "v14",
			"Rev": "48702e0da86bd25e76cfef347e2adeb434a0d0a6"
		},
		{
			"ImportPath": "github.com/coreos/go-systemd/util",
			"Comment": "v14",
			"Rev": "48702e0da86bd25e76cfef347e2adeb434a0d0a6"
		},
		{
			"ImportPath": "github.com/coreos/pkg/capnslog",
			"Comment": "v2-8-gfa29b1d",
			"Rev": "fa29b1d70f0beaddd4c7021607cc3c3be8ce94b8"
		},
		{
			"ImportPath": "github.com/coreos/pkg/dlopen",
			"Comment": "v2-8-gfa29b1d",
			"Rev": "fa29b1d70f0beaddd4c7021607cc3c3be8ce94b8"
		},
		{
			"ImportPath": "github.com/coreos/rkt/api/v1alpha",
			"Comment": "v1.25.0",
			"Rev": "ec37f3cb649bfb72408906e7cbf330e4aeda1075"
		},
		{
			"ImportPath": "github.com/cpuguy83/go-md2man/md2man",
			"Comment": "v1.0.4",
			"Rev": "71acacd42f85e5e82f70a55327789582a5200a90"
		},
		{
			"ImportPath": "github.com/cyphar/filepath-securejoin",
			"Comment": "v0.2.1-1-gae69057",
			"Rev": "ae69057f2299fb9e5ba2df738607e6a505b74ab6"
		},
		{
			"ImportPath": "github.com/d2g/dhcp4",
			"Rev": "a1d1b6c41b1ce8a71a5121a9cee31809c4707d9c"
		},
		{
			"ImportPath": "github.com/d2g/dhcp4client",
			"Rev": "6e570ed0a266b730a860ba1068090f683b2c213a"
		},
		{
			"ImportPath": "github.com/davecgh/go-spew/spew",
			"Comment": "v1.1.0-1-g782f496",
			"Rev": "782f4967f2dc4564575ca782fe2d04090b5faca8"
		},
		{
			"ImportPath": "github.com/daviddengcn/go-colortext",
			"Rev": "511bcaf42ccd42c38aba7427b6673277bf19e2a1"
		},
		{
			"ImportPath": "github.com/dgrijalva/jwt-go",
			"Comment": "v3.0.0-4-g01aeca5",
			"Rev": "01aeca54ebda6e0fbfafd0a524d234159c05ec20"
		},
		{
			"ImportPath": "github.com/docker/distribution/digestset",
			"Comment": "v2.6.0-rc.1-209-gedc3ab29",
			"Rev": "edc3ab29cdff8694dd6feb85cfeb4b5f1b38ed9c"
		},
		{
			"ImportPath": "github.com/docker/distribution/reference",
			"Comment": "v2.6.0-rc.1-209-gedc3ab29",
			"Rev": "edc3ab29cdff8694dd6feb85cfeb4b5f1b38ed9c"
		},
		{
			"ImportPath": "github.com/docker/docker/api",
			"Comment": "docs-v1.12.0-rc4-2016-07-15-7401-g4f3616fb1c",
			"Rev": "4f3616fb1c112e206b88cb7a9922bf49067a7756"
		},
		{
			"ImportPath": "github.com/docker/docker/api/types",
			"Comment": "docs-v1.12.0-rc4-2016-07-15-7401-g4f3616fb1c",
			"Rev": "4f3616fb1c112e206b88cb7a9922bf49067a7756"
		},
		{
			"ImportPath": "github.com/docker/docker/api/types/blkiodev",
			"Comment": "docs-v1.12.0-rc4-2016-07-15-7401-g4f3616fb1c",
			"Rev": "4f3616fb1c112e206b88cb7a9922bf49067a7756"
		},
		{
			"ImportPath": "github.com/docker/docker/api/types/container",
			"Comment": "docs-v1.12.0-rc4-2016-07-15-7401-g4f3616fb1c",
			"Rev": "4f3616fb1c112e206b88cb7a9922bf49067a7756"
		},
		{
			"ImportPath": "github.com/docker/docker/api/types/events",
			"Comment": "docs-v1.12.0-rc4-2016-07-15-7401-g4f3616fb1c",
			"Rev": "4f3616fb1c112e206b88cb7a9922bf49067a7756"
		},
		{
			"ImportPath": "github.com/docker/docker/api/types/filters",
			"Comment": "docs-v1.12.0-rc4-2016-07-15-7401-g4f3616fb1c",
			"Rev": "4f3616fb1c112e206b88cb7a9922bf49067a7756"
		},
		{
			"ImportPath": "github.com/docker/docker/api/types/image",
			"Comment": "docs-v1.12.0-rc4-2016-07-15-7401-g4f3616fb1c",
			"Rev": "4f3616fb1c112e206b88cb7a9922bf49067a7756"
		},
		{
			"ImportPath": "github.com/docker/docker/api/types/mount",
			"Comment": "docs-v1.12.0-rc4-2016-07-15-7401-g4f3616fb1c",
			"Rev": "4f3616fb1c112e206b88cb7a9922bf49067a7756"
		},
		{
			"ImportPath": "github.com/docker/docker/api/types/network",
			"Comment": "docs-v1.12.0-rc4-2016-07-15-7401-g4f3616fb1c",
			"Rev": "4f3616fb1c112e206b88cb7a9922bf49067a7756"
		},
		{
			"ImportPath": "github.com/docker/docker/api/types/registry",
			"Comment": "docs-v1.12.0-rc4-2016-07-15-7401-g4f3616fb1c",
			"Rev": "4f3616fb1c112e206b88cb7a9922bf49067a7756"
		},
		{
			"ImportPath": "github.com/docker/docker/api/types/strslice",
			"Comment": "docs-v1.12.0-rc4-2016-07-15-7401-g4f3616fb1c",
			"Rev": "4f3616fb1c112e206b88cb7a9922bf49067a7756"
		},
		{
			"ImportPath": "github.com/docker/docker/api/types/swarm",
			"Comment": "docs-v1.12.0-rc4-2016-07-15-7401-g4f3616fb1c",
			"Rev": "4f3616fb1c112e206b88cb7a9922bf49067a7756"
		},
		{
			"ImportPath": "github.com/docker/docker/api/types/swarm/runtime",
			"Comment": "docs-v1.12.0-rc4-2016-07-15-7401-g4f3616fb1c",
			"Rev": "4f3616fb1c112e206b88cb7a9922bf49067a7756"
		},
		{
			"ImportPath": "github.com/docker/docker/api/types/time",
			"Comment": "docs-v1.12.0-rc4-2016-07-15-7401-g4f3616fb1c",
			"Rev": "4f3616fb1c112e206b88cb7a9922bf49067a7756"
		},
		{
			"ImportPath": "github.com/docker/docker/api/types/versions",
			"Comment": "docs-v1.12.0-rc4-2016-07-15-7401-g4f3616fb1c",
			"Rev": "4f3616fb1c112e206b88cb7a9922bf49067a7756"
		},
		{
			"ImportPath": "github.com/docker/docker/api/types/volume",
			"Comment": "docs-v1.12.0-rc4-2016-07-15-7401-g4f3616fb1c",
			"Rev": "4f3616fb1c112e206b88cb7a9922bf49067a7756"
		},
		{
			"ImportPath": "github.com/docker/docker/client",
			"Comment": "docs-v1.12.0-rc4-2016-07-15-7401-g4f3616fb1c",
			"Rev": "4f3616fb1c112e206b88cb7a9922bf49067a7756"
		},
		{
			"ImportPath": "github.com/docker/docker/pkg/ioutils",
			"Comment": "docs-v1.12.0-rc4-2016-07-15-7401-g4f3616fb1c",
			"Rev": "4f3616fb1c112e206b88cb7a9922bf49067a7756"
		},
		{
			"ImportPath": "github.com/docker/docker/pkg/jsonlog",
			"Comment": "docs-v1.12.0-rc4-2016-07-15-7401-g4f3616fb1c",
			"Rev": "4f3616fb1c112e206b88cb7a9922bf49067a7756"
		},
		{
			"ImportPath": "github.com/docker/docker/pkg/jsonmessage",
			"Comment": "docs-v1.12.0-rc4-2016-07-15-7401-g4f3616fb1c",
			"Rev": "4f3616fb1c112e206b88cb7a9922bf49067a7756"
		},
		{
			"ImportPath": "github.com/docker/docker/pkg/longpath",
			"Comment": "docs-v1.12.0-rc4-2016-07-15-7401-g4f3616fb1c",
			"Rev": "4f3616fb1c112e206b88cb7a9922bf49067a7756"
		},
		{
			"ImportPath": "github.com/docker/docker/pkg/mount",
			"Comment": "docs-v1.12.0-rc4-2016-07-15-7401-g4f3616fb1c",
			"Rev": "4f3616fb1c112e206b88cb7a9922bf49067a7756"
		},
		{
			"ImportPath": "github.com/docker/docker/pkg/parsers",
			"Comment": "docs-v1.12.0-rc4-2016-07-15-7401-g4f3616fb1c",
			"Rev": "4f3616fb1c112e206b88cb7a9922bf49067a7756"
		},
		{
			"ImportPath": "github.com/docker/docker/pkg/parsers/operatingsystem",
			"Comment": "docs-v1.12.0-rc4-2016-07-15-7401-g4f3616fb1c",
			"Rev": "4f3616fb1c112e206b88cb7a9922bf49067a7756"
		},
		{
			"ImportPath": "github.com/docker/docker/pkg/stdcopy",
			"Comment": "docs-v1.12.0-rc4-2016-07-15-7401-g4f3616fb1c",
			"Rev": "4f3616fb1c112e206b88cb7a9922bf49067a7756"
		},
		{
			"ImportPath": "github.com/docker/docker/pkg/sysinfo",
			"Comment": "docs-v1.12.0-rc4-2016-07-15-7401-g4f3616fb1c",
			"Rev": "4f3616fb1c112e206b88cb7a9922bf49067a7756"
		},
		{
			"ImportPath": "github.com/docker/docker/pkg/system",
			"Comment": "docs-v1.12.0-rc4-2016-07-15-7401-g4f3616fb1c",
			"Rev": "4f3616fb1c112e206b88cb7a9922bf49067a7756"
		},
		{
			"ImportPath": "github.com/docker/docker/pkg/term",
			"Comment": "docs-v1.12.0-rc4-2016-07-15-7401-g4f3616fb1c",
			"Rev": "4f3616fb1c112e206b88cb7a9922bf49067a7756"
		},
		{
			"ImportPath": "github.com/docker/docker/pkg/term/windows",
			"Comment": "docs-v1.12.0-rc4-2016-07-15-7401-g4f3616fb1c",
			"Rev": "4f3616fb1c112e206b88cb7a9922bf49067a7756"
		},
		{
			"ImportPath": "github.com/docker/docker/pkg/tlsconfig",
			"Comment": "docs-v1.12.0-rc4-2016-07-15-7401-g4f3616fb1c",
			"Rev": "4f3616fb1c112e206b88cb7a9922bf49067a7756"
		},
		{
			"ImportPath": "github.com/docker/go-connections/nat",
			"Comment": "v0.3.0",
			"Rev": "3ede32e2033de7505e6500d6c868c2b9ed9f169d"
		},
		{
			"ImportPath": "github.com/docker/go-connections/sockets",
			"Comment": "v0.3.0",
			"Rev": "3ede32e2033de7505e6500d6c868c2b9ed9f169d"
		},
		{
			"ImportPath": "github.com/docker/go-connections/tlsconfig",
			"Comment": "v0.3.0",
			"Rev": "3ede32e2033de7505e6500d6c868c2b9ed9f169d"
		},
		{
			"ImportPath": "github.com/docker/go-units",
			"Comment": "v0.3.1-11-g9e638d3",
			"Rev": "9e638d38cf6977a37a8ea0078f3ee75a7cdb2dd1"
		},
		{
			"ImportPath": "github.com/docker/libnetwork/ipvs",
			"Comment": "v0.8.0-dev.2-1265-ga9cd636e",
			"Rev": "a9cd636e37898226332c439363e2ed0ea185ae92"
		},
		{
			"ImportPath": "github.com/docker/libtrust",
			"Rev": "9cbd2a1374f46905c68a4eb3694a130610adc62a"
		},
		{
			"ImportPath": "github.com/docker/spdystream",
			"Rev": "449fdfce4d962303d702fec724ef0ad181c92528"
		},
		{
			"ImportPath": "github.com/docker/spdystream/spdy",
			"Rev": "449fdfce4d962303d702fec724ef0ad181c92528"
		},
		{
			"ImportPath": "github.com/elazarl/go-bindata-assetfs",
			"Rev": "3dcc96556217539f50599357fb481ac0dc7439b9"
		},
		{
			"ImportPath": "github.com/elazarl/goproxy",
			"Comment": "v1.0-104-gc4fc265",
			"Rev": "c4fc26588b6ef8af07a191fcb6476387bdd46711"
		},
		{
			"ImportPath": "github.com/emicklei/go-restful",
			"Comment": "2.2.0-4-gff4f55a",
			"Rev": "ff4f55a206334ef123e4f79bbf348980da81ca46"
		},
		{
			"ImportPath": "github.com/emicklei/go-restful-swagger12",
			"Comment": "1.0.1",
			"Rev": "dcef7f55730566d41eae5db10e7d6981829720f6"
		},
		{
			"ImportPath": "github.com/emicklei/go-restful/log",
			"Comment": "2.2.0-4-gff4f55a",
			"Rev": "ff4f55a206334ef123e4f79bbf348980da81ca46"
		},
		{
			"ImportPath": "github.com/euank/go-kmsg-parser/kmsgparser",
			"Comment": "v2.0.0",
			"Rev": "5ba4d492e455a77d25dcf0d2c4acc9f2afebef4e"
		},
		{
			"ImportPath": "github.com/evanphx/json-patch",
<<<<<<< HEAD
			"Comment": "v4.1.0-19-g5858425f75500d",
=======
			"Comment": "v4.1.0-19-g5858425",
>>>>>>> 7a578feb
			"Rev": "5858425f75500d40c52783dce87d085a483ce135"
		},
		{
			"ImportPath": "github.com/exponent-io/jsonpath",
			"Rev": "d6023ce2651d8eafb5c75bb0c7167536102ec9f5"
		},
		{
			"ImportPath": "github.com/fatih/camelcase",
			"Rev": "f6a740d52f961c60348ebb109adde9f4635d7540"
		},
		{
			"ImportPath": "github.com/fsnotify/fsnotify",
			"Comment": "v1.3.1-1-gf12c623",
			"Rev": "f12c6236fe7b5cf6bcf30e5935d08cb079d78334"
		},
		{
			"ImportPath": "github.com/ghodss/yaml",
			"Rev": "73d445a93680fa1a78ae23a5839bad48f32ba1ee"
		},
		{
			"ImportPath": "github.com/go-ini/ini",
			"Comment": "v1.25.4",
			"Rev": "300e940a926eb277d3901b20bdfcc54928ad3642"
		},
		{
			"ImportPath": "github.com/go-openapi/analysis",
			"Rev": "b44dc874b601d9e4e2f6e19140e794ba24bead3b"
		},
		{
			"ImportPath": "github.com/go-openapi/errors",
			"Rev": "d24ebc2075bad502fac3a8ae27aa6dd58e1952dc"
		},
		{
			"ImportPath": "github.com/go-openapi/jsonpointer",
			"Rev": "46af16f9f7b149af66e5d1bd010e3574dc06de98"
		},
		{
			"ImportPath": "github.com/go-openapi/jsonreference",
			"Rev": "13c6e3589ad90f49bd3e3bbe2c2cb3d7a4142272"
		},
		{
			"ImportPath": "github.com/go-openapi/loads",
			"Rev": "a80dea3052f00e5f032e860dd7355cd0cc67e24d"
		},
		{
			"ImportPath": "github.com/go-openapi/runtime",
			"Rev": "11e322eeecc1032d5a0a96c566ed53f2b5c26e22"
		},
		{
			"ImportPath": "github.com/go-openapi/spec",
			"Rev": "1de3e0542de65ad8d75452a595886fdd0befb363"
		},
		{
			"ImportPath": "github.com/go-openapi/strfmt",
			"Rev": "d65c7fdb29eca313476e529628176fe17e58c488"
		},
		{
			"ImportPath": "github.com/go-openapi/swag",
			"Rev": "f3f9494671f93fcff853e3c6e9e948b3eb71e590"
		},
		{
			"ImportPath": "github.com/go-openapi/validate",
			"Rev": "d509235108fcf6ab4913d2dcb3a2260c0db2108e"
		},
		{
			"ImportPath": "github.com/godbus/dbus",
			"Comment": "v3",
			"Rev": "c7fdd8b5cd55e87b4e1f4e372cdb1db61dd6c66f"
		},
		{
			"ImportPath": "github.com/gogo/protobuf/gogoproto",
			"Comment": "v0.4-3-gc0656edd",
			"Rev": "c0656edd0d9eab7c66d1eb0c568f9039345796f7"
		},
		{
			"ImportPath": "github.com/gogo/protobuf/plugin/compare",
			"Comment": "v0.4-3-gc0656edd",
			"Rev": "c0656edd0d9eab7c66d1eb0c568f9039345796f7"
		},
		{
			"ImportPath": "github.com/gogo/protobuf/plugin/defaultcheck",
			"Comment": "v0.4-3-gc0656edd",
			"Rev": "c0656edd0d9eab7c66d1eb0c568f9039345796f7"
		},
		{
			"ImportPath": "github.com/gogo/protobuf/plugin/description",
			"Comment": "v0.4-3-gc0656edd",
			"Rev": "c0656edd0d9eab7c66d1eb0c568f9039345796f7"
		},
		{
			"ImportPath": "github.com/gogo/protobuf/plugin/embedcheck",
			"Comment": "v0.4-3-gc0656edd",
			"Rev": "c0656edd0d9eab7c66d1eb0c568f9039345796f7"
		},
		{
			"ImportPath": "github.com/gogo/protobuf/plugin/enumstringer",
			"Comment": "v0.4-3-gc0656edd",
			"Rev": "c0656edd0d9eab7c66d1eb0c568f9039345796f7"
		},
		{
			"ImportPath": "github.com/gogo/protobuf/plugin/equal",
			"Comment": "v0.4-3-gc0656edd",
			"Rev": "c0656edd0d9eab7c66d1eb0c568f9039345796f7"
		},
		{
			"ImportPath": "github.com/gogo/protobuf/plugin/face",
			"Comment": "v0.4-3-gc0656edd",
			"Rev": "c0656edd0d9eab7c66d1eb0c568f9039345796f7"
		},
		{
			"ImportPath": "github.com/gogo/protobuf/plugin/gostring",
			"Comment": "v0.4-3-gc0656edd",
			"Rev": "c0656edd0d9eab7c66d1eb0c568f9039345796f7"
		},
		{
			"ImportPath": "github.com/gogo/protobuf/plugin/marshalto",
			"Comment": "v0.4-3-gc0656edd",
			"Rev": "c0656edd0d9eab7c66d1eb0c568f9039345796f7"
		},
		{
			"ImportPath": "github.com/gogo/protobuf/plugin/oneofcheck",
			"Comment": "v0.4-3-gc0656edd",
			"Rev": "c0656edd0d9eab7c66d1eb0c568f9039345796f7"
		},
		{
			"ImportPath": "github.com/gogo/protobuf/plugin/populate",
			"Comment": "v0.4-3-gc0656edd",
			"Rev": "c0656edd0d9eab7c66d1eb0c568f9039345796f7"
		},
		{
			"ImportPath": "github.com/gogo/protobuf/plugin/size",
			"Comment": "v0.4-3-gc0656edd",
			"Rev": "c0656edd0d9eab7c66d1eb0c568f9039345796f7"
		},
		{
			"ImportPath": "github.com/gogo/protobuf/plugin/stringer",
			"Comment": "v0.4-3-gc0656edd",
			"Rev": "c0656edd0d9eab7c66d1eb0c568f9039345796f7"
		},
		{
			"ImportPath": "github.com/gogo/protobuf/plugin/testgen",
			"Comment": "v0.4-3-gc0656edd",
			"Rev": "c0656edd0d9eab7c66d1eb0c568f9039345796f7"
		},
		{
			"ImportPath": "github.com/gogo/protobuf/plugin/union",
			"Comment": "v0.4-3-gc0656edd",
			"Rev": "c0656edd0d9eab7c66d1eb0c568f9039345796f7"
		},
		{
			"ImportPath": "github.com/gogo/protobuf/plugin/unmarshal",
			"Comment": "v0.4-3-gc0656edd",
			"Rev": "c0656edd0d9eab7c66d1eb0c568f9039345796f7"
		},
		{
			"ImportPath": "github.com/gogo/protobuf/proto",
			"Comment": "v0.4-3-gc0656edd",
			"Rev": "c0656edd0d9eab7c66d1eb0c568f9039345796f7"
		},
		{
			"ImportPath": "github.com/gogo/protobuf/protoc-gen-gogo/descriptor",
			"Comment": "v0.4-3-gc0656edd",
			"Rev": "c0656edd0d9eab7c66d1eb0c568f9039345796f7"
		},
		{
			"ImportPath": "github.com/gogo/protobuf/protoc-gen-gogo/generator",
			"Comment": "v0.4-3-gc0656edd",
			"Rev": "c0656edd0d9eab7c66d1eb0c568f9039345796f7"
		},
		{
			"ImportPath": "github.com/gogo/protobuf/protoc-gen-gogo/grpc",
			"Comment": "v0.4-3-gc0656edd",
			"Rev": "c0656edd0d9eab7c66d1eb0c568f9039345796f7"
		},
		{
			"ImportPath": "github.com/gogo/protobuf/protoc-gen-gogo/plugin",
			"Comment": "v0.4-3-gc0656edd",
			"Rev": "c0656edd0d9eab7c66d1eb0c568f9039345796f7"
		},
		{
			"ImportPath": "github.com/gogo/protobuf/sortkeys",
			"Comment": "v0.4-3-gc0656edd",
			"Rev": "c0656edd0d9eab7c66d1eb0c568f9039345796f7"
		},
		{
			"ImportPath": "github.com/gogo/protobuf/types",
			"Comment": "v0.4-3-gc0656edd",
			"Rev": "c0656edd0d9eab7c66d1eb0c568f9039345796f7"
		},
		{
			"ImportPath": "github.com/gogo/protobuf/vanity",
			"Comment": "v0.4-3-gc0656edd",
			"Rev": "c0656edd0d9eab7c66d1eb0c568f9039345796f7"
		},
		{
			"ImportPath": "github.com/gogo/protobuf/vanity/command",
			"Comment": "v0.4-3-gc0656edd",
			"Rev": "c0656edd0d9eab7c66d1eb0c568f9039345796f7"
		},
		{
			"ImportPath": "github.com/golang/glog",
			"Rev": "44145f04b68cf362d9c4df2182967c2275eaefed"
		},
		{
			"ImportPath": "github.com/golang/groupcache/lru",
			"Rev": "02826c3e79038b59d737d3b1c0a1d937f71a4433"
		},
		{
			"ImportPath": "github.com/golang/mock/gomock",
			"Rev": "bd3c8e81be01eef76d4b503f5e687d2d1354d2d9"
		},
		{
			"ImportPath": "github.com/golang/protobuf/jsonpb",
			"Comment": "v1.1.0",
			"Rev": "b4deda0973fb4c70b50d226b1af49f3da59f5265"
		},
		{
			"ImportPath": "github.com/golang/protobuf/proto",
			"Comment": "v1.1.0",
			"Rev": "b4deda0973fb4c70b50d226b1af49f3da59f5265"
		},
		{
			"ImportPath": "github.com/golang/protobuf/protoc-gen-go/descriptor",
			"Comment": "v1.1.0",
			"Rev": "b4deda0973fb4c70b50d226b1af49f3da59f5265"
		},
		{
			"ImportPath": "github.com/golang/protobuf/ptypes",
			"Comment": "v1.1.0",
			"Rev": "b4deda0973fb4c70b50d226b1af49f3da59f5265"
		},
		{
			"ImportPath": "github.com/golang/protobuf/ptypes/any",
			"Comment": "v1.1.0",
			"Rev": "b4deda0973fb4c70b50d226b1af49f3da59f5265"
		},
		{
			"ImportPath": "github.com/golang/protobuf/ptypes/duration",
			"Comment": "v1.1.0",
			"Rev": "b4deda0973fb4c70b50d226b1af49f3da59f5265"
		},
		{
			"ImportPath": "github.com/golang/protobuf/ptypes/struct",
			"Comment": "v1.1.0",
			"Rev": "b4deda0973fb4c70b50d226b1af49f3da59f5265"
		},
		{
			"ImportPath": "github.com/golang/protobuf/ptypes/timestamp",
			"Comment": "v1.1.0",
			"Rev": "b4deda0973fb4c70b50d226b1af49f3da59f5265"
		},
		{
			"ImportPath": "github.com/golang/protobuf/ptypes/wrappers",
			"Comment": "v1.1.0",
			"Rev": "b4deda0973fb4c70b50d226b1af49f3da59f5265"
		},
		{
			"ImportPath": "github.com/google/btree",
			"Rev": "7d79101e329e5a3adf994758c578dab82b90c017"
		},
		{
			"ImportPath": "github.com/google/cadvisor/accelerators",
			"Comment": "v0.30.2",
			"Rev": "de723a090f4dd5390dc7c2acee37ba9c62f0cc09"
		},
		{
			"ImportPath": "github.com/google/cadvisor/api",
			"Comment": "v0.30.2",
			"Rev": "de723a090f4dd5390dc7c2acee37ba9c62f0cc09"
		},
		{
			"ImportPath": "github.com/google/cadvisor/cache/memory",
			"Comment": "v0.30.2",
			"Rev": "de723a090f4dd5390dc7c2acee37ba9c62f0cc09"
		},
		{
			"ImportPath": "github.com/google/cadvisor/client/v2",
			"Comment": "v0.30.2",
			"Rev": "de723a090f4dd5390dc7c2acee37ba9c62f0cc09"
		},
		{
			"ImportPath": "github.com/google/cadvisor/collector",
			"Comment": "v0.30.2",
			"Rev": "de723a090f4dd5390dc7c2acee37ba9c62f0cc09"
		},
		{
			"ImportPath": "github.com/google/cadvisor/container",
			"Comment": "v0.30.2",
			"Rev": "de723a090f4dd5390dc7c2acee37ba9c62f0cc09"
		},
		{
			"ImportPath": "github.com/google/cadvisor/container/common",
			"Comment": "v0.30.2",
			"Rev": "de723a090f4dd5390dc7c2acee37ba9c62f0cc09"
		},
		{
			"ImportPath": "github.com/google/cadvisor/container/containerd",
			"Comment": "v0.30.2",
			"Rev": "de723a090f4dd5390dc7c2acee37ba9c62f0cc09"
		},
		{
			"ImportPath": "github.com/google/cadvisor/container/crio",
			"Comment": "v0.30.2",
			"Rev": "de723a090f4dd5390dc7c2acee37ba9c62f0cc09"
		},
		{
			"ImportPath": "github.com/google/cadvisor/container/docker",
			"Comment": "v0.30.2",
			"Rev": "de723a090f4dd5390dc7c2acee37ba9c62f0cc09"
		},
		{
			"ImportPath": "github.com/google/cadvisor/container/libcontainer",
			"Comment": "v0.30.2",
			"Rev": "de723a090f4dd5390dc7c2acee37ba9c62f0cc09"
		},
		{
			"ImportPath": "github.com/google/cadvisor/container/raw",
			"Comment": "v0.30.2",
			"Rev": "de723a090f4dd5390dc7c2acee37ba9c62f0cc09"
		},
		{
			"ImportPath": "github.com/google/cadvisor/container/rkt",
			"Comment": "v0.30.2",
			"Rev": "de723a090f4dd5390dc7c2acee37ba9c62f0cc09"
		},
		{
			"ImportPath": "github.com/google/cadvisor/container/systemd",
			"Comment": "v0.30.2",
			"Rev": "de723a090f4dd5390dc7c2acee37ba9c62f0cc09"
		},
		{
			"ImportPath": "github.com/google/cadvisor/devicemapper",
			"Comment": "v0.30.2",
			"Rev": "de723a090f4dd5390dc7c2acee37ba9c62f0cc09"
		},
		{
			"ImportPath": "github.com/google/cadvisor/events",
			"Comment": "v0.30.2",
			"Rev": "de723a090f4dd5390dc7c2acee37ba9c62f0cc09"
		},
		{
			"ImportPath": "github.com/google/cadvisor/fs",
			"Comment": "v0.30.2",
			"Rev": "de723a090f4dd5390dc7c2acee37ba9c62f0cc09"
		},
		{
			"ImportPath": "github.com/google/cadvisor/healthz",
			"Comment": "v0.30.2",
			"Rev": "de723a090f4dd5390dc7c2acee37ba9c62f0cc09"
		},
		{
			"ImportPath": "github.com/google/cadvisor/http",
			"Comment": "v0.30.2",
			"Rev": "de723a090f4dd5390dc7c2acee37ba9c62f0cc09"
		},
		{
			"ImportPath": "github.com/google/cadvisor/http/mux",
			"Comment": "v0.30.2",
			"Rev": "de723a090f4dd5390dc7c2acee37ba9c62f0cc09"
		},
		{
			"ImportPath": "github.com/google/cadvisor/info/v1",
			"Comment": "v0.30.2",
			"Rev": "de723a090f4dd5390dc7c2acee37ba9c62f0cc09"
		},
		{
			"ImportPath": "github.com/google/cadvisor/info/v2",
			"Comment": "v0.30.2",
			"Rev": "de723a090f4dd5390dc7c2acee37ba9c62f0cc09"
		},
		{
			"ImportPath": "github.com/google/cadvisor/machine",
			"Comment": "v0.30.2",
			"Rev": "de723a090f4dd5390dc7c2acee37ba9c62f0cc09"
		},
		{
			"ImportPath": "github.com/google/cadvisor/manager",
			"Comment": "v0.30.2",
			"Rev": "de723a090f4dd5390dc7c2acee37ba9c62f0cc09"
		},
		{
			"ImportPath": "github.com/google/cadvisor/manager/watcher",
			"Comment": "v0.30.2",
			"Rev": "de723a090f4dd5390dc7c2acee37ba9c62f0cc09"
		},
		{
			"ImportPath": "github.com/google/cadvisor/manager/watcher/raw",
			"Comment": "v0.30.2",
			"Rev": "de723a090f4dd5390dc7c2acee37ba9c62f0cc09"
		},
		{
			"ImportPath": "github.com/google/cadvisor/manager/watcher/rkt",
			"Comment": "v0.30.2",
			"Rev": "de723a090f4dd5390dc7c2acee37ba9c62f0cc09"
		},
		{
			"ImportPath": "github.com/google/cadvisor/metrics",
			"Comment": "v0.30.2",
			"Rev": "de723a090f4dd5390dc7c2acee37ba9c62f0cc09"
		},
		{
			"ImportPath": "github.com/google/cadvisor/pages",
			"Comment": "v0.30.2",
			"Rev": "de723a090f4dd5390dc7c2acee37ba9c62f0cc09"
		},
		{
			"ImportPath": "github.com/google/cadvisor/pages/static",
			"Comment": "v0.30.2",
			"Rev": "de723a090f4dd5390dc7c2acee37ba9c62f0cc09"
		},
		{
			"ImportPath": "github.com/google/cadvisor/storage",
			"Comment": "v0.30.2",
			"Rev": "de723a090f4dd5390dc7c2acee37ba9c62f0cc09"
		},
		{
			"ImportPath": "github.com/google/cadvisor/summary",
			"Comment": "v0.30.2",
			"Rev": "de723a090f4dd5390dc7c2acee37ba9c62f0cc09"
		},
		{
			"ImportPath": "github.com/google/cadvisor/utils",
			"Comment": "v0.30.2",
			"Rev": "de723a090f4dd5390dc7c2acee37ba9c62f0cc09"
		},
		{
			"ImportPath": "github.com/google/cadvisor/utils/cloudinfo",
			"Comment": "v0.30.2",
			"Rev": "de723a090f4dd5390dc7c2acee37ba9c62f0cc09"
		},
		{
			"ImportPath": "github.com/google/cadvisor/utils/cpuload",
			"Comment": "v0.30.2",
			"Rev": "de723a090f4dd5390dc7c2acee37ba9c62f0cc09"
		},
		{
			"ImportPath": "github.com/google/cadvisor/utils/cpuload/netlink",
			"Comment": "v0.30.2",
			"Rev": "de723a090f4dd5390dc7c2acee37ba9c62f0cc09"
		},
		{
			"ImportPath": "github.com/google/cadvisor/utils/docker",
			"Comment": "v0.30.2",
			"Rev": "de723a090f4dd5390dc7c2acee37ba9c62f0cc09"
		},
		{
			"ImportPath": "github.com/google/cadvisor/utils/oomparser",
			"Comment": "v0.30.2",
			"Rev": "de723a090f4dd5390dc7c2acee37ba9c62f0cc09"
		},
		{
			"ImportPath": "github.com/google/cadvisor/utils/sysfs",
			"Comment": "v0.30.2",
			"Rev": "de723a090f4dd5390dc7c2acee37ba9c62f0cc09"
		},
		{
			"ImportPath": "github.com/google/cadvisor/utils/sysinfo",
			"Comment": "v0.30.2",
			"Rev": "de723a090f4dd5390dc7c2acee37ba9c62f0cc09"
		},
		{
			"ImportPath": "github.com/google/cadvisor/validate",
			"Comment": "v0.30.2",
			"Rev": "de723a090f4dd5390dc7c2acee37ba9c62f0cc09"
		},
		{
			"ImportPath": "github.com/google/cadvisor/version",
			"Comment": "v0.30.2",
			"Rev": "de723a090f4dd5390dc7c2acee37ba9c62f0cc09"
		},
		{
			"ImportPath": "github.com/google/cadvisor/zfs",
			"Comment": "v0.30.2",
			"Rev": "de723a090f4dd5390dc7c2acee37ba9c62f0cc09"
		},
		{
			"ImportPath": "github.com/google/certificate-transparency-go",
			"Comment": "v1.0.10",
			"Rev": "1bec4527572c443752ad4f2830bef88be0533236"
		},
		{
			"ImportPath": "github.com/google/certificate-transparency-go/asn1",
			"Comment": "v1.0.10",
			"Rev": "1bec4527572c443752ad4f2830bef88be0533236"
		},
		{
			"ImportPath": "github.com/google/certificate-transparency-go/client",
			"Comment": "v1.0.10",
			"Rev": "1bec4527572c443752ad4f2830bef88be0533236"
		},
		{
			"ImportPath": "github.com/google/certificate-transparency-go/client/configpb",
			"Comment": "v1.0.10",
			"Rev": "1bec4527572c443752ad4f2830bef88be0533236"
		},
		{
			"ImportPath": "github.com/google/certificate-transparency-go/jsonclient",
			"Comment": "v1.0.10",
			"Rev": "1bec4527572c443752ad4f2830bef88be0533236"
		},
		{
			"ImportPath": "github.com/google/certificate-transparency-go/tls",
			"Comment": "v1.0.10",
			"Rev": "1bec4527572c443752ad4f2830bef88be0533236"
		},
		{
			"ImportPath": "github.com/google/certificate-transparency-go/x509",
			"Comment": "v1.0.10",
			"Rev": "1bec4527572c443752ad4f2830bef88be0533236"
		},
		{
			"ImportPath": "github.com/google/certificate-transparency-go/x509/pkix",
			"Comment": "v1.0.10",
			"Rev": "1bec4527572c443752ad4f2830bef88be0533236"
		},
		{
			"ImportPath": "github.com/google/gofuzz",
			"Rev": "44d81051d367757e1c7c6a5a86423ece9afcf63c"
		},
		{
			"ImportPath": "github.com/google/uuid",
			"Comment": "0.2-15-g8c31c18",
			"Rev": "8c31c18f31ede9fc8eae72290a7e7a8064e9b3e3"
		},
		{
			"ImportPath": "github.com/googleapis/gnostic/OpenAPIv2",
			"Rev": "0c5108395e2debce0d731cf0287ddf7242066aba"
		},
		{
			"ImportPath": "github.com/googleapis/gnostic/compiler",
			"Rev": "0c5108395e2debce0d731cf0287ddf7242066aba"
		},
		{
			"ImportPath": "github.com/googleapis/gnostic/extensions",
			"Rev": "0c5108395e2debce0d731cf0287ddf7242066aba"
		},
		{
			"ImportPath": "github.com/gophercloud/gophercloud",
			"Rev": "781450b3c4fcb4f5182bcc5133adb4b2e4a09d1d"
		},
		{
			"ImportPath": "github.com/gophercloud/gophercloud/openstack",
			"Rev": "781450b3c4fcb4f5182bcc5133adb4b2e4a09d1d"
		},
		{
			"ImportPath": "github.com/gophercloud/gophercloud/openstack/blockstorage/extensions/volumeactions",
			"Rev": "781450b3c4fcb4f5182bcc5133adb4b2e4a09d1d"
		},
		{
			"ImportPath": "github.com/gophercloud/gophercloud/openstack/blockstorage/v1/volumes",
			"Rev": "781450b3c4fcb4f5182bcc5133adb4b2e4a09d1d"
		},
		{
			"ImportPath": "github.com/gophercloud/gophercloud/openstack/blockstorage/v2/volumes",
			"Rev": "781450b3c4fcb4f5182bcc5133adb4b2e4a09d1d"
		},
		{
			"ImportPath": "github.com/gophercloud/gophercloud/openstack/blockstorage/v3/volumes",
			"Rev": "781450b3c4fcb4f5182bcc5133adb4b2e4a09d1d"
		},
		{
			"ImportPath": "github.com/gophercloud/gophercloud/openstack/common/extensions",
			"Rev": "781450b3c4fcb4f5182bcc5133adb4b2e4a09d1d"
		},
		{
			"ImportPath": "github.com/gophercloud/gophercloud/openstack/compute/v2/extensions/attachinterfaces",
			"Rev": "781450b3c4fcb4f5182bcc5133adb4b2e4a09d1d"
		},
		{
			"ImportPath": "github.com/gophercloud/gophercloud/openstack/compute/v2/extensions/volumeattach",
			"Rev": "781450b3c4fcb4f5182bcc5133adb4b2e4a09d1d"
		},
		{
			"ImportPath": "github.com/gophercloud/gophercloud/openstack/compute/v2/flavors",
			"Rev": "781450b3c4fcb4f5182bcc5133adb4b2e4a09d1d"
		},
		{
			"ImportPath": "github.com/gophercloud/gophercloud/openstack/compute/v2/images",
			"Rev": "781450b3c4fcb4f5182bcc5133adb4b2e4a09d1d"
		},
		{
			"ImportPath": "github.com/gophercloud/gophercloud/openstack/compute/v2/servers",
			"Rev": "781450b3c4fcb4f5182bcc5133adb4b2e4a09d1d"
		},
		{
			"ImportPath": "github.com/gophercloud/gophercloud/openstack/identity/v2/tenants",
			"Rev": "781450b3c4fcb4f5182bcc5133adb4b2e4a09d1d"
		},
		{
			"ImportPath": "github.com/gophercloud/gophercloud/openstack/identity/v2/tokens",
			"Rev": "781450b3c4fcb4f5182bcc5133adb4b2e4a09d1d"
		},
		{
			"ImportPath": "github.com/gophercloud/gophercloud/openstack/identity/v3/extensions/trusts",
			"Rev": "781450b3c4fcb4f5182bcc5133adb4b2e4a09d1d"
		},
		{
			"ImportPath": "github.com/gophercloud/gophercloud/openstack/identity/v3/tokens",
			"Rev": "781450b3c4fcb4f5182bcc5133adb4b2e4a09d1d"
		},
		{
			"ImportPath": "github.com/gophercloud/gophercloud/openstack/networking/v2/extensions",
			"Rev": "781450b3c4fcb4f5182bcc5133adb4b2e4a09d1d"
		},
		{
			"ImportPath": "github.com/gophercloud/gophercloud/openstack/networking/v2/extensions/external",
			"Rev": "781450b3c4fcb4f5182bcc5133adb4b2e4a09d1d"
		},
		{
			"ImportPath": "github.com/gophercloud/gophercloud/openstack/networking/v2/extensions/layer3/floatingips",
			"Rev": "781450b3c4fcb4f5182bcc5133adb4b2e4a09d1d"
		},
		{
			"ImportPath": "github.com/gophercloud/gophercloud/openstack/networking/v2/extensions/layer3/routers",
			"Rev": "781450b3c4fcb4f5182bcc5133adb4b2e4a09d1d"
		},
		{
			"ImportPath": "github.com/gophercloud/gophercloud/openstack/networking/v2/extensions/lbaas_v2/listeners",
			"Rev": "781450b3c4fcb4f5182bcc5133adb4b2e4a09d1d"
		},
		{
			"ImportPath": "github.com/gophercloud/gophercloud/openstack/networking/v2/extensions/lbaas_v2/loadbalancers",
			"Rev": "781450b3c4fcb4f5182bcc5133adb4b2e4a09d1d"
		},
		{
			"ImportPath": "github.com/gophercloud/gophercloud/openstack/networking/v2/extensions/lbaas_v2/monitors",
			"Rev": "781450b3c4fcb4f5182bcc5133adb4b2e4a09d1d"
		},
		{
			"ImportPath": "github.com/gophercloud/gophercloud/openstack/networking/v2/extensions/lbaas_v2/pools",
			"Rev": "781450b3c4fcb4f5182bcc5133adb4b2e4a09d1d"
		},
		{
			"ImportPath": "github.com/gophercloud/gophercloud/openstack/networking/v2/extensions/security/groups",
			"Rev": "781450b3c4fcb4f5182bcc5133adb4b2e4a09d1d"
		},
		{
			"ImportPath": "github.com/gophercloud/gophercloud/openstack/networking/v2/extensions/security/rules",
			"Rev": "781450b3c4fcb4f5182bcc5133adb4b2e4a09d1d"
		},
		{
			"ImportPath": "github.com/gophercloud/gophercloud/openstack/networking/v2/networks",
			"Rev": "781450b3c4fcb4f5182bcc5133adb4b2e4a09d1d"
		},
		{
			"ImportPath": "github.com/gophercloud/gophercloud/openstack/networking/v2/ports",
			"Rev": "781450b3c4fcb4f5182bcc5133adb4b2e4a09d1d"
		},
		{
			"ImportPath": "github.com/gophercloud/gophercloud/openstack/utils",
			"Rev": "781450b3c4fcb4f5182bcc5133adb4b2e4a09d1d"
		},
		{
			"ImportPath": "github.com/gophercloud/gophercloud/pagination",
			"Rev": "781450b3c4fcb4f5182bcc5133adb4b2e4a09d1d"
		},
		{
			"ImportPath": "github.com/gorilla/websocket",
			"Rev": "6eb6ad425a89d9da7a5549bc6da8f79ba5c17844"
		},
		{
			"ImportPath": "github.com/gregjones/httpcache",
			"Rev": "787624de3eb7bd915c329cba748687a3b22666a6"
		},
		{
			"ImportPath": "github.com/gregjones/httpcache/diskcache",
			"Rev": "787624de3eb7bd915c329cba748687a3b22666a6"
		},
		{
			"ImportPath": "github.com/grpc-ecosystem/go-grpc-prometheus",
			"Comment": "v1.1-4-g2500245",
			"Rev": "2500245aa6110c562d17020fb31a2c133d737799"
		},
		{
			"ImportPath": "github.com/grpc-ecosystem/grpc-gateway/runtime",
			"Comment": "v1.3.0",
			"Rev": "8cc3a55af3bcf171a1c23a90c4df9cf591706104"
		},
		{
			"ImportPath": "github.com/grpc-ecosystem/grpc-gateway/runtime/internal",
			"Comment": "v1.3.0",
			"Rev": "8cc3a55af3bcf171a1c23a90c4df9cf591706104"
		},
		{
			"ImportPath": "github.com/grpc-ecosystem/grpc-gateway/utilities",
			"Comment": "v1.3.0",
			"Rev": "8cc3a55af3bcf171a1c23a90c4df9cf591706104"
		},
		{
			"ImportPath": "github.com/hashicorp/golang-lru",
			"Rev": "a0d98a5f288019575c6d1f4bb1573fef2d1fcdc4"
		},
		{
			"ImportPath": "github.com/hashicorp/golang-lru/simplelru",
			"Rev": "a0d98a5f288019575c6d1f4bb1573fef2d1fcdc4"
		},
		{
			"ImportPath": "github.com/hashicorp/hcl",
			"Rev": "d8c773c4cba11b11539e3d45f93daeaa5dcf1fa1"
		},
		{
			"ImportPath": "github.com/hashicorp/hcl/hcl/ast",
			"Rev": "d8c773c4cba11b11539e3d45f93daeaa5dcf1fa1"
		},
		{
			"ImportPath": "github.com/hashicorp/hcl/hcl/parser",
			"Rev": "d8c773c4cba11b11539e3d45f93daeaa5dcf1fa1"
		},
		{
			"ImportPath": "github.com/hashicorp/hcl/hcl/scanner",
			"Rev": "d8c773c4cba11b11539e3d45f93daeaa5dcf1fa1"
		},
		{
			"ImportPath": "github.com/hashicorp/hcl/hcl/strconv",
			"Rev": "d8c773c4cba11b11539e3d45f93daeaa5dcf1fa1"
		},
		{
			"ImportPath": "github.com/hashicorp/hcl/hcl/token",
			"Rev": "d8c773c4cba11b11539e3d45f93daeaa5dcf1fa1"
		},
		{
			"ImportPath": "github.com/hashicorp/hcl/json/parser",
			"Rev": "d8c773c4cba11b11539e3d45f93daeaa5dcf1fa1"
		},
		{
			"ImportPath": "github.com/hashicorp/hcl/json/scanner",
			"Rev": "d8c773c4cba11b11539e3d45f93daeaa5dcf1fa1"
		},
		{
			"ImportPath": "github.com/hashicorp/hcl/json/token",
			"Rev": "d8c773c4cba11b11539e3d45f93daeaa5dcf1fa1"
		},
		{
			"ImportPath": "github.com/heketi/heketi/client/api/go-client",
			"Comment": "v4.0.0-95-gaaf40619",
			"Rev": "aaf40619d85fda757e7a1c1ea1b5118cea65594b"
		},
		{
			"ImportPath": "github.com/heketi/heketi/pkg/glusterfs/api",
			"Comment": "v4.0.0-95-gaaf40619",
			"Rev": "aaf40619d85fda757e7a1c1ea1b5118cea65594b"
		},
		{
			"ImportPath": "github.com/heketi/heketi/pkg/utils",
			"Comment": "v4.0.0-95-gaaf40619",
			"Rev": "aaf40619d85fda757e7a1c1ea1b5118cea65594b"
		},
		{
			"ImportPath": "github.com/imdario/mergo",
			"Comment": "0.1.3-8-g6633656",
			"Rev": "6633656539c1639d9d78127b7d47c622b5d7b6dc"
		},
		{
			"ImportPath": "github.com/inconshreveable/mousetrap",
			"Comment": "v1.0",
			"Rev": "76626ae9c91c4f2a10f34cad8ce83ea42c93bb75"
		},
		{
			"ImportPath": "github.com/influxdata/influxdb/client/v2",
			"Comment": "v1.1.1",
			"Rev": "e47cf1f2e83a02443d7115c54f838be8ee959644"
		},
		{
			"ImportPath": "github.com/influxdata/influxdb/models",
			"Comment": "v1.1.1",
			"Rev": "e47cf1f2e83a02443d7115c54f838be8ee959644"
		},
		{
			"ImportPath": "github.com/influxdata/influxdb/pkg/escape",
			"Comment": "v1.1.1",
			"Rev": "e47cf1f2e83a02443d7115c54f838be8ee959644"
		},
		{
			"ImportPath": "github.com/jmespath/go-jmespath",
			"Comment": "0.2.2-12-g0b12d6b",
			"Rev": "0b12d6b521d83fc7f755e7cfc1b1fbdd35a01a74"
		},
		{
			"ImportPath": "github.com/jonboulle/clockwork",
			"Rev": "72f9bd7c4e0c2a40055ab3d0f09654f730cce982"
		},
		{
			"ImportPath": "github.com/json-iterator/go",
			"Comment": "1.1.3-22-gf2b4162",
			"Rev": "f2b4162afba35581b6d4a50d3b8f34e33c144682"
		},
		{
			"ImportPath": "github.com/jteeuwen/go-bindata",
			"Comment": "v3.0.7-72-ga0ff256",
			"Rev": "a0ff2567cfb70903282db057e799fd826784d41d"
		},
		{
			"ImportPath": "github.com/jteeuwen/go-bindata/go-bindata",
			"Comment": "v3.0.7-72-ga0ff256",
			"Rev": "a0ff2567cfb70903282db057e799fd826784d41d"
		},
		{
			"ImportPath": "github.com/kardianos/osext",
			"Rev": "8fef92e41e22a70e700a96b29f066cda30ea24ef"
		},
		{
			"ImportPath": "github.com/kr/fs",
			"Rev": "2788f0dbd16903de03cb8186e5c7d97b69ad387b"
		},
		{
			"ImportPath": "github.com/kr/pretty",
			"Comment": "go.weekly.2011-12-22-24-gf31442d",
			"Rev": "f31442d60e51465c69811e2107ae978868dbea5c"
		},
		{
			"ImportPath": "github.com/kr/text",
			"Rev": "6807e777504f54ad073ecef66747de158294b639"
		},
		{
			"ImportPath": "github.com/kubernetes/repo-infra/kazel",
			"Rev": "d9bb9fdc907665c61c228baa64fed9b91c7dc1b0"
		},
		{
			"ImportPath": "github.com/libopenstorage/openstorage/api",
			"Rev": "093a0c3888753c2056e7373183693d670c6bba01"
		},
		{
			"ImportPath": "github.com/libopenstorage/openstorage/api/client",
			"Rev": "093a0c3888753c2056e7373183693d670c6bba01"
		},
		{
			"ImportPath": "github.com/libopenstorage/openstorage/api/client/volume",
			"Rev": "093a0c3888753c2056e7373183693d670c6bba01"
		},
		{
			"ImportPath": "github.com/libopenstorage/openstorage/api/spec",
			"Rev": "093a0c3888753c2056e7373183693d670c6bba01"
		},
		{
			"ImportPath": "github.com/libopenstorage/openstorage/pkg/parser",
			"Rev": "093a0c3888753c2056e7373183693d670c6bba01"
		},
		{
			"ImportPath": "github.com/libopenstorage/openstorage/pkg/units",
			"Rev": "093a0c3888753c2056e7373183693d670c6bba01"
		},
		{
			"ImportPath": "github.com/libopenstorage/openstorage/volume",
			"Rev": "093a0c3888753c2056e7373183693d670c6bba01"
		},
		{
			"ImportPath": "github.com/lpabon/godbc",
			"Comment": "v1.0-1-g9577782",
			"Rev": "9577782540c1398b710ddae1b86268ba03a19b0c"
		},
		{
			"ImportPath": "github.com/magiconair/properties",
			"Comment": "v1.7.0-4-g61b492c",
			"Rev": "61b492c03cf472e0c6419be5899b8e0dc28b1b88"
		},
		{
			"ImportPath": "github.com/mailru/easyjson/buffer",
			"Rev": "2f5df55504ebc322e4d52d34df6a1f5b503bf26d"
		},
		{
			"ImportPath": "github.com/mailru/easyjson/jlexer",
			"Rev": "2f5df55504ebc322e4d52d34df6a1f5b503bf26d"
		},
		{
			"ImportPath": "github.com/mailru/easyjson/jwriter",
			"Rev": "2f5df55504ebc322e4d52d34df6a1f5b503bf26d"
		},
		{
			"ImportPath": "github.com/marstr/guid",
			"Comment": "v1.1.0-2-g8bdf7d1",
			"Rev": "8bdf7d1a087ccc975cf37dd6507da50698fd19ca"
		},
		{
			"ImportPath": "github.com/mattn/go-shellwords",
			"Comment": "v1.0.3-20-gf8471b0",
			"Rev": "f8471b0a71ded0ab910825ee2cf230f25de000f1"
		},
		{
			"ImportPath": "github.com/matttproud/golang_protobuf_extensions/pbutil",
			"Rev": "fc2b8d3a73c4867e51861bbdd5ae3c1f0869dd6a"
		},
		{
			"ImportPath": "github.com/mholt/caddy/caddyfile",
			"Comment": "v0.10.10-57-g2de4950",
			"Rev": "2de495001514ed50eac2e09f474c32d417100c5c"
		},
		{
			"ImportPath": "github.com/miekg/dns",
			"Rev": "5d001d020961ae1c184f9f8152fdc73810481677"
		},
		{
			"ImportPath": "github.com/mindprince/gonvml",
			"Rev": "fee913ce8fb235edf54739d259ca0ecc226c7b8a"
		},
		{
			"ImportPath": "github.com/mistifyio/go-zfs",
			"Comment": "v2.1.1-5-g1b4ae6f",
			"Rev": "1b4ae6fb4e77b095934d4430860ff202060169f8"
		},
		{
			"ImportPath": "github.com/mitchellh/go-wordwrap",
			"Rev": "ad45545899c7b13c020ea92b2072220eefad42b8"
		},
		{
			"ImportPath": "github.com/mitchellh/mapstructure",
			"Rev": "53818660ed4955e899c0bcafa97299a388bd7c8e"
		},
		{
			"ImportPath": "github.com/modern-go/concurrent",
			"Comment": "1.0.3",
			"Rev": "bacd9c7ef1dd9b15be4a9909b8ac7a4e313eec94"
		},
		{
			"ImportPath": "github.com/modern-go/reflect2",
			"Comment": "1.0.0-9-g05fbef0",
			"Rev": "05fbef0ca5da472bbf96c9322b84a53edc03c9fd"
		},
		{
			"ImportPath": "github.com/mohae/deepcopy",
			"Rev": "491d3605edfb866af34a48075bd4355ac1bf46ca"
		},
		{
			"ImportPath": "github.com/mrunalp/fileutils",
			"Rev": "4ee1cc9a80582a0c75febdd5cfa779ee4361cbca"
		},
		{
			"ImportPath": "github.com/mvdan/xurls",
			"Comment": "v0.8.0-14-g1b768d7",
			"Rev": "1b768d7c393abd8e8dda1458385a57becd4b2d4e"
		},
		{
			"ImportPath": "github.com/mxk/go-flowrate/flowrate",
			"Rev": "cca7078d478f8520f85629ad7c68962d31ed7682"
		},
		{
			"ImportPath": "github.com/onsi/ginkgo",
			"Comment": "v1.2.0-95-g67b9df7",
			"Rev": "67b9df7f55fe1165fd9ad49aca7754cce01a42b8"
		},
		{
			"ImportPath": "github.com/onsi/ginkgo/config",
			"Comment": "v1.2.0-95-g67b9df7",
			"Rev": "67b9df7f55fe1165fd9ad49aca7754cce01a42b8"
		},
		{
			"ImportPath": "github.com/onsi/ginkgo/ginkgo",
			"Comment": "v1.2.0-95-g67b9df7",
			"Rev": "67b9df7f55fe1165fd9ad49aca7754cce01a42b8"
		},
		{
			"ImportPath": "github.com/onsi/ginkgo/ginkgo/convert",
			"Comment": "v1.2.0-95-g67b9df7",
			"Rev": "67b9df7f55fe1165fd9ad49aca7754cce01a42b8"
		},
		{
			"ImportPath": "github.com/onsi/ginkgo/ginkgo/interrupthandler",
			"Comment": "v1.2.0-95-g67b9df7",
			"Rev": "67b9df7f55fe1165fd9ad49aca7754cce01a42b8"
		},
		{
			"ImportPath": "github.com/onsi/ginkgo/ginkgo/nodot",
			"Comment": "v1.2.0-95-g67b9df7",
			"Rev": "67b9df7f55fe1165fd9ad49aca7754cce01a42b8"
		},
		{
			"ImportPath": "github.com/onsi/ginkgo/ginkgo/testrunner",
			"Comment": "v1.2.0-95-g67b9df7",
			"Rev": "67b9df7f55fe1165fd9ad49aca7754cce01a42b8"
		},
		{
			"ImportPath": "github.com/onsi/ginkgo/ginkgo/testsuite",
			"Comment": "v1.2.0-95-g67b9df7",
			"Rev": "67b9df7f55fe1165fd9ad49aca7754cce01a42b8"
		},
		{
			"ImportPath": "github.com/onsi/ginkgo/ginkgo/watch",
			"Comment": "v1.2.0-95-g67b9df7",
			"Rev": "67b9df7f55fe1165fd9ad49aca7754cce01a42b8"
		},
		{
			"ImportPath": "github.com/onsi/ginkgo/internal/codelocation",
			"Comment": "v1.2.0-95-g67b9df7",
			"Rev": "67b9df7f55fe1165fd9ad49aca7754cce01a42b8"
		},
		{
			"ImportPath": "github.com/onsi/ginkgo/internal/containernode",
			"Comment": "v1.2.0-95-g67b9df7",
			"Rev": "67b9df7f55fe1165fd9ad49aca7754cce01a42b8"
		},
		{
			"ImportPath": "github.com/onsi/ginkgo/internal/failer",
			"Comment": "v1.2.0-95-g67b9df7",
			"Rev": "67b9df7f55fe1165fd9ad49aca7754cce01a42b8"
		},
		{
			"ImportPath": "github.com/onsi/ginkgo/internal/leafnodes",
			"Comment": "v1.2.0-95-g67b9df7",
			"Rev": "67b9df7f55fe1165fd9ad49aca7754cce01a42b8"
		},
		{
			"ImportPath": "github.com/onsi/ginkgo/internal/remote",
			"Comment": "v1.2.0-95-g67b9df7",
			"Rev": "67b9df7f55fe1165fd9ad49aca7754cce01a42b8"
		},
		{
			"ImportPath": "github.com/onsi/ginkgo/internal/spec",
			"Comment": "v1.2.0-95-g67b9df7",
			"Rev": "67b9df7f55fe1165fd9ad49aca7754cce01a42b8"
		},
		{
			"ImportPath": "github.com/onsi/ginkgo/internal/spec_iterator",
			"Comment": "v1.2.0-95-g67b9df7",
			"Rev": "67b9df7f55fe1165fd9ad49aca7754cce01a42b8"
		},
		{
			"ImportPath": "github.com/onsi/ginkgo/internal/specrunner",
			"Comment": "v1.2.0-95-g67b9df7",
			"Rev": "67b9df7f55fe1165fd9ad49aca7754cce01a42b8"
		},
		{
			"ImportPath": "github.com/onsi/ginkgo/internal/suite",
			"Comment": "v1.2.0-95-g67b9df7",
			"Rev": "67b9df7f55fe1165fd9ad49aca7754cce01a42b8"
		},
		{
			"ImportPath": "github.com/onsi/ginkgo/internal/testingtproxy",
			"Comment": "v1.2.0-95-g67b9df7",
			"Rev": "67b9df7f55fe1165fd9ad49aca7754cce01a42b8"
		},
		{
			"ImportPath": "github.com/onsi/ginkgo/internal/writer",
			"Comment": "v1.2.0-95-g67b9df7",
			"Rev": "67b9df7f55fe1165fd9ad49aca7754cce01a42b8"
		},
		{
			"ImportPath": "github.com/onsi/ginkgo/reporters",
			"Comment": "v1.2.0-95-g67b9df7",
			"Rev": "67b9df7f55fe1165fd9ad49aca7754cce01a42b8"
		},
		{
			"ImportPath": "github.com/onsi/ginkgo/reporters/stenographer",
			"Comment": "v1.2.0-95-g67b9df7",
			"Rev": "67b9df7f55fe1165fd9ad49aca7754cce01a42b8"
		},
		{
			"ImportPath": "github.com/onsi/ginkgo/reporters/stenographer/support/go-colorable",
			"Comment": "v1.2.0-95-g67b9df7",
			"Rev": "67b9df7f55fe1165fd9ad49aca7754cce01a42b8"
		},
		{
			"ImportPath": "github.com/onsi/ginkgo/reporters/stenographer/support/go-isatty",
			"Comment": "v1.2.0-95-g67b9df7",
			"Rev": "67b9df7f55fe1165fd9ad49aca7754cce01a42b8"
		},
		{
			"ImportPath": "github.com/onsi/ginkgo/types",
			"Comment": "v1.2.0-95-g67b9df7",
			"Rev": "67b9df7f55fe1165fd9ad49aca7754cce01a42b8"
		},
		{
			"ImportPath": "github.com/onsi/gomega",
			"Comment": "v1.0-122-gd59fa0a",
			"Rev": "d59fa0ac68bb5dd932ee8d24eed631cdd519efc3"
		},
		{
			"ImportPath": "github.com/onsi/gomega/format",
			"Comment": "v1.0-122-gd59fa0a",
			"Rev": "d59fa0ac68bb5dd932ee8d24eed631cdd519efc3"
		},
		{
			"ImportPath": "github.com/onsi/gomega/gstruct",
			"Comment": "v1.0-122-gd59fa0a",
			"Rev": "d59fa0ac68bb5dd932ee8d24eed631cdd519efc3"
		},
		{
			"ImportPath": "github.com/onsi/gomega/gstruct/errors",
			"Comment": "v1.0-122-gd59fa0a",
			"Rev": "d59fa0ac68bb5dd932ee8d24eed631cdd519efc3"
		},
		{
			"ImportPath": "github.com/onsi/gomega/internal/assertion",
			"Comment": "v1.0-122-gd59fa0a",
			"Rev": "d59fa0ac68bb5dd932ee8d24eed631cdd519efc3"
		},
		{
			"ImportPath": "github.com/onsi/gomega/internal/asyncassertion",
			"Comment": "v1.0-122-gd59fa0a",
			"Rev": "d59fa0ac68bb5dd932ee8d24eed631cdd519efc3"
		},
		{
			"ImportPath": "github.com/onsi/gomega/internal/oraclematcher",
			"Comment": "v1.0-122-gd59fa0a",
			"Rev": "d59fa0ac68bb5dd932ee8d24eed631cdd519efc3"
		},
		{
			"ImportPath": "github.com/onsi/gomega/internal/testingtsupport",
			"Comment": "v1.0-122-gd59fa0a",
			"Rev": "d59fa0ac68bb5dd932ee8d24eed631cdd519efc3"
		},
		{
			"ImportPath": "github.com/onsi/gomega/matchers",
			"Comment": "v1.0-122-gd59fa0a",
			"Rev": "d59fa0ac68bb5dd932ee8d24eed631cdd519efc3"
		},
		{
			"ImportPath": "github.com/onsi/gomega/matchers/support/goraph/bipartitegraph",
			"Comment": "v1.0-122-gd59fa0a",
			"Rev": "d59fa0ac68bb5dd932ee8d24eed631cdd519efc3"
		},
		{
			"ImportPath": "github.com/onsi/gomega/matchers/support/goraph/edge",
			"Comment": "v1.0-122-gd59fa0a",
			"Rev": "d59fa0ac68bb5dd932ee8d24eed631cdd519efc3"
		},
		{
			"ImportPath": "github.com/onsi/gomega/matchers/support/goraph/node",
			"Comment": "v1.0-122-gd59fa0a",
			"Rev": "d59fa0ac68bb5dd932ee8d24eed631cdd519efc3"
		},
		{
			"ImportPath": "github.com/onsi/gomega/matchers/support/goraph/util",
			"Comment": "v1.0-122-gd59fa0a",
			"Rev": "d59fa0ac68bb5dd932ee8d24eed631cdd519efc3"
		},
		{
			"ImportPath": "github.com/onsi/gomega/types",
			"Comment": "v1.0-122-gd59fa0a",
			"Rev": "d59fa0ac68bb5dd932ee8d24eed631cdd519efc3"
		},
		{
			"ImportPath": "github.com/opencontainers/go-digest",
			"Rev": "a6d0ee40d4207ea02364bd3b9e8e77b9159ba1eb"
		},
		{
			"ImportPath": "github.com/opencontainers/image-spec/specs-go",
			"Comment": "v1.0.0-rc6-12-g372ad78",
			"Rev": "372ad780f63454fbbbbcc7cf80e5b90245c13e13"
		},
		{
			"ImportPath": "github.com/opencontainers/image-spec/specs-go/v1",
			"Comment": "v1.0.0-rc6-12-g372ad78",
			"Rev": "372ad780f63454fbbbbcc7cf80e5b90245c13e13"
		},
		{
			"ImportPath": "github.com/opencontainers/runc/libcontainer",
			"Comment": "v1.0.0-rc5-46-g871ba2e5",
			"Rev": "871ba2e58e24314d1fab4517a80410191ba5ad01"
		},
		{
			"ImportPath": "github.com/opencontainers/runc/libcontainer/apparmor",
			"Comment": "v1.0.0-rc5-46-g871ba2e5",
			"Rev": "871ba2e58e24314d1fab4517a80410191ba5ad01"
		},
		{
			"ImportPath": "github.com/opencontainers/runc/libcontainer/cgroups",
			"Comment": "v1.0.0-rc5-46-g871ba2e5",
			"Rev": "871ba2e58e24314d1fab4517a80410191ba5ad01"
		},
		{
			"ImportPath": "github.com/opencontainers/runc/libcontainer/cgroups/fs",
			"Comment": "v1.0.0-rc5-46-g871ba2e5",
			"Rev": "871ba2e58e24314d1fab4517a80410191ba5ad01"
		},
		{
			"ImportPath": "github.com/opencontainers/runc/libcontainer/cgroups/systemd",
			"Comment": "v1.0.0-rc5-46-g871ba2e5",
			"Rev": "871ba2e58e24314d1fab4517a80410191ba5ad01"
		},
		{
			"ImportPath": "github.com/opencontainers/runc/libcontainer/configs",
			"Comment": "v1.0.0-rc5-46-g871ba2e5",
			"Rev": "871ba2e58e24314d1fab4517a80410191ba5ad01"
		},
		{
			"ImportPath": "github.com/opencontainers/runc/libcontainer/configs/validate",
			"Comment": "v1.0.0-rc5-46-g871ba2e5",
			"Rev": "871ba2e58e24314d1fab4517a80410191ba5ad01"
		},
		{
			"ImportPath": "github.com/opencontainers/runc/libcontainer/criurpc",
			"Comment": "v1.0.0-rc5-46-g871ba2e5",
			"Rev": "871ba2e58e24314d1fab4517a80410191ba5ad01"
		},
		{
			"ImportPath": "github.com/opencontainers/runc/libcontainer/intelrdt",
			"Comment": "v1.0.0-rc5-46-g871ba2e5",
			"Rev": "871ba2e58e24314d1fab4517a80410191ba5ad01"
		},
		{
			"ImportPath": "github.com/opencontainers/runc/libcontainer/keys",
			"Comment": "v1.0.0-rc5-46-g871ba2e5",
			"Rev": "871ba2e58e24314d1fab4517a80410191ba5ad01"
		},
		{
			"ImportPath": "github.com/opencontainers/runc/libcontainer/mount",
			"Comment": "v1.0.0-rc5-46-g871ba2e5",
			"Rev": "871ba2e58e24314d1fab4517a80410191ba5ad01"
		},
		{
			"ImportPath": "github.com/opencontainers/runc/libcontainer/seccomp",
			"Comment": "v1.0.0-rc5-46-g871ba2e5",
			"Rev": "871ba2e58e24314d1fab4517a80410191ba5ad01"
		},
		{
			"ImportPath": "github.com/opencontainers/runc/libcontainer/stacktrace",
			"Comment": "v1.0.0-rc5-46-g871ba2e5",
			"Rev": "871ba2e58e24314d1fab4517a80410191ba5ad01"
		},
		{
			"ImportPath": "github.com/opencontainers/runc/libcontainer/system",
			"Comment": "v1.0.0-rc5-46-g871ba2e5",
			"Rev": "871ba2e58e24314d1fab4517a80410191ba5ad01"
		},
		{
			"ImportPath": "github.com/opencontainers/runc/libcontainer/user",
			"Comment": "v1.0.0-rc5-46-g871ba2e5",
			"Rev": "871ba2e58e24314d1fab4517a80410191ba5ad01"
		},
		{
			"ImportPath": "github.com/opencontainers/runc/libcontainer/utils",
			"Comment": "v1.0.0-rc5-46-g871ba2e5",
			"Rev": "871ba2e58e24314d1fab4517a80410191ba5ad01"
		},
		{
			"ImportPath": "github.com/opencontainers/runtime-spec/specs-go",
			"Comment": "v1.0.0",
			"Rev": "02137cd4e50b37a01665e1731fcd4ac2d2178230"
		},
		{
			"ImportPath": "github.com/opencontainers/selinux/go-selinux",
			"Comment": "v1.0.0-rc1-5-g4a2974b",
			"Rev": "4a2974bf1ee960774ffd517717f1f45325af0206"
		},
		{
			"ImportPath": "github.com/opencontainers/selinux/go-selinux/label",
			"Comment": "v1.0.0-rc1-5-g4a2974b",
			"Rev": "4a2974bf1ee960774ffd517717f1f45325af0206"
		},
		{
			"ImportPath": "github.com/pborman/uuid",
			"Rev": "ca53cad383cad2479bbba7f7a1a05797ec1386e4"
		},
		{
			"ImportPath": "github.com/pelletier/go-toml",
			"Comment": "v1.0.1",
			"Rev": "16398bac157da96aa88f98a2df640c7f32af1da2"
		},
		{
			"ImportPath": "github.com/peterbourgon/diskv",
			"Comment": "v2.0.1",
			"Rev": "5f041e8faa004a95c88a202771f4cc3e991971e6"
		},
		{
			"ImportPath": "github.com/pkg/errors",
			"Comment": "v0.8.0",
			"Rev": "645ef00459ed84a119197bfb8d8205042c6df63d"
		},
		{
			"ImportPath": "github.com/pkg/sftp",
			"Rev": "4d0e916071f68db74f8a73926335f809396d6b42"
		},
		{
			"ImportPath": "github.com/pmezard/go-difflib/difflib",
			"Rev": "d8ed2627bdf02c080bf22230dbb337003b7aba2d"
		},
		{
			"ImportPath": "github.com/pquerna/cachecontrol",
			"Rev": "0dec1b30a0215bb68605dfc568e8855066c9202d"
		},
		{
			"ImportPath": "github.com/pquerna/cachecontrol/cacheobject",
			"Rev": "0dec1b30a0215bb68605dfc568e8855066c9202d"
		},
		{
			"ImportPath": "github.com/prometheus/client_golang/prometheus",
			"Comment": "v0.8.0-83-ge7e9030",
			"Rev": "e7e903064f5e9eb5da98208bae10b475d4db0f8c"
		},
		{
			"ImportPath": "github.com/prometheus/client_golang/prometheus/promhttp",
			"Comment": "v0.8.0-83-ge7e9030",
			"Rev": "e7e903064f5e9eb5da98208bae10b475d4db0f8c"
		},
		{
			"ImportPath": "github.com/prometheus/client_model/go",
			"Comment": "model-0.0.2-12-gfa8ad6f",
			"Rev": "fa8ad6fec33561be4280a8f0514318c79d7f6cb6"
		},
		{
			"ImportPath": "github.com/prometheus/common/expfmt",
			"Rev": "13ba4ddd0caa9c28ca7b7bffe1dfa9ed8d5ef207"
		},
		{
			"ImportPath": "github.com/prometheus/common/internal/bitbucket.org/ww/goautoneg",
			"Rev": "13ba4ddd0caa9c28ca7b7bffe1dfa9ed8d5ef207"
		},
		{
			"ImportPath": "github.com/prometheus/common/model",
			"Rev": "13ba4ddd0caa9c28ca7b7bffe1dfa9ed8d5ef207"
		},
		{
			"ImportPath": "github.com/prometheus/procfs",
			"Rev": "65c1f6f8f0fc1e2185eb9863a3bc751496404259"
		},
		{
			"ImportPath": "github.com/prometheus/procfs/xfs",
			"Rev": "65c1f6f8f0fc1e2185eb9863a3bc751496404259"
		},
		{
			"ImportPath": "github.com/quobyte/api",
			"Rev": "f2b94aa4aa4f8fcf279fe667ccd916abe6a064d5"
		},
		{
			"ImportPath": "github.com/rancher/go-rancher/client",
			"Comment": "v0.1.0-196-g09693a8",
			"Rev": "09693a8743ba5ee58c58c1b1e8a4abd17af00d45"
		},
		{
			"ImportPath": "github.com/renstrom/dedent",
			"Comment": "v1.0.0-3-g020d11c",
			"Rev": "020d11c3b9c0c7a3c2efcc8e5cf5b9ef7bcea21f"
		},
		{
			"ImportPath": "github.com/robfig/cron",
			"Comment": "v1-53-gdf38d32",
			"Rev": "df38d32658d8788cd446ba74db4bb5375c4b0cb3"
		},
		{
			"ImportPath": "github.com/rubiojr/go-vhd/vhd",
			"Rev": "0bfd3b39853cdde5762efda92289f14b0ac0491b"
		},
		{
			"ImportPath": "github.com/russross/blackfriday",
			"Comment": "v1.4-2-g300106c",
			"Rev": "300106c228d52c8941d4b3de6054a6062a86dda3"
		},
		{
			"ImportPath": "github.com/satori/go.uuid",
			"Comment": "v1.1.0",
			"Rev": "879c5887cd475cd7864858769793b2ceb0d44feb"
		},
		{
			"ImportPath": "github.com/seccomp/libseccomp-golang",
			"Rev": "1b506fc7c24eec5a3693cdcbed40d9c226cfc6a1"
		},
		{
			"ImportPath": "github.com/shurcooL/sanitized_anchor_name",
			"Rev": "10ef21a441db47d8b13ebcc5fd2310f636973c77"
		},
		{
			"ImportPath": "github.com/sirupsen/logrus",
			"Comment": "v1.0.3-11-g89742ae",
			"Rev": "89742aefa4b206dcf400792f3bd35b542998eb3b"
		},
		{
			"ImportPath": "github.com/spf13/afero",
			"Rev": "b28a7effac979219c2a2ed6205a4d70e4b1bcd02"
		},
		{
			"ImportPath": "github.com/spf13/afero/mem",
			"Rev": "b28a7effac979219c2a2ed6205a4d70e4b1bcd02"
		},
		{
			"ImportPath": "github.com/spf13/afero/sftp",
			"Rev": "b28a7effac979219c2a2ed6205a4d70e4b1bcd02"
		},
		{
			"ImportPath": "github.com/spf13/cast",
			"Rev": "e31f36ffc91a2ba9ddb72a4b6a607ff9b3d3cb63"
		},
		{
			"ImportPath": "github.com/spf13/cobra",
			"Comment": "v0.0.1-34-gc439c4f",
			"Rev": "c439c4fa093711d42e1b01acb1235b52004753c1"
		},
		{
			"ImportPath": "github.com/spf13/cobra/doc",
			"Comment": "v0.0.1-34-gc439c4f",
			"Rev": "c439c4fa093711d42e1b01acb1235b52004753c1"
		},
		{
			"ImportPath": "github.com/spf13/jwalterweatherman",
			"Rev": "33c24e77fb80341fe7130ee7c594256ff08ccc46"
		},
		{
			"ImportPath": "github.com/spf13/pflag",
			"Comment": "v1.0.1",
			"Rev": "583c0c0531f06d5278b7d917446061adc344b5cd"
		},
		{
			"ImportPath": "github.com/spf13/viper",
			"Rev": "7fb2782df3d83e0036cc89f461ed0422628776f4"
		},
		{
			"ImportPath": "github.com/storageos/go-api",
			"Comment": "0.3.4",
			"Rev": "3a4032328d99c1b43fbda3d85bd3c80fa06e1707"
		},
		{
			"ImportPath": "github.com/storageos/go-api/netutil",
			"Comment": "0.3.4",
			"Rev": "3a4032328d99c1b43fbda3d85bd3c80fa06e1707"
		},
		{
			"ImportPath": "github.com/storageos/go-api/serror",
			"Comment": "0.3.4",
			"Rev": "3a4032328d99c1b43fbda3d85bd3c80fa06e1707"
		},
		{
			"ImportPath": "github.com/storageos/go-api/types",
			"Comment": "0.3.4",
			"Rev": "3a4032328d99c1b43fbda3d85bd3c80fa06e1707"
		},
		{
			"ImportPath": "github.com/stretchr/objx",
			"Rev": "1a9d0bb9f541897e62256577b352fdbc1fb4fd94"
		},
		{
			"ImportPath": "github.com/stretchr/testify/assert",
			"Comment": "v1.2.1-14-gc679ae2",
			"Rev": "c679ae2cc0cb27ec3293fea7e254e47386f05d69"
		},
		{
			"ImportPath": "github.com/stretchr/testify/mock",
			"Comment": "v1.2.1-14-gc679ae2",
			"Rev": "c679ae2cc0cb27ec3293fea7e254e47386f05d69"
		},
		{
			"ImportPath": "github.com/stretchr/testify/require",
			"Comment": "v1.2.1-14-gc679ae2",
			"Rev": "c679ae2cc0cb27ec3293fea7e254e47386f05d69"
		},
		{
			"ImportPath": "github.com/syndtr/gocapability/capability",
			"Rev": "e7cb7fa329f456b3855136a2642b197bad7366ba"
		},
		{
			"ImportPath": "github.com/tools/godep",
			"Comment": "v80",
			"Rev": "ce0bfadeb516ab23c845a85c4b0eae421ec9614b"
		},
		{
			"ImportPath": "github.com/ugorji/go/codec",
			"Rev": "ded73eae5db7e7a0ef6f55aace87a2873c5d2b74"
		},
		{
			"ImportPath": "github.com/vishvananda/netlink",
			"Rev": "b2de5d10e38ecce8607e6b438b6d174f389a004e"
		},
		{
			"ImportPath": "github.com/vishvananda/netlink/nl",
			"Rev": "b2de5d10e38ecce8607e6b438b6d174f389a004e"
		},
		{
			"ImportPath": "github.com/vishvananda/netns",
			"Rev": "be1fbeda19366dea804f00efff2dd73a1642fdcc"
		},
		{
			"ImportPath": "github.com/vmware/govmomi",
			"Comment": "v0.17.1-46-ge70dd44",
			"Rev": "e70dd44f80baf671099254d675eb278529038234"
		},
		{
			"ImportPath": "github.com/vmware/govmomi/find",
			"Comment": "v0.17.1-46-ge70dd44",
			"Rev": "e70dd44f80baf671099254d675eb278529038234"
		},
		{
			"ImportPath": "github.com/vmware/govmomi/list",
			"Comment": "v0.17.1-46-ge70dd44",
			"Rev": "e70dd44f80baf671099254d675eb278529038234"
		},
		{
			"ImportPath": "github.com/vmware/govmomi/lookup",
			"Comment": "v0.17.1-46-ge70dd44",
			"Rev": "e70dd44f80baf671099254d675eb278529038234"
		},
		{
			"ImportPath": "github.com/vmware/govmomi/lookup/methods",
			"Comment": "v0.17.1-46-ge70dd44",
			"Rev": "e70dd44f80baf671099254d675eb278529038234"
		},
		{
			"ImportPath": "github.com/vmware/govmomi/lookup/simulator",
			"Comment": "v0.17.1-46-ge70dd44",
			"Rev": "e70dd44f80baf671099254d675eb278529038234"
		},
		{
			"ImportPath": "github.com/vmware/govmomi/lookup/types",
			"Comment": "v0.17.1-46-ge70dd44",
			"Rev": "e70dd44f80baf671099254d675eb278529038234"
		},
		{
			"ImportPath": "github.com/vmware/govmomi/nfc",
			"Comment": "v0.17.1-46-ge70dd44",
			"Rev": "e70dd44f80baf671099254d675eb278529038234"
		},
		{
			"ImportPath": "github.com/vmware/govmomi/object",
			"Comment": "v0.17.1-46-ge70dd44",
			"Rev": "e70dd44f80baf671099254d675eb278529038234"
		},
		{
			"ImportPath": "github.com/vmware/govmomi/pbm",
			"Comment": "v0.17.1-46-ge70dd44",
			"Rev": "e70dd44f80baf671099254d675eb278529038234"
		},
		{
			"ImportPath": "github.com/vmware/govmomi/pbm/methods",
			"Comment": "v0.17.1-46-ge70dd44",
			"Rev": "e70dd44f80baf671099254d675eb278529038234"
		},
		{
			"ImportPath": "github.com/vmware/govmomi/pbm/types",
			"Comment": "v0.17.1-46-ge70dd44",
			"Rev": "e70dd44f80baf671099254d675eb278529038234"
		},
		{
			"ImportPath": "github.com/vmware/govmomi/property",
			"Comment": "v0.17.1-46-ge70dd44",
			"Rev": "e70dd44f80baf671099254d675eb278529038234"
		},
		{
			"ImportPath": "github.com/vmware/govmomi/session",
			"Comment": "v0.17.1-46-ge70dd44",
			"Rev": "e70dd44f80baf671099254d675eb278529038234"
		},
		{
			"ImportPath": "github.com/vmware/govmomi/simulator",
			"Comment": "v0.17.1-46-ge70dd44",
			"Rev": "e70dd44f80baf671099254d675eb278529038234"
		},
		{
			"ImportPath": "github.com/vmware/govmomi/simulator/esx",
			"Comment": "v0.17.1-46-ge70dd44",
			"Rev": "e70dd44f80baf671099254d675eb278529038234"
		},
		{
			"ImportPath": "github.com/vmware/govmomi/simulator/vpx",
			"Comment": "v0.17.1-46-ge70dd44",
			"Rev": "e70dd44f80baf671099254d675eb278529038234"
		},
		{
			"ImportPath": "github.com/vmware/govmomi/sts",
			"Comment": "v0.17.1-46-ge70dd44",
			"Rev": "e70dd44f80baf671099254d675eb278529038234"
		},
		{
			"ImportPath": "github.com/vmware/govmomi/sts/internal",
			"Comment": "v0.17.1-46-ge70dd44",
			"Rev": "e70dd44f80baf671099254d675eb278529038234"
		},
		{
			"ImportPath": "github.com/vmware/govmomi/sts/simulator",
			"Comment": "v0.17.1-46-ge70dd44",
			"Rev": "e70dd44f80baf671099254d675eb278529038234"
		},
		{
			"ImportPath": "github.com/vmware/govmomi/task",
			"Comment": "v0.17.1-46-ge70dd44",
			"Rev": "e70dd44f80baf671099254d675eb278529038234"
		},
		{
			"ImportPath": "github.com/vmware/govmomi/vim25",
			"Comment": "v0.17.1-46-ge70dd44",
			"Rev": "e70dd44f80baf671099254d675eb278529038234"
		},
		{
			"ImportPath": "github.com/vmware/govmomi/vim25/debug",
			"Comment": "v0.17.1-46-ge70dd44",
			"Rev": "e70dd44f80baf671099254d675eb278529038234"
		},
		{
			"ImportPath": "github.com/vmware/govmomi/vim25/methods",
			"Comment": "v0.17.1-46-ge70dd44",
			"Rev": "e70dd44f80baf671099254d675eb278529038234"
		},
		{
			"ImportPath": "github.com/vmware/govmomi/vim25/mo",
			"Comment": "v0.17.1-46-ge70dd44",
			"Rev": "e70dd44f80baf671099254d675eb278529038234"
		},
		{
			"ImportPath": "github.com/vmware/govmomi/vim25/progress",
			"Comment": "v0.17.1-46-ge70dd44",
			"Rev": "e70dd44f80baf671099254d675eb278529038234"
		},
		{
			"ImportPath": "github.com/vmware/govmomi/vim25/soap",
			"Comment": "v0.17.1-46-ge70dd44",
			"Rev": "e70dd44f80baf671099254d675eb278529038234"
		},
		{
			"ImportPath": "github.com/vmware/govmomi/vim25/types",
			"Comment": "v0.17.1-46-ge70dd44",
			"Rev": "e70dd44f80baf671099254d675eb278529038234"
		},
		{
			"ImportPath": "github.com/vmware/govmomi/vim25/xml",
			"Comment": "v0.17.1-46-ge70dd44",
			"Rev": "e70dd44f80baf671099254d675eb278529038234"
		},
		{
			"ImportPath": "github.com/vmware/photon-controller-go-sdk/SSPI",
			"Comment": "PROMOTED-488",
			"Rev": "4a435daef6ccd3d0edaac1161e76f51a70c2589a"
		},
		{
			"ImportPath": "github.com/vmware/photon-controller-go-sdk/photon",
			"Comment": "PROMOTED-488",
			"Rev": "4a435daef6ccd3d0edaac1161e76f51a70c2589a"
		},
		{
			"ImportPath": "github.com/vmware/photon-controller-go-sdk/photon/lightwave",
			"Comment": "PROMOTED-488",
			"Rev": "4a435daef6ccd3d0edaac1161e76f51a70c2589a"
		},
		{
			"ImportPath": "github.com/xanzy/go-cloudstack/cloudstack",
			"Comment": "v2.1.1-1-g1e2cbf6",
			"Rev": "1e2cbf647e57fa90353612074fdfc42faf5073bf"
		},
		{
			"ImportPath": "github.com/xiang90/probing",
			"Comment": "0.0.1",
			"Rev": "07dd2e8dfe18522e9c447ba95f2fe95262f63bb2"
		},
		{
			"ImportPath": "golang.org/x/crypto/bcrypt",
			"Rev": "49796115aa4b964c318aad4f3084fdb41e9aa067"
		},
		{
			"ImportPath": "golang.org/x/crypto/blowfish",
			"Rev": "49796115aa4b964c318aad4f3084fdb41e9aa067"
		},
		{
			"ImportPath": "golang.org/x/crypto/cryptobyte",
			"Rev": "49796115aa4b964c318aad4f3084fdb41e9aa067"
		},
		{
			"ImportPath": "golang.org/x/crypto/cryptobyte/asn1",
			"Rev": "49796115aa4b964c318aad4f3084fdb41e9aa067"
		},
		{
			"ImportPath": "golang.org/x/crypto/curve25519",
			"Rev": "49796115aa4b964c318aad4f3084fdb41e9aa067"
		},
		{
			"ImportPath": "golang.org/x/crypto/ed25519",
			"Rev": "49796115aa4b964c318aad4f3084fdb41e9aa067"
		},
		{
			"ImportPath": "golang.org/x/crypto/ed25519/internal/edwards25519",
			"Rev": "49796115aa4b964c318aad4f3084fdb41e9aa067"
		},
		{
			"ImportPath": "golang.org/x/crypto/internal/chacha20",
			"Rev": "49796115aa4b964c318aad4f3084fdb41e9aa067"
		},
		{
			"ImportPath": "golang.org/x/crypto/nacl/secretbox",
			"Rev": "49796115aa4b964c318aad4f3084fdb41e9aa067"
		},
		{
			"ImportPath": "golang.org/x/crypto/ocsp",
			"Rev": "49796115aa4b964c318aad4f3084fdb41e9aa067"
		},
		{
			"ImportPath": "golang.org/x/crypto/pkcs12",
			"Rev": "49796115aa4b964c318aad4f3084fdb41e9aa067"
		},
		{
			"ImportPath": "golang.org/x/crypto/pkcs12/internal/rc2",
			"Rev": "49796115aa4b964c318aad4f3084fdb41e9aa067"
		},
		{
			"ImportPath": "golang.org/x/crypto/poly1305",
			"Rev": "49796115aa4b964c318aad4f3084fdb41e9aa067"
		},
		{
			"ImportPath": "golang.org/x/crypto/salsa20/salsa",
			"Rev": "49796115aa4b964c318aad4f3084fdb41e9aa067"
		},
		{
			"ImportPath": "golang.org/x/crypto/ssh",
			"Rev": "49796115aa4b964c318aad4f3084fdb41e9aa067"
		},
		{
			"ImportPath": "golang.org/x/crypto/ssh/terminal",
			"Rev": "49796115aa4b964c318aad4f3084fdb41e9aa067"
		},
		{
			"ImportPath": "golang.org/x/exp/inotify",
			"Rev": "292a51b8d262487dab23a588950e8052d63d9113"
		},
		{
			"ImportPath": "golang.org/x/net/context",
			"Rev": "0ed95abb35c445290478a5348a7b38bb154135fd"
		},
		{
			"ImportPath": "golang.org/x/net/context/ctxhttp",
			"Rev": "0ed95abb35c445290478a5348a7b38bb154135fd"
		},
		{
			"ImportPath": "golang.org/x/net/html",
			"Rev": "0ed95abb35c445290478a5348a7b38bb154135fd"
		},
		{
			"ImportPath": "golang.org/x/net/html/atom",
			"Rev": "0ed95abb35c445290478a5348a7b38bb154135fd"
		},
		{
			"ImportPath": "golang.org/x/net/http2",
			"Rev": "0ed95abb35c445290478a5348a7b38bb154135fd"
		},
		{
			"ImportPath": "golang.org/x/net/http2/hpack",
			"Rev": "0ed95abb35c445290478a5348a7b38bb154135fd"
		},
		{
			"ImportPath": "golang.org/x/net/idna",
			"Rev": "0ed95abb35c445290478a5348a7b38bb154135fd"
		},
		{
			"ImportPath": "golang.org/x/net/internal/timeseries",
			"Rev": "0ed95abb35c445290478a5348a7b38bb154135fd"
		},
		{
			"ImportPath": "golang.org/x/net/lex/httplex",
			"Rev": "0ed95abb35c445290478a5348a7b38bb154135fd"
		},
		{
			"ImportPath": "golang.org/x/net/proxy",
			"Rev": "0ed95abb35c445290478a5348a7b38bb154135fd"
		},
		{
			"ImportPath": "golang.org/x/net/trace",
			"Rev": "0ed95abb35c445290478a5348a7b38bb154135fd"
		},
		{
			"ImportPath": "golang.org/x/net/websocket",
			"Rev": "0ed95abb35c445290478a5348a7b38bb154135fd"
		},
		{
			"ImportPath": "golang.org/x/oauth2",
			"Rev": "a6bd8cefa1811bd24b86f8902872e4e8225f74c4"
		},
		{
			"ImportPath": "golang.org/x/oauth2/google",
			"Rev": "a6bd8cefa1811bd24b86f8902872e4e8225f74c4"
		},
		{
			"ImportPath": "golang.org/x/oauth2/internal",
			"Rev": "a6bd8cefa1811bd24b86f8902872e4e8225f74c4"
		},
		{
			"ImportPath": "golang.org/x/oauth2/jws",
			"Rev": "a6bd8cefa1811bd24b86f8902872e4e8225f74c4"
		},
		{
			"ImportPath": "golang.org/x/oauth2/jwt",
			"Rev": "a6bd8cefa1811bd24b86f8902872e4e8225f74c4"
		},
		{
			"ImportPath": "golang.org/x/sys/unix",
			"Rev": "95c6576299259db960f6c5b9b69ea52422860fce"
		},
		{
			"ImportPath": "golang.org/x/sys/windows",
			"Rev": "95c6576299259db960f6c5b9b69ea52422860fce"
		},
		{
			"ImportPath": "golang.org/x/sys/windows/svc",
			"Rev": "95c6576299259db960f6c5b9b69ea52422860fce"
		},
		{
			"ImportPath": "golang.org/x/text/cases",
			"Rev": "b19bf474d317b857955b12035d2c5acb57ce8b01"
		},
		{
			"ImportPath": "golang.org/x/text/encoding",
			"Rev": "b19bf474d317b857955b12035d2c5acb57ce8b01"
		},
		{
			"ImportPath": "golang.org/x/text/encoding/internal",
			"Rev": "b19bf474d317b857955b12035d2c5acb57ce8b01"
		},
		{
			"ImportPath": "golang.org/x/text/encoding/internal/identifier",
			"Rev": "b19bf474d317b857955b12035d2c5acb57ce8b01"
		},
		{
			"ImportPath": "golang.org/x/text/encoding/unicode",
			"Rev": "b19bf474d317b857955b12035d2c5acb57ce8b01"
		},
		{
			"ImportPath": "golang.org/x/text/internal",
			"Rev": "b19bf474d317b857955b12035d2c5acb57ce8b01"
		},
		{
			"ImportPath": "golang.org/x/text/internal/tag",
			"Rev": "b19bf474d317b857955b12035d2c5acb57ce8b01"
		},
		{
			"ImportPath": "golang.org/x/text/internal/utf8internal",
			"Rev": "b19bf474d317b857955b12035d2c5acb57ce8b01"
		},
		{
			"ImportPath": "golang.org/x/text/language",
			"Rev": "b19bf474d317b857955b12035d2c5acb57ce8b01"
		},
		{
			"ImportPath": "golang.org/x/text/runes",
			"Rev": "b19bf474d317b857955b12035d2c5acb57ce8b01"
		},
		{
			"ImportPath": "golang.org/x/text/secure/bidirule",
			"Rev": "b19bf474d317b857955b12035d2c5acb57ce8b01"
		},
		{
			"ImportPath": "golang.org/x/text/secure/precis",
			"Rev": "b19bf474d317b857955b12035d2c5acb57ce8b01"
		},
		{
			"ImportPath": "golang.org/x/text/transform",
			"Rev": "b19bf474d317b857955b12035d2c5acb57ce8b01"
		},
		{
			"ImportPath": "golang.org/x/text/unicode/bidi",
			"Rev": "b19bf474d317b857955b12035d2c5acb57ce8b01"
		},
		{
			"ImportPath": "golang.org/x/text/unicode/norm",
			"Rev": "b19bf474d317b857955b12035d2c5acb57ce8b01"
		},
		{
			"ImportPath": "golang.org/x/text/width",
			"Rev": "b19bf474d317b857955b12035d2c5acb57ce8b01"
		},
		{
			"ImportPath": "golang.org/x/time/rate",
			"Rev": "f51c12702a4d776e4c1fa9b0fabab841babae631"
		},
		{
			"ImportPath": "golang.org/x/tools/benchmark/parse",
			"Rev": "2382e3994d48b1d22acc2c86bcad0a2aff028e32"
		},
		{
			"ImportPath": "golang.org/x/tools/container/intsets",
			"Rev": "2382e3994d48b1d22acc2c86bcad0a2aff028e32"
		},
		{
			"ImportPath": "golang.org/x/tools/go/ast/astutil",
			"Rev": "2382e3994d48b1d22acc2c86bcad0a2aff028e32"
		},
		{
			"ImportPath": "golang.org/x/tools/go/vcs",
			"Rev": "2382e3994d48b1d22acc2c86bcad0a2aff028e32"
		},
		{
			"ImportPath": "golang.org/x/tools/imports",
			"Rev": "2382e3994d48b1d22acc2c86bcad0a2aff028e32"
		},
		{
			"ImportPath": "google.golang.org/api/compute/v0.alpha",
			"Rev": "8e296ef260056b6323d10727db40512dac6d92d5"
		},
		{
			"ImportPath": "google.golang.org/api/compute/v0.beta",
			"Rev": "8e296ef260056b6323d10727db40512dac6d92d5"
		},
		{
			"ImportPath": "google.golang.org/api/compute/v1",
			"Rev": "8e296ef260056b6323d10727db40512dac6d92d5"
		},
		{
			"ImportPath": "google.golang.org/api/container/v1",
			"Rev": "8e296ef260056b6323d10727db40512dac6d92d5"
		},
		{
			"ImportPath": "google.golang.org/api/gensupport",
			"Rev": "8e296ef260056b6323d10727db40512dac6d92d5"
		},
		{
			"ImportPath": "google.golang.org/api/googleapi",
			"Rev": "8e296ef260056b6323d10727db40512dac6d92d5"
		},
		{
			"ImportPath": "google.golang.org/api/googleapi/internal/uritemplates",
			"Rev": "8e296ef260056b6323d10727db40512dac6d92d5"
		},
		{
			"ImportPath": "google.golang.org/api/logging/v2beta1",
			"Rev": "8e296ef260056b6323d10727db40512dac6d92d5"
		},
		{
			"ImportPath": "google.golang.org/api/monitoring/v3",
			"Rev": "8e296ef260056b6323d10727db40512dac6d92d5"
		},
		{
			"ImportPath": "google.golang.org/api/pubsub/v1",
			"Rev": "8e296ef260056b6323d10727db40512dac6d92d5"
		},
		{
			"ImportPath": "google.golang.org/api/tpu/v1",
			"Rev": "8e296ef260056b6323d10727db40512dac6d92d5"
		},
		{
			"ImportPath": "google.golang.org/genproto/googleapis/api/annotations",
			"Rev": "09f6ed296fc66555a25fe4ce95173148778dfa85"
		},
		{
			"ImportPath": "google.golang.org/genproto/googleapis/rpc/status",
			"Rev": "09f6ed296fc66555a25fe4ce95173148778dfa85"
		},
		{
			"ImportPath": "google.golang.org/grpc",
			"Comment": "v1.7.5",
			"Rev": "5b3c4e850e90a4cf6a20ebd46c8b32a0a3afcb9e"
		},
		{
			"ImportPath": "google.golang.org/grpc/balancer",
			"Comment": "v1.7.5",
			"Rev": "5b3c4e850e90a4cf6a20ebd46c8b32a0a3afcb9e"
		},
		{
			"ImportPath": "google.golang.org/grpc/codes",
			"Comment": "v1.7.5",
			"Rev": "5b3c4e850e90a4cf6a20ebd46c8b32a0a3afcb9e"
		},
		{
			"ImportPath": "google.golang.org/grpc/connectivity",
			"Comment": "v1.7.5",
			"Rev": "5b3c4e850e90a4cf6a20ebd46c8b32a0a3afcb9e"
		},
		{
			"ImportPath": "google.golang.org/grpc/credentials",
			"Comment": "v1.7.5",
			"Rev": "5b3c4e850e90a4cf6a20ebd46c8b32a0a3afcb9e"
		},
		{
			"ImportPath": "google.golang.org/grpc/grpclb/grpc_lb_v1/messages",
			"Comment": "v1.7.5",
			"Rev": "5b3c4e850e90a4cf6a20ebd46c8b32a0a3afcb9e"
		},
		{
			"ImportPath": "google.golang.org/grpc/grpclog",
			"Comment": "v1.7.5",
			"Rev": "5b3c4e850e90a4cf6a20ebd46c8b32a0a3afcb9e"
		},
		{
			"ImportPath": "google.golang.org/grpc/health/grpc_health_v1",
			"Comment": "v1.7.5",
			"Rev": "5b3c4e850e90a4cf6a20ebd46c8b32a0a3afcb9e"
		},
		{
			"ImportPath": "google.golang.org/grpc/internal",
			"Comment": "v1.7.5",
			"Rev": "5b3c4e850e90a4cf6a20ebd46c8b32a0a3afcb9e"
		},
		{
			"ImportPath": "google.golang.org/grpc/keepalive",
			"Comment": "v1.7.5",
			"Rev": "5b3c4e850e90a4cf6a20ebd46c8b32a0a3afcb9e"
		},
		{
			"ImportPath": "google.golang.org/grpc/metadata",
			"Comment": "v1.7.5",
			"Rev": "5b3c4e850e90a4cf6a20ebd46c8b32a0a3afcb9e"
		},
		{
			"ImportPath": "google.golang.org/grpc/naming",
			"Comment": "v1.7.5",
			"Rev": "5b3c4e850e90a4cf6a20ebd46c8b32a0a3afcb9e"
		},
		{
			"ImportPath": "google.golang.org/grpc/peer",
			"Comment": "v1.7.5",
			"Rev": "5b3c4e850e90a4cf6a20ebd46c8b32a0a3afcb9e"
		},
		{
			"ImportPath": "google.golang.org/grpc/resolver",
			"Comment": "v1.7.5",
			"Rev": "5b3c4e850e90a4cf6a20ebd46c8b32a0a3afcb9e"
		},
		{
			"ImportPath": "google.golang.org/grpc/stats",
			"Comment": "v1.7.5",
			"Rev": "5b3c4e850e90a4cf6a20ebd46c8b32a0a3afcb9e"
		},
		{
			"ImportPath": "google.golang.org/grpc/status",
			"Comment": "v1.7.5",
			"Rev": "5b3c4e850e90a4cf6a20ebd46c8b32a0a3afcb9e"
		},
		{
			"ImportPath": "google.golang.org/grpc/tap",
			"Comment": "v1.7.5",
			"Rev": "5b3c4e850e90a4cf6a20ebd46c8b32a0a3afcb9e"
		},
		{
			"ImportPath": "google.golang.org/grpc/transport",
			"Comment": "v1.7.5",
			"Rev": "5b3c4e850e90a4cf6a20ebd46c8b32a0a3afcb9e"
		},
		{
			"ImportPath": "gopkg.in/gcfg.v1",
			"Comment": "v1.2.0",
			"Rev": "27e4946190b4a327b539185f2b5b1f7c84730728"
		},
		{
			"ImportPath": "gopkg.in/gcfg.v1/scanner",
			"Comment": "v1.2.0",
			"Rev": "27e4946190b4a327b539185f2b5b1f7c84730728"
		},
		{
			"ImportPath": "gopkg.in/gcfg.v1/token",
			"Comment": "v1.2.0",
			"Rev": "27e4946190b4a327b539185f2b5b1f7c84730728"
		},
		{
			"ImportPath": "gopkg.in/gcfg.v1/types",
			"Comment": "v1.2.0",
			"Rev": "27e4946190b4a327b539185f2b5b1f7c84730728"
		},
		{
			"ImportPath": "gopkg.in/inf.v0",
			"Comment": "v0.9.0",
			"Rev": "3887ee99ecf07df5b447e9b00d9c0b2adaa9f3e4"
		},
		{
			"ImportPath": "gopkg.in/natefinch/lumberjack.v2",
			"Comment": "v1.0-16-g20b71e5",
			"Rev": "20b71e5b60d756d3d2f80def009790325acc2b23"
		},
		{
			"ImportPath": "gopkg.in/square/go-jose.v2",
			"Comment": "v2.1.3",
			"Rev": "f8f38de21b4dcd69d0413faf231983f5fd6634b1"
		},
		{
			"ImportPath": "gopkg.in/square/go-jose.v2/cipher",
			"Comment": "v2.1.3",
			"Rev": "f8f38de21b4dcd69d0413faf231983f5fd6634b1"
		},
		{
			"ImportPath": "gopkg.in/square/go-jose.v2/json",
			"Comment": "v2.1.3",
			"Rev": "f8f38de21b4dcd69d0413faf231983f5fd6634b1"
		},
		{
			"ImportPath": "gopkg.in/square/go-jose.v2/jwt",
			"Comment": "v2.1.3",
			"Rev": "f8f38de21b4dcd69d0413faf231983f5fd6634b1"
		},
		{
			"ImportPath": "gopkg.in/warnings.v0",
			"Comment": "v0.1.1",
			"Rev": "8a331561fe74dadba6edfc59f3be66c22c3b065d"
		},
		{
			"ImportPath": "gopkg.in/yaml.v2",
			"Rev": "670d4cfef0544295bc27a114dbac37980d83185a"
		},
		{
			"ImportPath": "k8s.io/gengo/args",
			"Rev": "01a732e01d00cb9a81bb0ca050d3e6d2b947927b"
		},
		{
			"ImportPath": "k8s.io/gengo/examples/deepcopy-gen/generators",
			"Rev": "01a732e01d00cb9a81bb0ca050d3e6d2b947927b"
		},
		{
			"ImportPath": "k8s.io/gengo/examples/defaulter-gen/generators",
			"Rev": "01a732e01d00cb9a81bb0ca050d3e6d2b947927b"
		},
		{
			"ImportPath": "k8s.io/gengo/examples/import-boss/generators",
			"Rev": "01a732e01d00cb9a81bb0ca050d3e6d2b947927b"
		},
		{
			"ImportPath": "k8s.io/gengo/examples/set-gen/generators",
			"Rev": "01a732e01d00cb9a81bb0ca050d3e6d2b947927b"
		},
		{
			"ImportPath": "k8s.io/gengo/examples/set-gen/sets",
			"Rev": "01a732e01d00cb9a81bb0ca050d3e6d2b947927b"
		},
		{
			"ImportPath": "k8s.io/gengo/generator",
			"Rev": "01a732e01d00cb9a81bb0ca050d3e6d2b947927b"
		},
		{
			"ImportPath": "k8s.io/gengo/namer",
			"Rev": "01a732e01d00cb9a81bb0ca050d3e6d2b947927b"
		},
		{
			"ImportPath": "k8s.io/gengo/parser",
			"Rev": "01a732e01d00cb9a81bb0ca050d3e6d2b947927b"
		},
		{
			"ImportPath": "k8s.io/gengo/types",
			"Rev": "01a732e01d00cb9a81bb0ca050d3e6d2b947927b"
		},
		{
			"ImportPath": "k8s.io/heapster/metrics/api/v1/types",
			"Comment": "v1.2.0-beta.1",
			"Rev": "c2ac40f1adf8c42a79badddb2a2acd673cae3bcb"
		},
		{
			"ImportPath": "k8s.io/kube-openapi/pkg/aggregator",
			"Rev": "91cfa479c814065e420cee7ed227db0f63a5854e"
		},
		{
			"ImportPath": "k8s.io/kube-openapi/pkg/builder",
			"Rev": "91cfa479c814065e420cee7ed227db0f63a5854e"
		},
		{
			"ImportPath": "k8s.io/kube-openapi/pkg/common",
			"Rev": "91cfa479c814065e420cee7ed227db0f63a5854e"
		},
		{
			"ImportPath": "k8s.io/kube-openapi/pkg/generators",
			"Rev": "91cfa479c814065e420cee7ed227db0f63a5854e"
		},
		{
			"ImportPath": "k8s.io/kube-openapi/pkg/handler",
			"Rev": "91cfa479c814065e420cee7ed227db0f63a5854e"
		},
		{
			"ImportPath": "k8s.io/kube-openapi/pkg/util",
			"Rev": "91cfa479c814065e420cee7ed227db0f63a5854e"
		},
		{
			"ImportPath": "k8s.io/kube-openapi/pkg/util/proto",
			"Rev": "91cfa479c814065e420cee7ed227db0f63a5854e"
		},
		{
			"ImportPath": "k8s.io/kube-openapi/pkg/util/proto/testing",
			"Rev": "91cfa479c814065e420cee7ed227db0f63a5854e"
		},
		{
			"ImportPath": "k8s.io/kube-openapi/pkg/util/proto/validation",
			"Rev": "91cfa479c814065e420cee7ed227db0f63a5854e"
		},
		{
			"ImportPath": "k8s.io/utils/clock",
			"Rev": "258e2a2fa64568210fbd6267cf1d8fd87c3cb86e"
		},
		{
			"ImportPath": "k8s.io/utils/exec",
			"Rev": "258e2a2fa64568210fbd6267cf1d8fd87c3cb86e"
		},
		{
			"ImportPath": "k8s.io/utils/exec/testing",
			"Rev": "258e2a2fa64568210fbd6267cf1d8fd87c3cb86e"
		},
		{
			"ImportPath": "vbom.ml/util/sortorder",
			"Rev": "db5cfe13f5cc80a4990d98e2e1b0707a4d1a5394"
		}
	]
}<|MERGE_RESOLUTION|>--- conflicted
+++ resolved
@@ -1245,11 +1245,7 @@
 		},
 		{
 			"ImportPath": "github.com/evanphx/json-patch",
-<<<<<<< HEAD
-			"Comment": "v4.1.0-19-g5858425f75500d",
-=======
 			"Comment": "v4.1.0-19-g5858425",
->>>>>>> 7a578feb
 			"Rev": "5858425f75500d40c52783dce87d085a483ce135"
 		},
 		{
