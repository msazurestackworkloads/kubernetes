<!-- BEGIN MUNGE: GENERATED_TOC -->

<<<<<<< HEAD
- [v1.15.10](#v11510)
  - [Downloads for v1.15.10](#downloads-for-v11510)
    - [Client Binaries](#client-binaries)
    - [Server Binaries](#server-binaries)
    - [Node Binaries](#node-binaries)
  - [Changelog since v1.15.9](#changelog-since-v1159)
  - [Changes by Kind](#changes-by-kind)
    - [Other (Bug, Cleanup or Flake)](#other-bug-cleanup-or-flake)
- [v1.15.9](#v1159)
  - [Downloads for v1.15.9](#downloads-for-v1159)
    - [Client Binaries](#client-binaries-1)
    - [Server Binaries](#server-binaries-1)
    - [Node Binaries](#node-binaries-1)
  - [Changelog since v1.15.8](#changelog-since-v1158)
- [v1.15.8](#v1158)
  - [Downloads for v1.15.8](#downloads-for-v1158)
    - [Client Binaries](#client-binaries-2)
    - [Server Binaries](#server-binaries-2)
    - [Node Binaries](#node-binaries-2)
=======
- [v1.15.11](#v11511)
  - [Downloads for v1.15.11](#downloads-for-v11511)
    - [Client Binaries](#client-binaries)
    - [Server Binaries](#server-binaries)
    - [Node Binaries](#node-binaries)
  - [Changelog since v1.15.10](#changelog-since-v11510)
  - [Changes by Kind](#changes-by-kind)
    - [Other (Bug, Cleanup or Flake)](#other-bug-cleanup-or-flake)
- [v1.15.10](#v11510)
  - [Downloads for v1.15.10](#downloads-for-v11510)
    - [Client Binaries](#client-binaries-1)
    - [Server Binaries](#server-binaries-1)
    - [Node Binaries](#node-binaries-1)
  - [Changelog since v1.15.9](#changelog-since-v1159)
  - [Changes by Kind](#changes-by-kind-1)
    - [Other (Bug, Cleanup or Flake)](#other-bug-cleanup-or-flake-1)
- [v1.15.9](#v1159)
  - [Downloads for v1.15.9](#downloads-for-v1159)
    - [Client Binaries](#client-binaries-2)
    - [Server Binaries](#server-binaries-2)
    - [Node Binaries](#node-binaries-2)
  - [Changelog since v1.15.8](#changelog-since-v1158)
- [v1.15.8](#v1158)
  - [Downloads for v1.15.8](#downloads-for-v1158)
    - [Client Binaries](#client-binaries-3)
    - [Server Binaries](#server-binaries-3)
    - [Node Binaries](#node-binaries-3)
>>>>>>> e2a822d9
  - [Changelog since v1.15.7](#changelog-since-v1157)
    - [Other notable changes](#other-notable-changes)
- [v1.15.7](#v1157)
  - [Downloads for v1.15.7](#downloads-for-v1157)
<<<<<<< HEAD
    - [Client Binaries](#client-binaries-3)
    - [Server Binaries](#server-binaries-3)
    - [Node Binaries](#node-binaries-3)
=======
    - [Client Binaries](#client-binaries-4)
    - [Server Binaries](#server-binaries-4)
    - [Node Binaries](#node-binaries-4)
>>>>>>> e2a822d9
  - [Changelog since v1.15.6](#changelog-since-v1156)
    - [Other notable changes](#other-notable-changes-1)
- [v1.15.6](#v1156)
  - [Downloads for v1.15.6](#downloads-for-v1156)
<<<<<<< HEAD
    - [Client Binaries](#client-binaries-4)
    - [Server Binaries](#server-binaries-4)
    - [Node Binaries](#node-binaries-4)
=======
    - [Client Binaries](#client-binaries-5)
    - [Server Binaries](#server-binaries-5)
    - [Node Binaries](#node-binaries-5)
>>>>>>> e2a822d9
  - [Changelog since v1.15.5](#changelog-since-v1155)
    - [Other notable changes](#other-notable-changes-2)
- [v1.15.5](#v1155)
  - [Downloads for v1.15.5](#downloads-for-v1155)
<<<<<<< HEAD
    - [Client Binaries](#client-binaries-5)
    - [Server Binaries](#server-binaries-5)
    - [Node Binaries](#node-binaries-5)
=======
    - [Client Binaries](#client-binaries-6)
    - [Server Binaries](#server-binaries-6)
    - [Node Binaries](#node-binaries-6)
>>>>>>> e2a822d9
  - [Changelog since v1.15.4](#changelog-since-v1154)
    - [Other notable changes](#other-notable-changes-3)
- [v1.15.4](#v1154)
  - [Downloads for v1.15.4](#downloads-for-v1154)
<<<<<<< HEAD
    - [Client Binaries](#client-binaries-6)
    - [Server Binaries](#server-binaries-6)
    - [Node Binaries](#node-binaries-6)
=======
    - [Client Binaries](#client-binaries-7)
    - [Server Binaries](#server-binaries-7)
    - [Node Binaries](#node-binaries-7)
>>>>>>> e2a822d9
  - [Changelog since v1.15.3](#changelog-since-v1153)
    - [Other notable changes](#other-notable-changes-4)
- [v1.15.3](#v1153)
  - [Downloads for v1.15.3](#downloads-for-v1153)
<<<<<<< HEAD
    - [Client Binaries](#client-binaries-7)
    - [Server Binaries](#server-binaries-7)
    - [Node Binaries](#node-binaries-7)
=======
    - [Client Binaries](#client-binaries-8)
    - [Server Binaries](#server-binaries-8)
    - [Node Binaries](#node-binaries-8)
>>>>>>> e2a822d9
  - [Changelog since v1.15.2](#changelog-since-v1152)
    - [Other notable changes](#other-notable-changes-5)
- [v1.15.2](#v1152)
  - [Downloads for v1.15.2](#downloads-for-v1152)
<<<<<<< HEAD
    - [Client Binaries](#client-binaries-8)
    - [Server Binaries](#server-binaries-8)
    - [Node Binaries](#node-binaries-8)
  - [Changelog since v1.15.1](#changelog-since-v1151)
- [v1.15.1](#v1151)
  - [Downloads for v1.15.1](#downloads-for-v1151)
    - [Client Binaries](#client-binaries-9)
    - [Server Binaries](#server-binaries-9)
    - [Node Binaries](#node-binaries-9)
=======
    - [Client Binaries](#client-binaries-9)
    - [Server Binaries](#server-binaries-9)
    - [Node Binaries](#node-binaries-9)
  - [Changelog since v1.15.1](#changelog-since-v1151)
- [v1.15.1](#v1151)
  - [Downloads for v1.15.1](#downloads-for-v1151)
    - [Client Binaries](#client-binaries-10)
    - [Server Binaries](#server-binaries-10)
    - [Node Binaries](#node-binaries-10)
>>>>>>> e2a822d9
  - [Changelog since v1.15.0](#changelog-since-v1150)
    - [Other notable changes](#other-notable-changes-6)
- [v1.15.0](#v1150)
  - [Downloads for v1.15.0](#downloads-for-v1150)
<<<<<<< HEAD
    - [Client Binaries](#client-binaries-10)
    - [Server Binaries](#server-binaries-10)
    - [Node Binaries](#node-binaries-10)
=======
    - [Client Binaries](#client-binaries-11)
    - [Server Binaries](#server-binaries-11)
    - [Node Binaries](#node-binaries-11)
>>>>>>> e2a822d9
- [Kubernetes v1.15 Release Notes](#kubernetes-v115-release-notes)
  - [1.15 What’s New](#115-what’s-new)
    - [Continuous Improvement](#continuous-improvement)
    - [Extensibility](#extensibility)
  - [Extensibility around core Kubernetes APIs](#extensibility-around-core-kubernetes-apis)
    - [CustomResourceDefinitions Pruning](#customresourcedefinitions-pruning)
    - [CustomResourceDefinition Defaulting](#customresourcedefinition-defaulting)
    - [CustomResourceDefinition OpenAPI Publishing](#customresourcedefinition-openapi-publishing)
  - [Cluster Lifecycle Stability and Usability Improvements](#cluster-lifecycle-stability-and-usability-improvements)
  - [Continued improvement of CSI](#continued-improvement-of-csi)
    - [Additional Notable Feature Updates](#additional-notable-feature-updates)
  - [Known Issues](#known-issues)
  - [Urgent Upgrade Notes](#urgent-upgrade-notes)
    - [(No, really, you MUST read this before you upgrade)](#no-really-you-must-read-this-before-you-upgrade)
      - [API Machinery](#api-machinery)
      - [Apps](#apps)
      - [Auth](#auth)
      - [AWS](#aws)
      - [Azure](#azure)
      - [CLI](#cli)
      - [Lifecycle](#lifecycle)
      - [Network](#network)
      - [Node](#node)
      - [Storage](#storage)
    - [Deprecations and Removals](#deprecations-and-removals)
    - [Metrics Changes](#metrics-changes)
      - [Added metrics](#added-metrics)
      - [Deprecated/changed metrics](#deprecated/changed-metrics)
    - [Notable Features](#notable-features)
      - [Stable](#stable)
      - [Beta](#beta)
      - [Alpha](#alpha)
- [v1.15.0-beta.1](#v1150-beta1)
  - [Downloads for v1.15.0-beta.1](#downloads-for-v1150-beta1)
<<<<<<< HEAD
    - [Client Binaries](#client-binaries-11)
    - [Server Binaries](#server-binaries-11)
    - [Node Binaries](#node-binaries-11)
  - [Changelog since v1.15.0-alpha.3](#changelog-since-v1150-alpha3)
    - [Action Required](#action-required)
    - [Other notable changes](#other-notable-changes-7)
- [v1.15.0-alpha.3](#v1150-alpha3)
  - [Downloads for v1.15.0-alpha.3](#downloads-for-v1150-alpha3)
    - [Client Binaries](#client-binaries-12)
    - [Server Binaries](#server-binaries-12)
    - [Node Binaries](#node-binaries-12)
=======
    - [Client Binaries](#client-binaries-12)
    - [Server Binaries](#server-binaries-12)
    - [Node Binaries](#node-binaries-12)
  - [Changelog since v1.15.0-alpha.3](#changelog-since-v1150-alpha3)
    - [Action Required](#action-required)
    - [Other notable changes](#other-notable-changes-7)
- [v1.15.0-alpha.3](#v1150-alpha3)
  - [Downloads for v1.15.0-alpha.3](#downloads-for-v1150-alpha3)
    - [Client Binaries](#client-binaries-13)
    - [Server Binaries](#server-binaries-13)
    - [Node Binaries](#node-binaries-13)
>>>>>>> e2a822d9
  - [Changelog since v1.15.0-alpha.2](#changelog-since-v1150-alpha2)
    - [Other notable changes](#other-notable-changes-8)
- [v1.15.0-alpha.2](#v1150-alpha2)
  - [Downloads for v1.15.0-alpha.2](#downloads-for-v1150-alpha2)
    - [Client Binaries](#client-binaries-13)
    - [Server Binaries](#server-binaries-13)
    - [Node Binaries](#node-binaries-13)
  - [Changelog since v1.15.0-alpha.1](#changelog-since-v1150-alpha1)
    - [Other notable changes](#other-notable-changes-9)
- [v1.15.0-alpha.1](#v1150-alpha1)
  - [Downloads for v1.15.0-alpha.1](#downloads-for-v1150-alpha1)
    - [Client Binaries](#client-binaries-14)
    - [Server Binaries](#server-binaries-14)
    - [Node Binaries](#node-binaries-14)
  - [Changelog since v1.14.0](#changelog-since-v1140)
    - [Action Required](#action-required-1)
    - [Other notable changes](#other-notable-changes-10)

<!-- END MUNGE: GENERATED_TOC -->

<<<<<<< HEAD
=======
# v1.15.11

[Documentation](https://docs.k8s.io)

## Downloads for v1.15.11

filename | sha512 hash
-------- | -----------
[kubernetes.tar.gz](https://dl.k8s.io/v1.15.11/kubernetes.tar.gz) | `7834a01bf5e4cc5d93791f0dce512ff8f40c92e588c980567fb6d715bb707a650511495d323cd27e5e8f524577efb04adb07478ecbe55876f32c7f1cc055e907`
[kubernetes-src.tar.gz](https://dl.k8s.io/v1.15.11/kubernetes-src.tar.gz) | `e6cd82ae8e257328c64e518bd9056b91b5827f9f4e31071c2bf2175f83848b8a0b30228117e68a9f52028d899165100d89182af9c7447677cc503f7916b7fcf6`

### Client Binaries

filename | sha512 hash
-------- | -----------
[kubernetes-client-darwin-386.tar.gz](https://dl.k8s.io/v1.15.11/kubernetes-client-darwin-386.tar.gz) | `48f7e3346abb3c5fabc4789ff335a2816d5251444c096b2153df0791bb7d9d03ba678f5bdf92504326cebad35994437bd43c0aff1268f424b36840f1a9133d74`
[kubernetes-client-darwin-amd64.tar.gz](https://dl.k8s.io/v1.15.11/kubernetes-client-darwin-amd64.tar.gz) | `24a13ccab183a425e633710703878e80498057d751412a6a864de4890978f41e09dcd0b7523ffb609ca903f713149a3ae74741d80067a550b132b62251128435`
[kubernetes-client-linux-386.tar.gz](https://dl.k8s.io/v1.15.11/kubernetes-client-linux-386.tar.gz) | `e976b23e3f2093dfd7bbb0db6877d33103627e8d1ef5a37bbb673b103898fcb0a1eb3c732e50403fc42acf5866fd528b0eeb7037912e3bd3896ef60f222c72ae`
[kubernetes-client-linux-amd64.tar.gz](https://dl.k8s.io/v1.15.11/kubernetes-client-linux-amd64.tar.gz) | `af50d838bf27758169368bd2129249ff3b617df98b43c9e7ba1a63a73613ed1bb36b9bd3673e02083ec23b3f1b4ee66bb3f27df00c31d5ee4e464265de13c529`
[kubernetes-client-linux-arm.tar.gz](https://dl.k8s.io/v1.15.11/kubernetes-client-linux-arm.tar.gz) | `c2b389290c20b33856b0bd598793768a28406701533e2ce6b622ca3c05f145ed809c61f90d1e6c88c684b7e66cfca29c8f6e6ab3b573d238caf56af2a948a74d`
[kubernetes-client-linux-arm64.tar.gz](https://dl.k8s.io/v1.15.11/kubernetes-client-linux-arm64.tar.gz) | `5cab716ed8354e51edf41e2a2e83674d95ba43bebe9e3fa8be1b556528c82fa1c1ac61ecd90d093de131427705068858de8c84f9e31ed768a137566467afadb5`
[kubernetes-client-linux-ppc64le.tar.gz](https://dl.k8s.io/v1.15.11/kubernetes-client-linux-ppc64le.tar.gz) | `5079afde78b02e6a785a764834b070d360245a817f4e475bac5f5a60628500cdb2a46895b332e73405663b488583b1ce4200fa63e0013c3f9b1a514dee6510e6`
[kubernetes-client-linux-s390x.tar.gz](https://dl.k8s.io/v1.15.11/kubernetes-client-linux-s390x.tar.gz) | `06bc06766c45fee752b76793c4f955dbadb27702689c0f98639bb58b97f1652876f0fe8853278f55fd61d7e3d1aa050fb1ec12242ab274fa1f2fca42f9528e9f`
[kubernetes-client-windows-386.tar.gz](https://dl.k8s.io/v1.15.11/kubernetes-client-windows-386.tar.gz) | `8719e4edd7d4c79254ee3cf551ac37d4d91072a99b3a4d574b2aa266a664f5e819ba093950c7010c154dd1e41539f60f4a5d926ce9d2997542ecf2f77dc2d10b`
[kubernetes-client-windows-amd64.tar.gz](https://dl.k8s.io/v1.15.11/kubernetes-client-windows-amd64.tar.gz) | `fb66bbef53dac95c82d77fed9f0b46d9f42d21f26de9f9f1575cbda43dcc7416eebaf6195558818cb59e68fc7977218b12ddaedcd47c45281939664cff19edab`

### Server Binaries

filename | sha512 hash
-------- | -----------
[kubernetes-server-linux-amd64.tar.gz](https://dl.k8s.io/v1.15.11/kubernetes-server-linux-amd64.tar.gz) | `ec7f5d443e9135f9561c78ffadf8d4234cd05e8676d1a442deed444f82b49e435f3321d3dbd79d11acddb5207aca9940adf632d8e7f1cf87ffdb1b664118b329`
[kubernetes-server-linux-arm.tar.gz](https://dl.k8s.io/v1.15.11/kubernetes-server-linux-arm.tar.gz) | `807fd30aea7998a442c79535cecbce7a0d8a0b0aefb52c77230b8c87aa17342c548810ae21e2a0249a6bacbe266f05c531a6532f418dee5e348c510ca5bc459b`
[kubernetes-server-linux-arm64.tar.gz](https://dl.k8s.io/v1.15.11/kubernetes-server-linux-arm64.tar.gz) | `948b44fafd47793f03ecafe44de68d3a470a47a50f3321914ceada260dae2ff78cb6465b5e59c95147be6fabe51c619e8493c068f49d690ce2221dc125e1e5f8`
[kubernetes-server-linux-ppc64le.tar.gz](https://dl.k8s.io/v1.15.11/kubernetes-server-linux-ppc64le.tar.gz) | `ee3ad93e4707046e50c833915a465dafbc9980ee27160434298431668e327757db9829b372de26da5ddd2f364bd2b2548a1c5447dd1ed400e594ff616f59f446`
[kubernetes-server-linux-s390x.tar.gz](https://dl.k8s.io/v1.15.11/kubernetes-server-linux-s390x.tar.gz) | `2e468e85c33fc228e1abc945cb6b0f964b6d8ae9279ccf425b56674105f17161c3b8800d8e158337fb6cf9e29076b724c3b1290dab515438384c06064e6953c6`

### Node Binaries

filename | sha512 hash
-------- | -----------
[kubernetes-node-linux-amd64.tar.gz](https://dl.k8s.io/v1.15.11/kubernetes-node-linux-amd64.tar.gz) | `cd128ef0c9b1f8db22b54b6f6369e54e9dfbffe9e41e8063bda7b69fd1e067088e750de2a5e086d88f36d35be264be46d4eccb033cdcd8e890288493ca2dd0eb`
[kubernetes-node-linux-arm.tar.gz](https://dl.k8s.io/v1.15.11/kubernetes-node-linux-arm.tar.gz) | `d4f22417cf17fbfe5e051874ec68fa9a99918b0b08eebe57e208cb7f54aab3985fbe2ae8cea70d53857be9bdeaed01f0e33f283ff05e07b09bb713cef9c3d798`
[kubernetes-node-linux-arm64.tar.gz](https://dl.k8s.io/v1.15.11/kubernetes-node-linux-arm64.tar.gz) | `72656759519ebc4631270f67d466e011f911c480ac6dec65006384b8a951508bde90d58bf15e3ca1c10c15ed204596d8a92f9b05a05351e7c4640d9b6edb1b11`
[kubernetes-node-linux-ppc64le.tar.gz](https://dl.k8s.io/v1.15.11/kubernetes-node-linux-ppc64le.tar.gz) | `cbf4e915a8f7e16e2c81ccb2989f78cd0c7fb91a7a87948442be9b250a53ca73b5a7deac41e0c47dd1d744e8bc23d374148dfd4f6871d0475fb7fa1d959146c6`
[kubernetes-node-linux-s390x.tar.gz](https://dl.k8s.io/v1.15.11/kubernetes-node-linux-s390x.tar.gz) | `1d75676fd3f70922a499d6578d8c44c0aa61c60aa23f866c6ba086778ada590c76c00c14a2258f64886a4b2427cb391765e44245e390f586c6771a7f0ae59c8c`
[kubernetes-node-windows-amd64.tar.gz](https://dl.k8s.io/v1.15.11/kubernetes-node-windows-amd64.tar.gz) | `b7448e795a80f0b911319c590c7a51964df4d5d3d594d53c9c515f8f4cd43c0710c742afeacf368ee8f35fa5921e261ef91fd0b6afaed9ca302c448daac3b3ca`

## Changelog since v1.15.10

## Changes by Kind

### Other (Bug, Cleanup or Flake)

- Add delays between goroutines for vm instance update ([#88094](https://github.com/kubernetes/kubernetes/pull/88094), [@aramase](https://github.com/aramase)) [SIG Cloud Provider]
- Bump debian-base to v1.0.1 and debian-iptables to v11.0.3 ([#88882](https://github.com/kubernetes/kubernetes/pull/88882), [@tallclair](https://github.com/tallclair)) [SIG API Machinery, Cluster Lifecycle, Release and Testing]
- Fix handling of aws-load-balancer-security-groups annotation. Security-Groups assigned with this annotation are no longer modified by kubernetes which is the expected behaviour of most users. Also no unnecessary Security-Groups are created anymore if this annotation is used. ([#88691](https://github.com/kubernetes/kubernetes/pull/88691), [@Elias481](https://github.com/Elias481)) [SIG Cloud Provider]
- Fix route conflicted operations when updating multiple routes together ([#88209](https://github.com/kubernetes/kubernetes/pull/88209), [@feiskyer](https://github.com/feiskyer)) [SIG Cloud Provider]
- Fix the problem where couple nodes becoming NotReady at the same time could cause master instability or even complete outage in large enough clusters. ([#88962](https://github.com/kubernetes/kubernetes/pull/88962), [@mborsz](https://github.com/mborsz)) [SIG Apps]
- Fix: add remediation in azure disk attach/detach ([#88444](https://github.com/kubernetes/kubernetes/pull/88444), [@andyzhangx](https://github.com/andyzhangx)) [SIG Cloud Provider]
- Fix: azure file mount timeout issue ([#88610](https://github.com/kubernetes/kubernetes/pull/88610), [@andyzhangx](https://github.com/andyzhangx)) [SIG Cloud Provider and Storage]
- Fix: corrupted mount point in csi driver ([#88569](https://github.com/kubernetes/kubernetes/pull/88569), [@andyzhangx](https://github.com/andyzhangx)) [SIG Storage]
- Fix: get azure disk lun timeout issue ([#88158](https://github.com/kubernetes/kubernetes/pull/88158), [@andyzhangx](https://github.com/andyzhangx)) [SIG Cloud Provider and Storage]
- Fixed `threadSafeMap` high memory usage caused by indices that have churn of high-cardinality keys. E.g. namespaces ([#88005](https://github.com/kubernetes/kubernetes/pull/88005), [@patrickshan](https://github.com/patrickshan)) [SIG API Machinery]
- Fixes issue where you can't attach more than 15 GCE Persistent Disks to c2, n2, m1, m2 machine types. ([#88602](https://github.com/kubernetes/kubernetes/pull/88602), [@yuga711](https://github.com/yuga711)) [SIG Storage]
- Fixes kubelet crash in client certificate rotation cases ([#88079](https://github.com/kubernetes/kubernetes/pull/88079), [@liggitt](https://github.com/liggitt)) [SIG API Machinery, Auth and Node]
- Get-kube.sh uses the gcloud's current local GCP service account for auth when the provider is GCE or GKE instead of the metadata server default ([#88383](https://github.com/kubernetes/kubernetes/pull/88383), [@BenTheElder](https://github.com/BenTheElder)) [SIG Cluster Lifecycle]
- Limit number of instances in a single update to GCE target pool to 1000. ([#87881](https://github.com/kubernetes/kubernetes/pull/87881), [@wojtek-t](https://github.com/wojtek-t)) [SIG Cloud Provider, Network and Scalability]
- Update golang to go1.12.17 ([#88551](https://github.com/kubernetes/kubernetes/pull/88551), [@justaugustus](https://github.com/justaugustus)) [SIG Release and Testing]


>>>>>>> e2a822d9
# v1.15.10

[Documentation](https://docs.k8s.io)

## Downloads for v1.15.10

filename | sha512 hash
-------- | -----------
[kubernetes.tar.gz](https://dl.k8s.io/v1.15.10/kubernetes.tar.gz) | `92b18c5b54b10772ba22e10205242fbb565aeb3b4e9ff9c732caa6ebc4bca65665b09187e8e96341905f233372944a178ffb14c1f6313d3975e4c94f8a2ef29d`
[kubernetes-src.tar.gz](https://dl.k8s.io/v1.15.10/kubernetes-src.tar.gz) | `1d4d3ce7e29b7dda6473f39d30b969081cfd24568720183a123f818df34d8f6b8af8159b89cd19e5d26a14062e5598434fb2a402143b9ec28af55c91257f0a6b`

### Client Binaries

filename | sha512 hash
-------- | -----------
[kubernetes-client-darwin-386.tar.gz](https://dl.k8s.io/v1.15.10/kubernetes-client-darwin-386.tar.gz) | `f6c331d8fe4b7e1dc8c8b103b2fb10663d8547690ea8afbff6f35d7b6db0f8d11c58d278b11bbcb3745562ff69667fd872ebd6f8b8ec3d0808e41bfea826a1d9`
[kubernetes-client-darwin-amd64.tar.gz](https://dl.k8s.io/v1.15.10/kubernetes-client-darwin-amd64.tar.gz) | `4d07a3c1764312d6b8b6732c3c94e90bf88fb7b0e5572191fbdd2106e9d380490dd048e35be9bb5ad04b741e09d906002e340dd15fadefd3714c668c00ce819e`
[kubernetes-client-linux-386.tar.gz](https://dl.k8s.io/v1.15.10/kubernetes-client-linux-386.tar.gz) | `9648e98c7d802e79c271e17a8b808ea070b957beafbb955a7e877abf04b70e08434487f2e6df57892f82fc484e9b89ec676c2863bbcb1604f260bd4182a52544`
[kubernetes-client-linux-amd64.tar.gz](https://dl.k8s.io/v1.15.10/kubernetes-client-linux-amd64.tar.gz) | `02037072280ca4697acc6ea9f75e8f21050b740268861cbd9d2aa0b811d7812527140ec48d6eda48bc2b42ac3bd13612efe44456bf7b178848b968b41addf7ab`
[kubernetes-client-linux-arm.tar.gz](https://dl.k8s.io/v1.15.10/kubernetes-client-linux-arm.tar.gz) | `e0839df03e8bc56102e05c0e65ab7fbf56f95dd5eefc488843744f22956ab1445558dddb7483feb96013260ea714d62dfb441fca20756699c17504d5ef1ff61c`
[kubernetes-client-linux-arm64.tar.gz](https://dl.k8s.io/v1.15.10/kubernetes-client-linux-arm64.tar.gz) | `c0403fec42e345791cdb813943411b9f9f3cccb55db3d8e5a6185d1619b01a94eab3e3adad7f00d746b76f888dd881162d7edfbcf1b887d7b99b3ce504154f51`
[kubernetes-client-linux-ppc64le.tar.gz](https://dl.k8s.io/v1.15.10/kubernetes-client-linux-ppc64le.tar.gz) | `81c4c7bb734532795a24d4dd2a37fa2dc74283e4061fdda418902b27be394ba3174729aeb6112647dafd2e1c5d29ca6bd428e745e068fd6362460765291d0e6a`
[kubernetes-client-linux-s390x.tar.gz](https://dl.k8s.io/v1.15.10/kubernetes-client-linux-s390x.tar.gz) | `93d20c013acaceedc4010f18aa58664c3c53a1180f64390cdb4b3486e006de8796ab13ff2e42656cbe1c76919a08afd2cd23d8f1aa07ecaea24c08babdf8f715`
[kubernetes-client-windows-386.tar.gz](https://dl.k8s.io/v1.15.10/kubernetes-client-windows-386.tar.gz) | `abf261a3d462f1de66481ee0f14a7bea32e6637ef1fb0836770438e9d445f9f3e5acd5ef7592fdc5ac27ca96bf3de6027f7ec71b95bf7af3b088215187c63c2c`
[kubernetes-client-windows-amd64.tar.gz](https://dl.k8s.io/v1.15.10/kubernetes-client-windows-amd64.tar.gz) | `046768f1f657da26464c641903cfc58b9c0bad6b5aedcba1528ec6be114aa918959e69c52159af4f9d232cedd18619682b2cf1287fcc39564c497a2f6227230c`

### Server Binaries

filename | sha512 hash
-------- | -----------
[kubernetes-server-linux-amd64.tar.gz](https://dl.k8s.io/v1.15.10/kubernetes-server-linux-amd64.tar.gz) | `c158dee03c28d75cf9f76da945a7adef96024239aa6a9a458d8fbc0ee405741350b84cb499a217a4c0aecb657fc1677bb314907e4caf8908e94cb82eb8ba2604`
[kubernetes-server-linux-arm.tar.gz](https://dl.k8s.io/v1.15.10/kubernetes-server-linux-arm.tar.gz) | `843d67662d31b0e5539763626be484841f8fd2bfed620a5211d32e898dc73a5cedf1060dbf7c6c44780b11dfef85db449742f1fb38232318c9b65a4a93c65419`
[kubernetes-server-linux-arm64.tar.gz](https://dl.k8s.io/v1.15.10/kubernetes-server-linux-arm64.tar.gz) | `574671ac6f4df9d08ee910316d435127201c13497c9312f6face1eca1f819a8f7ac66d0151046bc49a4c03cce9e5024c485a8f7795fcfe750116653f85f9462e`
[kubernetes-server-linux-ppc64le.tar.gz](https://dl.k8s.io/v1.15.10/kubernetes-server-linux-ppc64le.tar.gz) | `6b7162583bbcf84f8d6a3a90e92ee522386a6109e8c7e816b9459da6a690336375c49a05359767c7af9acc5778965c7df46a041e2fb2711e5aa361693654c5a4`
[kubernetes-server-linux-s390x.tar.gz](https://dl.k8s.io/v1.15.10/kubernetes-server-linux-s390x.tar.gz) | `716d6963ab4f6aea2f32c84a7032151d3e04d53effc908a6fa19c6c7d66df3aab133c201dfc4117d5ad29fa2940a8d922f225f3223008229142c1b4fb3175719`

### Node Binaries

filename | sha512 hash
-------- | -----------
[kubernetes-node-linux-amd64.tar.gz](https://dl.k8s.io/v1.15.10/kubernetes-node-linux-amd64.tar.gz) | `64c656a1a90167e8c91725e25b4571c5efccee4a4bfe2307857c78c15446b9965d26d8a5dbdeab047c32e8a806ee7bb4b1723fbfe8b27a63cfad7fa1708951d0`
[kubernetes-node-linux-arm.tar.gz](https://dl.k8s.io/v1.15.10/kubernetes-node-linux-arm.tar.gz) | `f67af32b05aae4ed98c242939216ffb4d5ea5095869f82ad96f76ca9726a2b0b4d6eaaf03494e7cfd924a5036416e268e330dfd321e17676b8ee269324217d04`
[kubernetes-node-linux-arm64.tar.gz](https://dl.k8s.io/v1.15.10/kubernetes-node-linux-arm64.tar.gz) | `bacb548a2d65ab22bfd50756df323770d0a8e5dab8b2fcd9e374280ac5ea871c126df79f323a156f6fc355ffa4ca58619837a7ccf65dc2ba17ecf8aeab21a1a1`
[kubernetes-node-linux-ppc64le.tar.gz](https://dl.k8s.io/v1.15.10/kubernetes-node-linux-ppc64le.tar.gz) | `4e77cf4eb7798af37898eac8b6fe256b6e0a50ab3016c9b87afde7eb540372ff29745d99feffdb28c774572980c0d4651ed3c9feba007e3ca5179aa15fd27886`
[kubernetes-node-linux-s390x.tar.gz](https://dl.k8s.io/v1.15.10/kubernetes-node-linux-s390x.tar.gz) | `2d8b7edfdb995546d8c2eb13d9eef9d7c54cab977af561f42595b4a3dd57aef64612b6ee554b45f1e9026a5ac8d31bbb18a53aa11594a5f01ad75713c3cf3315`
[kubernetes-node-windows-amd64.tar.gz](https://dl.k8s.io/v1.15.10/kubernetes-node-windows-amd64.tar.gz) | `56a0b5f6edc1ac885d2f67d3bc07ca0247a1e5cdb32dc659e659aa4f70d4974a27f5fc3dcc71b42e70f13aa211291232c95e8ddb2c6eb14c1db5a17fab07817d`

## Changelog since v1.15.9

## Changes by Kind

### Other (Bug, Cleanup or Flake)

- Fix the bug PIP's DNS is deleted if no DNS label service annotation isn't set. ([#87310](https://github.com/kubernetes/kubernetes/pull/87310), [@nilo19](https://github.com/nilo19)) [SIG Cloud Provider]
- Fix: set nil cache entry based on old cache ([#87593](https://github.com/kubernetes/kubernetes/pull/87593), [@aramase](https://github.com/aramase)) [SIG Cloud Provider]
- Fixed a bug which could prevent a provider ID from ever being set for node if an error occurred determining the provider ID when the node was added. ([#87043](https://github.com/kubernetes/kubernetes/pull/87043), [@zjs](https://github.com/zjs)) [SIG Apps and Cloud Provider]
- Fixed the following 
  -  AWS Cloud Provider attempts to delete LoadBalancer security group it didn’t provision
  -  AWS Cloud Provider creates default LoadBalancer security group even if annotation [service.beta.kubernetes.io/aws-load-balancer-security-groups] is present ([#87208](https://github.com/kubernetes/kubernetes/pull/87208), [@bhagwat070919](https://github.com/bhagwat070919)) [SIG Cloud Provider]
- Kubelet metrics have been changed to buckets. 
  For example the exec/{podNamespace}/{podID}/{containerName} is now just exec. ([#87913](https://github.com/kubernetes/kubernetes/pull/87913), [@cheftako](https://github.com/cheftako)) [SIG Node]
- Openstack: Do not delete managed LB in case of security group reconciliation errors ([#82264](https://github.com/kubernetes/kubernetes/pull/82264), [@multi-io](https://github.com/multi-io)) [SIG Cloud Provider]
- Reverted a kubectl azure auth module change where oidc claim spn: prefix was omitted resulting a breaking behavior with existing Azure AD OIDC enabled api-server ([#87507](https://github.com/kubernetes/kubernetes/pull/87507), [@weinong](https://github.com/weinong)) [SIG API Machinery, Auth and Cloud Provider]
- The client label for apiserver_request_count and apiserver_request_total now no-opts and merely records an empty string. ([#87673](https://github.com/kubernetes/kubernetes/pull/87673), [@logicalhan](https://github.com/logicalhan)) [SIG API Machinery, Instrumentation and Scalability]


<!-- NEW RELEASE NOTES ENTRY -->


# v1.15.9

[Documentation](https://docs.k8s.io)

## Downloads for v1.15.9


filename | sha512 hash
-------- | -----------
[kubernetes.tar.gz](https://dl.k8s.io/v1.15.9/kubernetes.tar.gz) | `0dddd6fe4c0912340f36bb6f09769e5ce2ede2879324973ab574bf92563e948b9a18efaa6ddf50a16e4001a16500463a2c6fa604fd2c4275c7d1aa141a350bbf`
[kubernetes-src.tar.gz](https://dl.k8s.io/v1.15.9/kubernetes-src.tar.gz) | `76e66827282b4904cda34341930b27ae85561127a8c0365163ba39ee6289d888080d60a03af5fa12e42365ddd468d7519e07c2b327d327c3857b34a23ab718af`

### Client Binaries

filename | sha512 hash
-------- | -----------
[kubernetes-client-darwin-386.tar.gz](https://dl.k8s.io/v1.15.9/kubernetes-client-darwin-386.tar.gz) | `e485484ecf0c01f7bde6dde4ea56e97f3ef70c95790cdd4571c2c10f5393681b429589619d335277b99b424c14c48d7058d4cf6890927d9f3a5193016c352787`
[kubernetes-client-darwin-amd64.tar.gz](https://dl.k8s.io/v1.15.9/kubernetes-client-darwin-amd64.tar.gz) | `ed95d30c7f73722b270c85670f7873a90149760cf503f23aff62d84d4189bcef9ba93b4202dad6d264959bf759171aff7eda3baaf2813ac236edc66cb152835b`
[kubernetes-client-linux-386.tar.gz](https://dl.k8s.io/v1.15.9/kubernetes-client-linux-386.tar.gz) | `f6207ad0792dd1991e5024138eb4a9f0a74a36e921384b350d6cb2dd4884bd33bafba7e49ea65538104634c1775312da684a645e98b0de01137926f9f6d1d60e`
[kubernetes-client-linux-amd64.tar.gz](https://dl.k8s.io/v1.15.9/kubernetes-client-linux-amd64.tar.gz) | `ca3b41e6374f442ba680f0b738c7a7cb10168868f15772e09b3ebc3686bb69e95c1a36e700ac0f12b8c4b5184b153a127f60655093fcb208412322071d1ff7e4`
[kubernetes-client-linux-arm.tar.gz](https://dl.k8s.io/v1.15.9/kubernetes-client-linux-arm.tar.gz) | `ed618f116312a31a371bfeaa34fb0565d4789b32fe4f9911d54a27d7459991506ca4336191c1b5f50703895cfd78148d756de11f16149a0655b9a3d863bc98ef`
[kubernetes-client-linux-arm64.tar.gz](https://dl.k8s.io/v1.15.9/kubernetes-client-linux-arm64.tar.gz) | `ed0e24f50198fa017755c1e0c297839b1a93663d8df6d0adedaaa7982cbe130ceac93fcf6b063d90917defa661261332278e7c7f2f54e2c2bda2b2c033071b36`
[kubernetes-client-linux-ppc64le.tar.gz](https://dl.k8s.io/v1.15.9/kubernetes-client-linux-ppc64le.tar.gz) | `25d5aa5de3a2243441bd4e255ba7d2f3c5ac30692c7ac0f565fe9ea3fc4c8838474dac0cda489847b79f55179ad77ffbdbfc34b5c365a5864ca30e60b23f7a97`
[kubernetes-client-linux-s390x.tar.gz](https://dl.k8s.io/v1.15.9/kubernetes-client-linux-s390x.tar.gz) | `469349b3bcb2212d0327ab6f0c6aceb34a75b4c23b36ec18121969b041365852dc4d12eb95199f5435fea1422e1b08166365c8b12a7dbe2d673217fb1212436d`
[kubernetes-client-windows-386.tar.gz](https://dl.k8s.io/v1.15.9/kubernetes-client-windows-386.tar.gz) | `d3619ebee5b84a82532a9e13847a20dcb58b59c4168f05e49927eeb4dc72de9f501b9e247c3e5b41edded49e7b33755cc2eaf9917a9e821668fe0420f107df52`
[kubernetes-client-windows-amd64.tar.gz](https://dl.k8s.io/v1.15.9/kubernetes-client-windows-amd64.tar.gz) | `6cd71eec1841dd1bc0c21a87101b0e1b1c55b554833ae38fe158565ab50834d37592cbe03eeaa901b1405be1004de9a254b07c79c33d6da6b87cc11fc363c5da`

### Server Binaries

filename | sha512 hash
-------- | -----------
[kubernetes-server-linux-amd64.tar.gz](https://dl.k8s.io/v1.15.9/kubernetes-server-linux-amd64.tar.gz) | `6f56b112d8a1c03b07c6a160a7c80b039b30c3486d1c465b5ee3eb91566139d3bbd5ccb41297e9778e4e2bbd01be0f01f27eef8562a0526bef190e79b3be71a5`
[kubernetes-server-linux-arm.tar.gz](https://dl.k8s.io/v1.15.9/kubernetes-server-linux-arm.tar.gz) | `118f4ca5c1d34b0ac011b5cb587f318fea62dda4a79071062b6146e119ef943abfdf8c6e1c57c7e77768428e0c3a517c4dee3aa058d5f55684de8ef891749ee9`
[kubernetes-server-linux-arm64.tar.gz](https://dl.k8s.io/v1.15.9/kubernetes-server-linux-arm64.tar.gz) | `b17a941d61e632e20dbeed7cb90e07d41f29b3c7fbb2eff4c721e4f86f948fbaf0f60002f418795e6846c7a7a4067974439cff53d054db662ddfae94f8b19ec2`
[kubernetes-server-linux-ppc64le.tar.gz](https://dl.k8s.io/v1.15.9/kubernetes-server-linux-ppc64le.tar.gz) | `6cce1f0b5d11824c4c236c08ebf276eec3263b1667a44f697dd129cf562ae741262851367f9bde0060cd19babcadaef84ecfa19e036a87a26ba8d996f4a6fbcd`
[kubernetes-server-linux-s390x.tar.gz](https://dl.k8s.io/v1.15.9/kubernetes-server-linux-s390x.tar.gz) | `07952b71be443419149e29f3118bdf5ff2f4f1b5db6d36709f66876c91abcb9396ef9d16ba0ee5b688cb61350ccdf413b96f05cf967642eda6e4eb6c0fbb6ef7`

### Node Binaries

filename | sha512 hash
-------- | -----------
[kubernetes-node-linux-amd64.tar.gz](https://dl.k8s.io/v1.15.9/kubernetes-node-linux-amd64.tar.gz) | `52687f9a0101c748d81117a26c07dff6038cfbd2418051244ab080a9e910b2dea6db645ba9170396fab26b5f53ca3d0a136e371d7bca8e28125f04d99a2a4804`
[kubernetes-node-linux-arm.tar.gz](https://dl.k8s.io/v1.15.9/kubernetes-node-linux-arm.tar.gz) | `8ae25a51cd70bca12308e03515cd718397ae6cf1d9fc396f2c70b57920c0d7b888c2cda8b8661819f5858e3654c439486c284143eb9d3b02f57e4bc9ffd4b20b`
[kubernetes-node-linux-arm64.tar.gz](https://dl.k8s.io/v1.15.9/kubernetes-node-linux-arm64.tar.gz) | `06b9b9b45e01f07bb8da53c3189cddf987a1b473c9c6a69b5508ca33f52323c7da6c233a3348cadef5dee20b7af6f4f1619052c28797c1cfe046b5d82868131a`
[kubernetes-node-linux-ppc64le.tar.gz](https://dl.k8s.io/v1.15.9/kubernetes-node-linux-ppc64le.tar.gz) | `0ae11f5874e6d887d8d7b5daccd84f04e2e72708a237d859dd43d868883ab092f54c4bca40fee97b04d09ef4f867f65f4a5d943ea15c8d7ca37b0404ff688adc`
[kubernetes-node-linux-s390x.tar.gz](https://dl.k8s.io/v1.15.9/kubernetes-node-linux-s390x.tar.gz) | `34504afc96e73a42149ec05f9da25060b13203f6f902c374ba943add6864e79b5b64f9eca0d9c61c235c07395336f4b03cf226a983e4657ac85c306b3917179b`
[kubernetes-node-windows-amd64.tar.gz](https://dl.k8s.io/v1.15.9/kubernetes-node-windows-amd64.tar.gz) | `b3141cc3b5792f7ef3a22fa6ae44e707a658341ffdf926ed0f2f292a0b296ad79a3569e66dacf41523b7a81f2ce6d85211088db1b6039bff8fb9e9b701cfba65`

## Changelog since v1.15.8

**No notable changes for this release**



# v1.15.8

[Documentation](https://docs.k8s.io)

## Downloads for v1.15.8


filename | sha512 hash
-------- | -----------
[kubernetes.tar.gz](https://dl.k8s.io/v1.15.8/kubernetes.tar.gz) | `b546b43b3920d5d62a1a326ebf26a57e927c88b583a517eb8774a3ab557808ff484dfd1023b98fde2f4b897b039a6038fe7b0fbeee64038386c33853d0138181`
[kubernetes-src.tar.gz](https://dl.k8s.io/v1.15.8/kubernetes-src.tar.gz) | `fd86c5ad94d1ec1d380be9adbaba3863fe2eba0e5a98480e2f4992befa762f31493b30556a5747d3a1c1dab745a68fad7afee413d828dba8b723b0dbeb23ade1`

### Client Binaries

filename | sha512 hash
-------- | -----------
[kubernetes-client-darwin-386.tar.gz](https://dl.k8s.io/v1.15.8/kubernetes-client-darwin-386.tar.gz) | `5af004e95d7225e3e38870275b29ea7dc4ec1a8f6306aea6cc56a3751f3bd0c4fbc2fa0fcd8fe39db0e3e7be50e024b37b7571c0c9e533586d4282bead42adf8`
[kubernetes-client-darwin-amd64.tar.gz](https://dl.k8s.io/v1.15.8/kubernetes-client-darwin-amd64.tar.gz) | `d54c2ad8a2c8de58e9f6eca6221ee147fe310557af008ca28b09e16bb61e681c02e92aafba48f8173a7e940e9a2f1f44b18f4b14df2c5637a51e22dbc9579f39`
[kubernetes-client-linux-386.tar.gz](https://dl.k8s.io/v1.15.8/kubernetes-client-linux-386.tar.gz) | `526dbe8b0863638f0a2af962aaf64c4cce7d093ebc4e2204289d40e322b4204d713bc0f3a95fd7ac7f02cd02f4b5e6120d9f306c6fc6cab55a8200387c551270`
[kubernetes-client-linux-amd64.tar.gz](https://dl.k8s.io/v1.15.8/kubernetes-client-linux-amd64.tar.gz) | `10d39ac0c3f562ba5bf834a0e16f35849105b1e59083bb965f6ce319b4f5836533f68f4fe0de5fd844cd1283a9252299172689ae01666525c22af6e1b9261a9e`
[kubernetes-client-linux-arm.tar.gz](https://dl.k8s.io/v1.15.8/kubernetes-client-linux-arm.tar.gz) | `bbcc781d60fef758e37e64d372f3b03d6c45169bd38109981e201df9ad67e1ce02c6063d9cb9c3328ec026575975c4fe0e7bc31b4f43a7a6c95d4ce713f2c90b`
[kubernetes-client-linux-arm64.tar.gz](https://dl.k8s.io/v1.15.8/kubernetes-client-linux-arm64.tar.gz) | `846c77e8f63e6a842d4be4c3283163b0ea2da9eb65d95ca9bac35a506646b27282f648d98df67fa5eec2bb4bc5075548266700421216a22468b0e5bc361fe226`
[kubernetes-client-linux-ppc64le.tar.gz](https://dl.k8s.io/v1.15.8/kubernetes-client-linux-ppc64le.tar.gz) | `9d6250508e4cd2d1a42100bc30511324c8aec561e7c1754344f3ddc208e491a27c62656c3893c7560b86bd75d7a7bd9eacba803eb5b59f60538bd6f872842582`
[kubernetes-client-linux-s390x.tar.gz](https://dl.k8s.io/v1.15.8/kubernetes-client-linux-s390x.tar.gz) | `975bfebe781c6915e8677783dc4b9609b9dd6141a4c7bb406b25c07dbadd853840885ec545ea9093dfff613ddbefeb76399e55e7337e4b7e67056b46fbf20bad`
[kubernetes-client-windows-386.tar.gz](https://dl.k8s.io/v1.15.8/kubernetes-client-windows-386.tar.gz) | `e8ba0b456417afa0ec6c957e6c8619449d650dcc5e0a1f2add0f5c3ead03080b331bdab3c46cccdea8b0d66e6153e4741d2998438e322b4b032b32bce56efc7d`
[kubernetes-client-windows-amd64.tar.gz](https://dl.k8s.io/v1.15.8/kubernetes-client-windows-amd64.tar.gz) | `b2c5425ad6d2d5e6e2728797d292421109d31f37ff358f2578a6425ca89f477c05e4a4f65ff17d7baaed2582ecf1bb7e2c907b357e3346ac92a406aae0230647`

### Server Binaries

filename | sha512 hash
-------- | -----------
[kubernetes-server-linux-amd64.tar.gz](https://dl.k8s.io/v1.15.8/kubernetes-server-linux-amd64.tar.gz) | `f7f615c1988e9c669b49dbec550ad8b04d357bfa9a0c3eea4a67a205cacf128838f7233f72e54a68857244b718a9080af6bd25598a7752c824f5a59b85e3ee10`
[kubernetes-server-linux-arm.tar.gz](https://dl.k8s.io/v1.15.8/kubernetes-server-linux-arm.tar.gz) | `fa65f20d5fb35c6e831b982cc09ba2020736f0a525e63a71d909c62c3897f57d74d1c9b479c4f890659cfcaa5ce370d8eada123983f266959265c6f40ddecd22`
[kubernetes-server-linux-arm64.tar.gz](https://dl.k8s.io/v1.15.8/kubernetes-server-linux-arm64.tar.gz) | `3e10fb3777ee48e067cc2b2476a3a63062b014e315aa799193301b26018ac335eb1ffffba63a5a12969da1a37c2ed779e489f89cb591f0d93dc43a0013ef161b`
[kubernetes-server-linux-ppc64le.tar.gz](https://dl.k8s.io/v1.15.8/kubernetes-server-linux-ppc64le.tar.gz) | `e637da491cfd9b67ae032ba28d350414477093e23465df450cb5842ab6b0f8b938451e8e2276da6dbf0718c5f5c1a66b7b705ddb5dd550a7a49a5da741b64318`
[kubernetes-server-linux-s390x.tar.gz](https://dl.k8s.io/v1.15.8/kubernetes-server-linux-s390x.tar.gz) | `83d8432208802f2e6f9cafbc9ff6075db9cd5f365aa2c72cfd1ed5ee674d9753ca84a2ddd219d59acf08c84f4db736df98b33bad3fb59ca8a6c70e3d00f131e8`

### Node Binaries

filename | sha512 hash
-------- | -----------
[kubernetes-node-linux-amd64.tar.gz](https://dl.k8s.io/v1.15.8/kubernetes-node-linux-amd64.tar.gz) | `bcbd08530b98c9823995f88de508dfda3dd54105a0ca3d4d5fdf5b58ec053f728ce6fef928b54d5a75b198830039f58abad53ba0fe585d72f0b0ceef99812d60`
[kubernetes-node-linux-arm.tar.gz](https://dl.k8s.io/v1.15.8/kubernetes-node-linux-arm.tar.gz) | `5c52d529bc2b343e1d5105c11cf9d8d64357c35aa2856811da710568683a5025610e0401f81e6a8c49890eff7e40969ed55c0cb425112e86ee0df77c8f4a3e00`
[kubernetes-node-linux-arm64.tar.gz](https://dl.k8s.io/v1.15.8/kubernetes-node-linux-arm64.tar.gz) | `0334d7fe95fe97f398e0b0b4319ff5b18b32e6b2f1712e2e8d7fb59f262ee4f8814ce663918d69b4b8a78d174756035cccf65dc9906eea59c640afdb6b1ed010`
[kubernetes-node-linux-ppc64le.tar.gz](https://dl.k8s.io/v1.15.8/kubernetes-node-linux-ppc64le.tar.gz) | `3a6c94f95e933e72db54a32e09101fa7a10487fc65c395527333fdc1127832ae73e2e2b319701bf65460cdc68ac1de455d38caafe93153b8cd4a28cc6f6933cb`
[kubernetes-node-linux-s390x.tar.gz](https://dl.k8s.io/v1.15.8/kubernetes-node-linux-s390x.tar.gz) | `8fa3c9df91f5b797eef32c50fe2122c0e4bcb25c8cfd5ee6c9a96e6097b60971b890b46078e39f12eff6f415e56dc4c96b31074ad04af3bb04c49598a89a7b6e`
[kubernetes-node-windows-amd64.tar.gz](https://dl.k8s.io/v1.15.8/kubernetes-node-windows-amd64.tar.gz) | `81bd3ed9229a1df226344e77f1c2fb09a069cefa36a6b79ae9ead1a6cb3a8aaecbb05daadd4f62ff3fa315116bbddeb2c04afd04c0c48b6fafcd86f592fb0a61`

## Changelog since v1.15.7

### Other notable changes

* Fixed a regression where the kubelet would fail to update the ready status of pods. ([#86195](https://github.com/kubernetes/kubernetes/pull/86195), [@tedyu](https://github.com/tedyu))
* Fix nil pointer dereference in azure cloud provider ([#85975](https://github.com/kubernetes/kubernetes/pull/85975), [@ldx](https://github.com/ldx))
* fix: azure disk could not mounted on Standard_DC4s/DC2s instances ([#86612](https://github.com/kubernetes/kubernetes/pull/86612), [@andyzhangx](https://github.com/andyzhangx))
* Filter published OpenAPI schema by making nullable, required fields non-required in order to avoid kubectl to wrongly reject null values. ([#85722](https://github.com/kubernetes/kubernetes/pull/85722), [@sttts](https://github.com/sttts))
* Fixes an issue with kubelet-reported pod status on deleted/recreated pods. ([#86320](https://github.com/kubernetes/kubernetes/pull/86320), [@liggitt](https://github.com/liggitt))
* Fixes issue where AAD token obtained by kubectl is incompatible with on-behalf-of flow and oidc. ([#86412](https://github.com/kubernetes/kubernetes/pull/86412), [@weinong](https://github.com/weinong))
    * The audience claim before this fix has "spn:" prefix. After this fix, "spn:" prefix is omitted.
* Fix LoadBalancer rule checking so that no unexpected LoadBalancer updates are made ([#85990](https://github.com/kubernetes/kubernetes/pull/85990), [@feiskyer](https://github.com/feiskyer))
* cherry pick of [#85885](https://github.com/kubernetes/kubernetes/pull/85885): Provider/Azure: Add cache for VMSS. ([#86048](https://github.com/kubernetes/kubernetes/pull/86048), [@nilo19](https://github.com/nilo19))



# v1.15.7

[Documentation](https://docs.k8s.io)

## Downloads for v1.15.7


filename | sha512 hash
-------- | -----------
[kubernetes.tar.gz](https://dl.k8s.io/v1.15.7/kubernetes.tar.gz) | `bb28f98cbb5031cb73952d7ecefafc56f91fcb0266270236f4746d5d1ed14cc0f6605f0564138080cdecd1411dbaaa8a9651fc8e02d5a133b6341b473653f952`
[kubernetes-src.tar.gz](https://dl.k8s.io/v1.15.7/kubernetes-src.tar.gz) | `6feb7d83934131bbaf89beeca90ab3d6c7371e3f504b251caf8fcc68e4b1ef68495345a4c08d5c2a9a18e7eaeab67e54d6cfad3db3c58dbd05192a194e0b8c93`

### Client Binaries

filename | sha512 hash
-------- | -----------
[kubernetes-client-darwin-386.tar.gz](https://dl.k8s.io/v1.15.7/kubernetes-client-darwin-386.tar.gz) | `e0419273142d4c6ba6a3c1194b7f89bb06602fa15dca1c13985063241c81c16243ab82bfe0946be64a747f5a64dfdec84c39a64af1e3ae20de985e95b0b1c63f`
[kubernetes-client-darwin-amd64.tar.gz](https://dl.k8s.io/v1.15.7/kubernetes-client-darwin-amd64.tar.gz) | `23abbf86264965379f5f0835c3304cfff0b261952a2e6e5373d2c3c9e61d07f1695ec3817ef0fdb9cefcd8333a3f89edafdc0aa23df4737e72b90c6243f66741`
[kubernetes-client-linux-386.tar.gz](https://dl.k8s.io/v1.15.7/kubernetes-client-linux-386.tar.gz) | `1b1ac4c29ceb32fdf0ce113b45b0cc28a30b07d2de0835baff234a7be258d17e17443a16c67b9832af5fa843ceaa703bf45002b9717bd7bfb831b6a95d359a4c`
[kubernetes-client-linux-amd64.tar.gz](https://dl.k8s.io/v1.15.7/kubernetes-client-linux-amd64.tar.gz) | `d815361bdb3a9e8032b8c5c1e0da81d7dd7645cdb0fef6699cab6b379bee59a522a02d361f353f261734bbcd698250135763368b43225f28c7a240bc0e244ef2`
[kubernetes-client-linux-arm.tar.gz](https://dl.k8s.io/v1.15.7/kubernetes-client-linux-arm.tar.gz) | `6911ad6f772ec7a702399eb2830c11cead2dec9dd39f10fc544a0c1f13b704cb7d17e41964761dcebcf04c0badf46af4111ebfc399aeef65e117081d4d86713b`
[kubernetes-client-linux-arm64.tar.gz](https://dl.k8s.io/v1.15.7/kubernetes-client-linux-arm64.tar.gz) | `82c82040a21d450f487db5e9afc6b4acf7711c6f1a2ac55386f16320f276f4d9c6f0eb0cb5abfcd84b7eb3bef29b4fedaabd34406ebe51ffadd7a2e623d94170`
[kubernetes-client-linux-ppc64le.tar.gz](https://dl.k8s.io/v1.15.7/kubernetes-client-linux-ppc64le.tar.gz) | `2a26af462a295f67af03364fb60d7e97077f54bc69fe7dc494a90553a8d32288e989f3e7356ef9164b547178767491b8c7d5bbf2a62349548f6c4eade27c6e0f`
[kubernetes-client-linux-s390x.tar.gz](https://dl.k8s.io/v1.15.7/kubernetes-client-linux-s390x.tar.gz) | `ca2e8c09b61051d372fbe7701fc5326ca7bf69b7aaf338b38544ab12fe8be07c48f768c6ef10d2370f5d6ba613f7cf672faca98e2ef6055f1ec568661ac35dd1`
[kubernetes-client-windows-386.tar.gz](https://dl.k8s.io/v1.15.7/kubernetes-client-windows-386.tar.gz) | `f12dc441a8a3213d2239c10ff572daf18f35db6a16f9974e13bdaa10c5c60a9581f425012d44cea5104c32df1758c3c4b8348f52c12237267879d74f0a017f76`
[kubernetes-client-windows-amd64.tar.gz](https://dl.k8s.io/v1.15.7/kubernetes-client-windows-amd64.tar.gz) | `12b98ac3fcc850f0e9ee6d78245c33c4d021d2a0565e2479efb42c0b767e9215299fefd8d6cfe28a08a2c045d3436748e745ffa7def4c07b7dc0e46949a62246`

### Server Binaries

filename | sha512 hash
-------- | -----------
[kubernetes-server-linux-amd64.tar.gz](https://dl.k8s.io/v1.15.7/kubernetes-server-linux-amd64.tar.gz) | `1f3fabaabfcee57a083a99ca8a31bd2246db912f3ffd7800166ffa59999b45eba56e958d0960f38779a9c8b73417406e0688b48aa9933c838367c1aabbe14893`
[kubernetes-server-linux-arm.tar.gz](https://dl.k8s.io/v1.15.7/kubernetes-server-linux-arm.tar.gz) | `53286d3c6b47622aa8235f96f59cad9005cef9550b13aa3a6f718512dc8da76ba2282c91f879d8b4d6cef5c84aaf133c7bfdf0c8020d50fc169c42b397c2e870`
[kubernetes-server-linux-arm64.tar.gz](https://dl.k8s.io/v1.15.7/kubernetes-server-linux-arm64.tar.gz) | `b4b8f81bb84c29c658255ba9eb1fdd281f8911efe1b6dd698f9dbe46ca90786c76607560fbaba233eeb3efde4ad605fbc8e26d3a51b7c48a33e68ecdd59116e9`
[kubernetes-server-linux-ppc64le.tar.gz](https://dl.k8s.io/v1.15.7/kubernetes-server-linux-ppc64le.tar.gz) | `5f063a48215aede437eb267eb5d95f47a388195d3f5ff2a5f80cffb8e038a814559bdb16b0ac6b63b007fd3d1f7197b11c8c5136f645ff394e8fe1bbae0c70f2`
[kubernetes-server-linux-s390x.tar.gz](https://dl.k8s.io/v1.15.7/kubernetes-server-linux-s390x.tar.gz) | `fbf090cd77da53d1441c0ebcce508f3e233eb83936e6690f06a786969c164bae661d8bad209081d48834b86863a2fb3600890f604c838d1d1bf35a2421a65671`

### Node Binaries

filename | sha512 hash
-------- | -----------
[kubernetes-node-linux-amd64.tar.gz](https://dl.k8s.io/v1.15.7/kubernetes-node-linux-amd64.tar.gz) | `3be351060e6f9bd1a6a35fd3194f34a43204e942bab304b7a4f8b987dc573e6f067cf4b723d6052ab382c16129ed34daf4d17b73be3a46761ef28c536bf93a3b`
[kubernetes-node-linux-arm.tar.gz](https://dl.k8s.io/v1.15.7/kubernetes-node-linux-arm.tar.gz) | `39c562d303d3570312170bf1257c74fe42ffae67bbb38b582d36e44b4b1832e2ae5e580030470ecacd612ed757a514e870dce59219b36bf9e196e16aa7ab984e`
[kubernetes-node-linux-arm64.tar.gz](https://dl.k8s.io/v1.15.7/kubernetes-node-linux-arm64.tar.gz) | `062e0798974cad1604a9abcfdc1acfbe6bb4bfaac02e0b266bc688cbf985c79e6f2bbda0517e2085273ce565dd6850326b53e4fba3dd972d6620f417d78645ee`
[kubernetes-node-linux-ppc64le.tar.gz](https://dl.k8s.io/v1.15.7/kubernetes-node-linux-ppc64le.tar.gz) | `a12b77f963e1f21ae8a807b2543ea464d05989cdbea9311abeaeb74b49fd91bfcf7fed7c4cf135f49568630eebd94f01069b0f8d2b6a839fb2a290f36686d618`
[kubernetes-node-linux-s390x.tar.gz](https://dl.k8s.io/v1.15.7/kubernetes-node-linux-s390x.tar.gz) | `4bb6efaebaaff971b913660681cd22ad3d1b40aa63f192e34eca58e39b3e60f92070cf2d1a19806c07dd0eab1423e81bf975f50d100f18fbf8e05514017fc4d5`
[kubernetes-node-windows-amd64.tar.gz](https://dl.k8s.io/v1.15.7/kubernetes-node-windows-amd64.tar.gz) | `79079d90bd78c005a497ee9714780a295e145f6a1c0a3ed2c59f8155aa677902b0920fb7f19288bbb09c213a97afe3944bb0871e7d6f7637cd558da4b9982f88`

## Changelog since v1.15.6

### Other notable changes

* Change GCP ILB firewall names to contain the "k8s-fw-" prefix like the rest of the firewall rules. This is needed for consistency and also for other components to identify the firewall rule as k8s/service-controller managed. ([#84622](https://github.com/kubernetes/kubernetes/pull/84622), [@prameshj](https://github.com/prameshj))
* azure: update disk lock logic per vm during attach/detach to allow concurrent updates for different nodes. ([#85115](https://github.com/kubernetes/kubernetes/pull/85115), [@aramase](https://github.com/aramase))
* Ensure health probes are created for local traffic policy UDP services on Azure ([#85327](https://github.com/kubernetes/kubernetes/pull/85327), [@nilo19](https://github.com/nilo19))
* fix vmss dirty cache issue in disk attach/detach on vmss node ([#85158](https://github.com/kubernetes/kubernetes/pull/85158), [@andyzhangx](https://github.com/andyzhangx))
* fix race condition when attach/delete azure disk in same time ([#84917](https://github.com/kubernetes/kubernetes/pull/84917), [@andyzhangx](https://github.com/andyzhangx))
* fix azure load balancer update dns label issue ([#85318](https://github.com/kubernetes/kubernetes/pull/85318), [@nilo19](https://github.com/nilo19))



# v1.15.6

[Documentation](https://docs.k8s.io)

## Downloads for v1.15.6


filename | sha512 hash
-------- | -----------
[kubernetes.tar.gz](https://dl.k8s.io/v1.15.6/kubernetes.tar.gz) | `ef796ccc8146a516802fff3c7bd119939c99d3b577a43fba1f11c9bdf348f75664afa768d66923f56da8e00f35d0cc055861a7204383d1416afea1511a7365a8`
[kubernetes-src.tar.gz](https://dl.k8s.io/v1.15.6/kubernetes-src.tar.gz) | `db1a2c886fe467ce87b2b06335c7012aa20913d08b8484c2220278dbd822c2a6522f13e4e52053f0a9741261a90ba14e40d0eb00b42db5ec32e5411d97659980`

### Client Binaries

filename | sha512 hash
-------- | -----------
[kubernetes-client-darwin-386.tar.gz](https://dl.k8s.io/v1.15.6/kubernetes-client-darwin-386.tar.gz) | `bef653803ad4db495473addc62800cf2fe4de9a03eb73fb0a1fcde8c31c41b5d5b3f3433de92379c323f752c29926ca59bdc9b028d864cf7b994f09d6860b83b`
[kubernetes-client-darwin-amd64.tar.gz](https://dl.k8s.io/v1.15.6/kubernetes-client-darwin-amd64.tar.gz) | `42a63e2cc626fbe30de7ce118afa9b0bcb58d85f7dc909eec8afc4a331a09db3d6bc8e80932f590214facb5de1089087a31c75c3001bcf433a3a42a4e7549b74`
[kubernetes-client-linux-386.tar.gz](https://dl.k8s.io/v1.15.6/kubernetes-client-linux-386.tar.gz) | `a0ddf21c66033dc5a76a3eae46beffe3d91c89635a59c90af24b87a9b57bf72d146dac90e500ad908dfae307ceb241ba26d6a28349d8960473e52e29ebfe9730`
[kubernetes-client-linux-amd64.tar.gz](https://dl.k8s.io/v1.15.6/kubernetes-client-linux-amd64.tar.gz) | `32292b73d40c01a55e9d820c8a2d69f7ae68efd86954eb25a824bc4730146fe174d5a0ea9eb4bc914f9e725a59f8aab411138cb09ec87e1cec130dd16eb46273`
[kubernetes-client-linux-arm.tar.gz](https://dl.k8s.io/v1.15.6/kubernetes-client-linux-arm.tar.gz) | `a5ce6a8613b432b87c08685a92ab14e1b62a8c296603bf2d6a40a330a74c6e7a816078f02577f15ecfb1fe4442ff6ed093447226fdf56d6e4bcdf2efe21afcba`
[kubernetes-client-linux-arm64.tar.gz](https://dl.k8s.io/v1.15.6/kubernetes-client-linux-arm64.tar.gz) | `337c2bdc9a4fdf2335fbf71a6e588c75e67a68f901f6b2b77249f67336f4db710f4d88a1793a769f6c15b858a0f82857176a09a5d5e5bacfcc79f0a03a36d31e`
[kubernetes-client-linux-ppc64le.tar.gz](https://dl.k8s.io/v1.15.6/kubernetes-client-linux-ppc64le.tar.gz) | `e5dd9a8fdb59f1901dd1da2527105788e511b443a669cf9a7a35d9064eb7c3156c927f848819e07d21a486acabae39722aef533d7f16be02c843a8317722703b`
[kubernetes-client-linux-s390x.tar.gz](https://dl.k8s.io/v1.15.6/kubernetes-client-linux-s390x.tar.gz) | `685a6c8b86d79c49fe547d78b437de61610006f270667a45d7b3702575e71a16c397513df6f2849865fa0054df45795159eacc15b515f4fe69c64df91f09744f`
[kubernetes-client-windows-386.tar.gz](https://dl.k8s.io/v1.15.6/kubernetes-client-windows-386.tar.gz) | `55a4f3d344b672250b72f8b8ea25a12196b246d641db6ddb7e89d53f3cdf812498fb6f613a02111e6e309894f234c8a84e380ac5bf771a93017475a57fb3211d`
[kubernetes-client-windows-amd64.tar.gz](https://dl.k8s.io/v1.15.6/kubernetes-client-windows-amd64.tar.gz) | `7ebd7307d0f261822a74dcbda7183382f86210a6dc32914fdf2b0391c08d8eae4fa69187b167a092f11630466eb0a2f6b725b7036d7b1d08a27548768eaeb805`

### Server Binaries

filename | sha512 hash
-------- | -----------
[kubernetes-server-linux-amd64.tar.gz](https://dl.k8s.io/v1.15.6/kubernetes-server-linux-amd64.tar.gz) | `3fcbc3ec6ca882e7e7f3a5b4cb0b3179efc9c043ff719e5023fef5221b12190ba1512c83fbf614023aaba3399ddcf0e513b24dca83132596cdc655a1b8d7e78c`
[kubernetes-server-linux-arm.tar.gz](https://dl.k8s.io/v1.15.6/kubernetes-server-linux-arm.tar.gz) | `17c9fca684cd620bd9846c61cdc608e26cb0986a0c6bb31d54105d50edb9b8dd4a90aa0871060b6386ceb330bf0c3baf5fc3ed7c3527c93218aab979cf44dbb4`
[kubernetes-server-linux-arm64.tar.gz](https://dl.k8s.io/v1.15.6/kubernetes-server-linux-arm64.tar.gz) | `398d0ded499f6028ec7e1d891f0e2d0968f4cd8e31ec403e1757b4ec14dd699a008b5490ef1fbe40ac48eaacdc2a01af33fbf67f47f9bf1659bfdc39427829e9`
[kubernetes-server-linux-ppc64le.tar.gz](https://dl.k8s.io/v1.15.6/kubernetes-server-linux-ppc64le.tar.gz) | `ed81cec528e6e181c38768b188ddb636aad9da9e5086b43435979764a50071e538312053a267fcd014a575c1750848ee4bdd73c652cc5a66a627ffe742d43ceb`
[kubernetes-server-linux-s390x.tar.gz](https://dl.k8s.io/v1.15.6/kubernetes-server-linux-s390x.tar.gz) | `3f4f768c68181960d6127d6225fd19bbbbb84d95441c0698d389528e88f38fe937727cd9b3ae2d173fd497b975ed526f9c6477201081843f6897bb45b4f0d029`

### Node Binaries

filename | sha512 hash
-------- | -----------
[kubernetes-node-linux-amd64.tar.gz](https://dl.k8s.io/v1.15.6/kubernetes-node-linux-amd64.tar.gz) | `f2a951a28bde4e2d04cbc654cca9672223670fba7ca12ca457cd1ad0a50ad7e36c65668fb165c0dbb1a7556c051f10ad97acb2627ac0213b1f5ab5e1f72a4147`
[kubernetes-node-linux-arm.tar.gz](https://dl.k8s.io/v1.15.6/kubernetes-node-linux-arm.tar.gz) | `1de988d7d0afa9878eb5a84c7bbeaf8051e982ba4ea5353074a9ba42d5a15ac0449770b245d0a64ec506af825d3cf7679a0043660076ab5931dfe70789219607`
[kubernetes-node-linux-arm64.tar.gz](https://dl.k8s.io/v1.15.6/kubernetes-node-linux-arm64.tar.gz) | `1a8e945c50593fac840a83a3961e623a1a7d6e440a71136f541de1c56b7e8c425f9dd4f5a0fb019e607dafab0a43d6d47f694afe27f5e73dc1d6376a07485f83`
[kubernetes-node-linux-ppc64le.tar.gz](https://dl.k8s.io/v1.15.6/kubernetes-node-linux-ppc64le.tar.gz) | `5f2c16e5832f8b8de611850d540b994744dfb88e7e0b94247f6a9af14c0cd4a4f75464625a9015da11fd9ea1537f48c35e36a784a4ace8d1a675e10fd1eb89a9`
[kubernetes-node-linux-s390x.tar.gz](https://dl.k8s.io/v1.15.6/kubernetes-node-linux-s390x.tar.gz) | `cd7d6ede713b30fcabc6faf9b4dd52a56abf6aff03990dffdf91ad3866644d758fb9b296a0cc89b421a53834d580dc4a65b3adee2184b583ec311e2b401d4f3a`
[kubernetes-node-windows-amd64.tar.gz](https://dl.k8s.io/v1.15.6/kubernetes-node-windows-amd64.tar.gz) | `023cd1ffbf941c0fffc5710bb7f9b9ac72b1f37d2440f3c5d418580430f566c086e8a5776275500a0beb8831f71fc8e54fb026f62951465fa94c01ce4f8bc6ef`

## Changelog since v1.15.5

### Other notable changes

* Fix kubelet metrics gathering on non-English Windows hosts ([#84156](https://github.com/kubernetes/kubernetes/pull/84156), [@wawa0210](https://github.com/wawa0210))
* kube-apiserver: Fixed a regression accepting patch requests > 1MB ([#84963](https://github.com/kubernetes/kubernetes/pull/84963), [@liggitt](https://github.com/liggitt))
* kube-apiserver: fixed a bug that could cause a goroutine leak if the apiserver encountered an encoding error serving a watch to a websocket watcher ([#84693](https://github.com/kubernetes/kubernetes/pull/84693), [@tedyu](https://github.com/tedyu))
* azure: Add allow unsafe read from cache ([#83685](https://github.com/kubernetes/kubernetes/pull/83685), [@aramase](https://github.com/aramase))
* Adds a metric apiserver_request_error_total to kube-apiserver. This metric tallies the number of request_errors encountered by verb, group, version, resource, subresource, scope, component, and code. ([#84777](https://github.com/kubernetes/kubernetes/pull/84777), [@RainbowMango](https://github.com/RainbowMango))
* Add data cache flushing during unmount device for GCE-PD driver in Windows Server. ([#83591](https://github.com/kubernetes/kubernetes/pull/83591), [@jingxu97](https://github.com/jingxu97))
* fix: make azure disk URI as case insensitive ([#79020](https://github.com/kubernetes/kubernetes/pull/79020), [@andyzhangx](https://github.com/andyzhangx))
* Fixed an issue with informers missing an `Added` event if a recently deleted object was immediately recreated at the same time the informer dropped a watch and relisted. ([#83911](https://github.com/kubernetes/kubernetes/pull/83911), [@matte21](https://github.com/matte21))
* Fixed binding of block PersistentVolumes / PersistentVolumeClaims when BlockVolume feature is off. ([#84049](https://github.com/kubernetes/kubernetes/pull/84049), [@jsafrane](https://github.com/jsafrane))
* CSI detach timeout increased from 10 seconds to 2 minutes ([#84321](https://github.com/kubernetes/kubernetes/pull/84321), [@cduchesne](https://github.com/cduchesne))
* Update to use go1.12.12 ([#84064](https://github.com/kubernetes/kubernetes/pull/84064), [@cblecker](https://github.com/cblecker))
* Fix handling tombstones in pod-disruption-budged controller. ([#83951](https://github.com/kubernetes/kubernetes/pull/83951), [@zouyee](https://github.com/zouyee))



# v1.15.5

[Documentation](https://docs.k8s.io)

## Downloads for v1.15.5


filename | sha512 hash
-------- | -----------
[kubernetes.tar.gz](https://dl.k8s.io/v1.15.5/kubernetes.tar.gz) | `7b887b5c134fd865b5c0f805c4632cce2dcdf31708c226c1c70754703c86bcfd14936d9d94b9fd9578cbf41775539fdbba956ea85b40d7ad85ac2e455a0a064b`
[kubernetes-src.tar.gz](https://dl.k8s.io/v1.15.5/kubernetes-src.tar.gz) | `b5e7f4feed29436432be1d6b7c65070fcb71cb067263bd21189085c1b2d7e89f5b436e14895c07c7054539cfcccb5164ece78943182fa17a41968c07deb047b2`

### Client Binaries

filename | sha512 hash
-------- | -----------
[kubernetes-client-darwin-386.tar.gz](https://dl.k8s.io/v1.15.5/kubernetes-client-darwin-386.tar.gz) | `5fd269a04ac6931c9787e59b4496fce37a78a9e7fb373a10512f6f9c2787048c0bc932e51c7721742afb8528960b592fc85c704127015f46c76f65165cfce717`
[kubernetes-client-darwin-amd64.tar.gz](https://dl.k8s.io/v1.15.5/kubernetes-client-darwin-amd64.tar.gz) | `3c3e06baf0d21dc50490f498d0f3423e72d3b776908bad6267c9810ac70692ebec80a6f4e420a961ca237cb75bfc8f0e944cdd1088542307da7f2bf81c8cccd7`
[kubernetes-client-linux-386.tar.gz](https://dl.k8s.io/v1.15.5/kubernetes-client-linux-386.tar.gz) | `4c8ac716cf142c64b85c322e7bf9553a7c765aa6b767c2a031b10981fb1e3c2102c9941d544cd56b97401d3e41766e2e34d3f723378e849917505430f57b0020`
[kubernetes-client-linux-amd64.tar.gz](https://dl.k8s.io/v1.15.5/kubernetes-client-linux-amd64.tar.gz) | `e462587773345695e3d2e2faba53d0bf4a57ab6fe5ae69e5f253fe8529247d05d36d2b8ea6cf5f60dd9c805e29f8385cd42b25d79576248544f26511dc98626b`
[kubernetes-client-linux-arm.tar.gz](https://dl.k8s.io/v1.15.5/kubernetes-client-linux-arm.tar.gz) | `abfe254507f521d5e46c61300409dee1014000a24f2e2449aef80359176b1a9e33e8d64a0204f5865a60654385b076de8b3a877fd598ffeb2ee7ffea012c3309`
[kubernetes-client-linux-arm64.tar.gz](https://dl.k8s.io/v1.15.5/kubernetes-client-linux-arm64.tar.gz) | `df3c40eea79393a39c78a907dfd8b0e1bb2132a3a15b05756c948db69a73542d45dff6d47a60712c074478401536fe7b9c31356def104d27ad96b9a5fbb6adc6`
[kubernetes-client-linux-ppc64le.tar.gz](https://dl.k8s.io/v1.15.5/kubernetes-client-linux-ppc64le.tar.gz) | `cd80c98a7d8233982580e92d3005cb96b5c7db16d488432002cb6cfd423835bd8f50e1ca837fbfc57509cacb1adc16eb23e1f11bded598e65aff0fb0cd7157f8`
[kubernetes-client-linux-s390x.tar.gz](https://dl.k8s.io/v1.15.5/kubernetes-client-linux-s390x.tar.gz) | `9a2c8ed471e064d3fa3c078f53cffb45dfb220d0913449fb3811fe31a8aa938d87f516fa4f9c9f3e88a1780ee0ac5932954ed3159cbd7f5c31230d7f29c04a00`
[kubernetes-client-windows-386.tar.gz](https://dl.k8s.io/v1.15.5/kubernetes-client-windows-386.tar.gz) | `222ee8635eeebc7369c249e1e6fb68a676aba85a4ef2e0a7ebfbf53fb588f14a5f8f5273fe30c542d0c04c42ea983839617dde4ba4f4d1282d736376f1c78cd3`
[kubernetes-client-windows-amd64.tar.gz](https://dl.k8s.io/v1.15.5/kubernetes-client-windows-amd64.tar.gz) | `25fb582717855b90d0e346413ea919e6b58b22930455542a77029a0ac1abaef38558584357c5c0ecd882e44bba9afa5e9838b112d2b56a8987dd2fdcb671dc3a`

### Server Binaries

filename | sha512 hash
-------- | -----------
[kubernetes-server-linux-amd64.tar.gz](https://dl.k8s.io/v1.15.5/kubernetes-server-linux-amd64.tar.gz) | `2b2cb8393aa321ca6d522fe0770d8e3ccae33d44f0e4f62702dfbc9bcc54314dfdebc05297fb71932424f2d02c186ee644b91bce1a6f7abf7131e68cffdadfdb`
[kubernetes-server-linux-arm.tar.gz](https://dl.k8s.io/v1.15.5/kubernetes-server-linux-arm.tar.gz) | `c8a75b43ed8c5262adf965a611310f0164cfa05d856e887397e2fcf8fe3fe4a2c894fa776002cf2c27b92901425aa960a09556180c9a2a75a3f1866bff360423`
[kubernetes-server-linux-arm64.tar.gz](https://dl.k8s.io/v1.15.5/kubernetes-server-linux-arm64.tar.gz) | `9c3618f36b965793106c61d0ffba4e75013b606795d445c2f28769e71ccf0db25432bb705da8bc48c8e30f5977cfd50888bd1bab1a605aef14c77e603d251496`
[kubernetes-server-linux-ppc64le.tar.gz](https://dl.k8s.io/v1.15.5/kubernetes-server-linux-ppc64le.tar.gz) | `c2a05ac20eb19ee659fa151c044860034f715c0949c3f453c76a47a2a20583035c1340c6977e20bfe7318c37e67c045c74dc434bd9f3787012eb628f700da66f`
[kubernetes-server-linux-s390x.tar.gz](https://dl.k8s.io/v1.15.5/kubernetes-server-linux-s390x.tar.gz) | `27816977520f1350421d9a8f091eb6491fe7057a97ec53e67f293d1c3f95074eacec63b8aa61258bed7603759ea579aea832e0a7ac4bb7ebca754d9f9616174d`

### Node Binaries

filename | sha512 hash
-------- | -----------
[kubernetes-node-linux-amd64.tar.gz](https://dl.k8s.io/v1.15.5/kubernetes-node-linux-amd64.tar.gz) | `1067b5037cd242c9a184237efefa0cd940fb77240fd3025bf44337a609d14f92481f98c6c75f36ddd632349c1e125d51078aef1f3d1f38ca5190da56e6c7d3ff`
[kubernetes-node-linux-arm.tar.gz](https://dl.k8s.io/v1.15.5/kubernetes-node-linux-arm.tar.gz) | `9941e468249996be1ef363f16ebd546c087617ac2adba16dc99f94c5417cdc0e2ba36f4767d0affd66a8d2228ad855183b6100dec4672ba32543d697381b0c0a`
[kubernetes-node-linux-arm64.tar.gz](https://dl.k8s.io/v1.15.5/kubernetes-node-linux-arm64.tar.gz) | `d4f4e19fbc10873e3731f1eade9457aebe782d3076464bade444757480be491c90746dddb4ecb5aedbbf88542ad70c06247b72b3c541be74f00bbdf265fdd54a`
[kubernetes-node-linux-ppc64le.tar.gz](https://dl.k8s.io/v1.15.5/kubernetes-node-linux-ppc64le.tar.gz) | `5f44f0ce888d170b883f5b8de8a2875d17e7a380053d3281f03736c7edbf625b0761969fefcc8b35f3c3fed4cdba8e31f0836179f5dd383f371ecbbae8bb1aaa`
[kubernetes-node-linux-s390x.tar.gz](https://dl.k8s.io/v1.15.5/kubernetes-node-linux-s390x.tar.gz) | `117e0f97c65ba9fd9657b0a174ee090b07ada2db9448d9f319f8128d6734adcb0ab24cff22ddcb822a396c17a62d6a5b497bbbf670fde4e31483e5d5663cc9f1`
[kubernetes-node-windows-amd64.tar.gz](https://dl.k8s.io/v1.15.5/kubernetes-node-windows-amd64.tar.gz) | `cbed2e03cc6949962009794ef553df7e14476dccbadbe41d838db5da4de0394997980c9e8729f20f126c3e7124c918ad5e916c00adf74aebbd7744575a59b0e4`

## Changelog since v1.15.4

### Other notable changes

* Fixes kube-proxy bug accessing self nodeip:port on windows ([#83027](https://github.com/kubernetes/kubernetes/pull/83027), [@liggitt](https://github.com/liggitt))
* Fixed panic when accessing CustomResources of a CRD with x-kubernetes-int-or-string. ([#83790](https://github.com/kubernetes/kubernetes/pull/83790), [@sttts](https://github.com/sttts))
* Update Azure load balancer to prevent orphaned public IP addresses ([#82890](https://github.com/kubernetes/kubernetes/pull/82890), [@chewong](https://github.com/chewong))
* Update Cluster Autoscaler to 1.15.2 (https://github.com/kubernetes/autoscaler/releases/tag/cluster-autoscaler-1.15.2) ([#82831](https://github.com/kubernetes/kubernetes/pull/82831), [@krzysztof-jastrzebski](https://github.com/krzysztof-jastrzebski))
* Fixes a goroutine leak in kube-apiserver when a request times out. ([#83333](https://github.com/kubernetes/kubernetes/pull/83333), [@lavalamp](https://github.com/lavalamp))
* Fix aggressive VM calls for Azure VMSS ([#83102](https://github.com/kubernetes/kubernetes/pull/83102), [@feiskyer](https://github.com/feiskyer))
* Fixes a flaw (CVE-2019-11253) in json/yaml decoding where large or malformed documents could consume excessive server resources. Request bodies for normal API requests (create/delete/update/patch operations of regular resources) are now limited to 3MB. ([#83261](https://github.com/kubernetes/kubernetes/pull/83261), [@liggitt](https://github.com/liggitt))
* Update to go 1.12.10 ([#83139](https://github.com/kubernetes/kubernetes/pull/83139), [@cblecker](https://github.com/cblecker))
* Resolves bottleneck in internal API server communication that can cause increased goroutines and degrade API Server performance ([#80465](https://github.com/kubernetes/kubernetes/pull/80465), [@answer1991](https://github.com/answer1991))
* fix: azure disk detach failure if node not exists ([#82640](https://github.com/kubernetes/kubernetes/pull/82640), [@andyzhangx](https://github.com/andyzhangx))
* Fix the dns suffix search list for GCE window clusters. ([#82314](https://github.com/kubernetes/kubernetes/pull/82314), [@lzang](https://github.com/lzang))



# v1.15.4

[Documentation](https://docs.k8s.io)

## Downloads for v1.15.4


filename | sha512 hash
-------- | -----------
[kubernetes.tar.gz](https://dl.k8s.io/v1.15.4/kubernetes.tar.gz) | `c882035a4936764d0b2416c30027f0a3be826a26a399739dc52646b1cdb3303db645380b1ad02d610aca744f28fb899b55dfdbdebcd364029f87620b50dd721d`
[kubernetes-src.tar.gz](https://dl.k8s.io/v1.15.4/kubernetes-src.tar.gz) | `829cc4d193e790f42d2e828585c5bcc2e945bf1ce47c105da12b072e01ad38ba2b5ed9996cb61a99e88ae8a90c3ba493104b3a2c9469c239fdf7003661c8289d`

### Client Binaries

filename | sha512 hash
-------- | -----------
[kubernetes-client-darwin-386.tar.gz](https://dl.k8s.io/v1.15.4/kubernetes-client-darwin-386.tar.gz) | `fe56031d4647b51fb44811b0823f06eaa48662a95d009db5f775c4d307438ac6e36463114e1a8f507949eac018c5395e2a19a6436616012b3a780dc97f248eaf`
[kubernetes-client-darwin-amd64.tar.gz](https://dl.k8s.io/v1.15.4/kubernetes-client-darwin-amd64.tar.gz) | `a9e0fa063e5461a59f0bdeb35e39497bddb11b32b13d7e759cadb9b186b788b58c53eb155973676069c75b7fa8a6952b645efc87fc9f9db7d03dabf6b57f4b43`
[kubernetes-client-linux-386.tar.gz](https://dl.k8s.io/v1.15.4/kubernetes-client-linux-386.tar.gz) | `d13308032cf7b5a16765af01a50f97ffd6c15451bee0a6c8bad189998fcfe8a31fb348a125046dec5c19f4bf3f44cdb6ce8b5a01a094a8e770c825a351e8030b`
[kubernetes-client-linux-amd64.tar.gz](https://dl.k8s.io/v1.15.4/kubernetes-client-linux-amd64.tar.gz) | `5e4a94e161e60b0ff73658576c64ffde17261f9fadbc9588b9791bc248715f6a298f0658a63611ac0bcc1f788ce6691e5bea1b64f9f853e746ee01a891ae5f5f`
[kubernetes-client-linux-arm.tar.gz](https://dl.k8s.io/v1.15.4/kubernetes-client-linux-arm.tar.gz) | `7ca4da92a0132ed917d02c0f91069499a13b43a969168b5bad0be58a7de4486eb495d67eacb8ac75bf1817434bc4e3bd7ea31c1dbf7d2ea6acacffbea63bcc81`
[kubernetes-client-linux-arm64.tar.gz](https://dl.k8s.io/v1.15.4/kubernetes-client-linux-arm64.tar.gz) | `a0d063f35a906274dd6eca7beb19f7e151292d91ee49543b73bd29069dae48a29acb8ec3fd8a53159f4f15e3ae267c9e9aeddfbfc30f1e1fed138e8ae82ce7dd`
[kubernetes-client-linux-ppc64le.tar.gz](https://dl.k8s.io/v1.15.4/kubernetes-client-linux-ppc64le.tar.gz) | `60d455d89cc96dadf932207f37ff418b750f3e2a708b25f4bea0bc9b663fc467a33a4360958d8b5d7dc73039c8ed68d0b7c7b92d473729ac07c72c87519c60bb`
[kubernetes-client-linux-s390x.tar.gz](https://dl.k8s.io/v1.15.4/kubernetes-client-linux-s390x.tar.gz) | `f2b41735ea308b351c11335395e2f3ec94fbd3e1af9da879ffbe7c713cbe71f3e77152b24696ad4649498fcf4f2bb6ec4eb8ebcda4db06a66c4f8d4686110702`
[kubernetes-client-windows-386.tar.gz](https://dl.k8s.io/v1.15.4/kubernetes-client-windows-386.tar.gz) | `b557ac04721426d4b81a661e249baeb2e3190ed9a99a9c21bf1bb76a3d12694ad397789680a92077b716f1bbcce6242c8947ae4f97f7272e6e3200965d311a6c`
[kubernetes-client-windows-amd64.tar.gz](https://dl.k8s.io/v1.15.4/kubernetes-client-windows-amd64.tar.gz) | `d4fb6cdd738c36a5bbab6dfa32fd231411a5a2388747a8be8d0a4da37b39b6ac0acff71f89a891f27c22976559da78e530ee6ed075ce8a1ad1def232834f8624`

### Server Binaries

filename | sha512 hash
-------- | -----------
[kubernetes-server-linux-amd64.tar.gz](https://dl.k8s.io/v1.15.4/kubernetes-server-linux-amd64.tar.gz) | `8535926b955a1e8dc42509850c92230e75a671c9a86abfbbe8ce3334cf6fcb9f41d66c16311b549a4a6c267471f1cdebdb214c88f4947bebc22e28ef2de08413`
[kubernetes-server-linux-arm.tar.gz](https://dl.k8s.io/v1.15.4/kubernetes-server-linux-arm.tar.gz) | `2405c211e938ca4f16cc1f74d764b8775d5d6bf7803c3d61f5eb551210712c729f811cc58ac31808b01adec744a0453ee52bee39fff0b006550bfc2b4d608fd2`
[kubernetes-server-linux-arm64.tar.gz](https://dl.k8s.io/v1.15.4/kubernetes-server-linux-arm64.tar.gz) | `c5c532062a4aa4a775e19417f3bfc641154720df693b7f2f448d74dc7dee39c187303479628a45f3b6adcb9a868687fee2de39936912e6be11e114b1538cfd24`
[kubernetes-server-linux-ppc64le.tar.gz](https://dl.k8s.io/v1.15.4/kubernetes-server-linux-ppc64le.tar.gz) | `3268e74365835fab3c1dd62684a85461c83bda04e0009bd57c994b0985d01991f43ef1bf47112a297c7f3d943c839c1116b3732a7636a50ac24dd35f98e27ef4`
[kubernetes-server-linux-s390x.tar.gz](https://dl.k8s.io/v1.15.4/kubernetes-server-linux-s390x.tar.gz) | `ff4a984698d8a3811302aed9f22bcef33d2e713f602c845bf37ea0c29d29a75e75bb4b3bbc2ca79f13a747fc26bf8b25370cbf071b908b7881d568fd48313c10`

### Node Binaries

filename | sha512 hash
-------- | -----------
[kubernetes-node-linux-amd64.tar.gz](https://dl.k8s.io/v1.15.4/kubernetes-node-linux-amd64.tar.gz) | `a505862c2a55dcffa48297c156cebe7a23d459b9f75bd37ffe02e35f0a3d343963dca398f68d0b4f8caa9e6b4da64dd86e088b4018a0af2598f5d8db7ef5c5de`
[kubernetes-node-linux-arm.tar.gz](https://dl.k8s.io/v1.15.4/kubernetes-node-linux-arm.tar.gz) | `0f7046eaa400aebcc068507a4a9658b39a78aca4c3394498012e9de565cf5e27338066052811d26bb859b181fb155f030d2d5ef54cf46360ac2443076d672b06`
[kubernetes-node-linux-arm64.tar.gz](https://dl.k8s.io/v1.15.4/kubernetes-node-linux-arm64.tar.gz) | `2af0516a43625d753d97964d056ceeacc6499f3848f8593ed7030e10625b7a9fb6b392c28f66fd3558d96f4dfad67d48986736775fef286d2a586ac28adc7a74`
[kubernetes-node-linux-ppc64le.tar.gz](https://dl.k8s.io/v1.15.4/kubernetes-node-linux-ppc64le.tar.gz) | `66ab2b8f1c74f2369593bc9cd68496b8d84be1ea3393146b09c6d78088a0d19542242a88fdced11de1ecefab2922b7f565c4dbe51cc42385404c0cb6d9d22167`
[kubernetes-node-linux-s390x.tar.gz](https://dl.k8s.io/v1.15.4/kubernetes-node-linux-s390x.tar.gz) | `e34db3069b38d6a984a998c1af763c2658ce74e025ac4a88b6218f4aaab49b300b67f6e846571d5ece31c76cec0915ff459041be570717a04048265b36e84a3b`
[kubernetes-node-windows-amd64.tar.gz](https://dl.k8s.io/v1.15.4/kubernetes-node-windows-amd64.tar.gz) | `cbc0141b474e53fa7dbe453813f414f32def24c4f9cdadc6ad9438371d85b31cde01c5f17edd6798e7ea2d6e408638139b02eb41b365b05bde2714b2cf9eac30`

## Changelog since v1.15.3

### Other notable changes

* Restores compatibility with kubectl client-side validation when structural schemas are present in a CRD which sets spec.preserveUnknownFields=true ([#82666](https://github.com/kubernetes/kubernetes/pull/82666), [@liggitt](https://github.com/liggitt))
* Fix a bug in apiserver that could cause a valid update request to be rejected with a precondition check failure. ([#82303](https://github.com/kubernetes/kubernetes/pull/82303), [@roycaihw](https://github.com/roycaihw))
* openapi now advertises correctly supported patch types for custom resources ([#81515](https://github.com/kubernetes/kubernetes/pull/81515), [@liggitt](https://github.com/liggitt))
* kubectl cp now safely allows unpacking of symlinks that may point outside the destination directory ([#82384](https://github.com/kubernetes/kubernetes/pull/82384), [@tallclair](https://github.com/tallclair))
* fix azure disk naming matching issue due to case sensitive comparison ([#81720](https://github.com/kubernetes/kubernetes/pull/81720), [@andyzhangx](https://github.com/andyzhangx))
* Fix `kubectl logs -f` for windows server containers. ([#81747](https://github.com/kubernetes/kubernetes/pull/81747), [@Random-Liu](https://github.com/Random-Liu))
* Fix VMSS LoadBalancer backend pools so that the network won't be broken when instances are upgraded to latest model ([#81411](https://github.com/kubernetes/kubernetes/pull/81411), [@nilo19](https://github.com/nilo19))
* fix: detach azure disk issue using dangling error ([#81266](https://github.com/kubernetes/kubernetes/pull/81266), [@andyzhangx](https://github.com/andyzhangx))
* Fixed a bug in the CSI metrics that does not return not supported error when a CSI driver does not support metrics. ([#79851](https://github.com/kubernetes/kubernetes/pull/79851), [@jparklab](https://github.com/jparklab))
* Fix a bug in server printer that could cause kube-apiserver to panic. ([#79349](https://github.com/kubernetes/kubernetes/pull/79349), [@roycaihw](https://github.com/roycaihw))
* Fix a bug in the IPVS proxier where virtual servers are not cleaned up even though the corresponding Service object was deleted. ([#80942](https://github.com/kubernetes/kubernetes/pull/80942), [@gongguan](https://github.com/gongguan))
* remove iSCSI volume storage cleartext secrets in logs ([#81215](https://github.com/kubernetes/kubernetes/pull/81215), [@zouyee](https://github.com/zouyee))



# v1.15.3

[Documentation](https://docs.k8s.io)

## Downloads for v1.15.3


filename | sha512 hash
-------- | -----------
[kubernetes.tar.gz](https://dl.k8s.io/v1.15.3/kubernetes.tar.gz) | `dd9f121bd8c6eadf004b9720d72c338e4d0711bd48ee5763e5f26c576c0743e993c76a13aac3bce69336cb071c9d8461213b0a4f3ccd62dec32f2051e12ff81e`
[kubernetes-src.tar.gz](https://dl.k8s.io/v1.15.3/kubernetes-src.tar.gz) | `2f2a304c11e2aaf68e339c970ebd919fa1ce5913e3a6f47ac51be080de9300a7cd91267e637b4fa6cbd945d0de6d4263badb06a6bb3160dc03cd422b0a818963`

### Client Binaries

filename | sha512 hash
-------- | -----------
[kubernetes-client-darwin-386.tar.gz](https://dl.k8s.io/v1.15.3/kubernetes-client-darwin-386.tar.gz) | `04c08da4d25b8a7b80e0211050928458d7bae9d721f96353a886332d60db0aca7350dafb0021124c2d8186313207e32ed07dcc3c8a28065774b5d45a2db4466c`
[kubernetes-client-darwin-amd64.tar.gz](https://dl.k8s.io/v1.15.3/kubernetes-client-darwin-amd64.tar.gz) | `d340c797d6a49c7034046a7004285d29066c11ac77fc492651849d101e5e57bb406fbc77b937dea873fc839d134577c719d85c49fac352c3134fc9d149b630f0`
[kubernetes-client-linux-386.tar.gz](https://dl.k8s.io/v1.15.3/kubernetes-client-linux-386.tar.gz) | `16b00092144f04b75b7c7d5b7e9dc1ba5b8038ba68b0ef2edb17e508d87a7e78b876ac7aafd15eb3c5d854d8440dec0d8f5cc9618fe07fc8af5ce0d920d6bda6`
[kubernetes-client-linux-amd64.tar.gz](https://dl.k8s.io/v1.15.3/kubernetes-client-linux-amd64.tar.gz) | `93049dcadbe401fc2ed2f53ace598aa4bd183142ec2b7451d2a53e61c4bbc64f393639df166853cbf62c361839f87a386015c0be6b1a9a4d3c9fa84564d376ef`
[kubernetes-client-linux-arm.tar.gz](https://dl.k8s.io/v1.15.3/kubernetes-client-linux-arm.tar.gz) | `6798e066a13ca70bae62540f7387ad803f2431c67b6e0d1d9f21233b5ca045c9a082090e743fb7d26653fb8109a5df3c5b38e607bf005617cee7b1b1bd8089e1`
[kubernetes-client-linux-arm64.tar.gz](https://dl.k8s.io/v1.15.3/kubernetes-client-linux-arm64.tar.gz) | `edda1fd33dc78c3557a146c3976d19b88082ea86bdd3f0de6f63c8dec899d6fe7207335edc4ed3b9d123af495fbe019702dfbbc34b0d6f9562330e3968049591`
[kubernetes-client-linux-ppc64le.tar.gz](https://dl.k8s.io/v1.15.3/kubernetes-client-linux-ppc64le.tar.gz) | `8fd023b0c546eca42a53ead1c246d093f9303ac22baf34b6b9910d6d146fdea5742a74fb09bc145d0caeaafb306e92a3ce18f756d7f2d713cdceba28ebf06aa0`
[kubernetes-client-linux-s390x.tar.gz](https://dl.k8s.io/v1.15.3/kubernetes-client-linux-s390x.tar.gz) | `fd15210ef272e65e25e64d9fc0dc62780cb69fc6a6063062d0f3d5e9ed89b46f039fc30d9df3e216ec73df39b96966ab86d1fb52acac606bf8763803878b6289`
[kubernetes-client-windows-386.tar.gz](https://dl.k8s.io/v1.15.3/kubernetes-client-windows-386.tar.gz) | `3688147e3ace45f3e0f5227867dea59ebd3f33e9a973f015257b79aec02bdbc045a355b4ee398ba061fa160ca128701bcdb89f0ade19d6b169ef45ad8c0eccc0`
[kubernetes-client-windows-amd64.tar.gz](https://dl.k8s.io/v1.15.3/kubernetes-client-windows-amd64.tar.gz) | `78f42ce023bef618cb116f713f0f9e5b2ff8402c2e4ce3ab306a598b642ffa0a9f615db46c42e4a86d96ec84f1001f222c7896746338287f62730062979cf38d`

### Server Binaries

filename | sha512 hash
-------- | -----------
[kubernetes-server-linux-amd64.tar.gz](https://dl.k8s.io/v1.15.3/kubernetes-server-linux-amd64.tar.gz) | `33f048c350fa0e92857cf8ff61ac7971ad263eb5d4976bd7a2dbe303b6a523948d2a2f9da085d44375d860cdffe1c3e10030e1a9467b9269a23dd7ffa5c8cf83`
[kubernetes-server-linux-arm.tar.gz](https://dl.k8s.io/v1.15.3/kubernetes-server-linux-arm.tar.gz) | `acce3e4902dc26c799915cfc607f47a40106982fb2ec2f6b7eed54df30b0cfa74b1f5bbcf3c3d0dfe9d45c0ea2ff86f4d35463b2c1a1c833436005004d674bbe`
[kubernetes-server-linux-arm64.tar.gz](https://dl.k8s.io/v1.15.3/kubernetes-server-linux-arm64.tar.gz) | `2ea339786c9cc452fa429584715d3034d9a65379f30e467a349f865b2533d26317051aabb590318d5586c803c14ced533e2aaf28f260fab73d83697540f7f91d`
[kubernetes-server-linux-ppc64le.tar.gz](https://dl.k8s.io/v1.15.3/kubernetes-server-linux-ppc64le.tar.gz) | `cd64d5331d41213d4101885b6ad6a22438a025c9f752db4333b5728e85d4b50a15a15962c6a4ec0011b38e542dbdb2ea5874db92330d12fb545021ad64e08094`
[kubernetes-server-linux-s390x.tar.gz](https://dl.k8s.io/v1.15.3/kubernetes-server-linux-s390x.tar.gz) | `0d028067e32a6532c7377010031bc0d166d24bde0f1bd04c53beb3f8272e872b6d142dd7e9d63f3e088f90266e58eca8fc8bf54f7cdd86e442633a4098d497e3`

### Node Binaries

filename | sha512 hash
-------- | -----------
[kubernetes-node-linux-amd64.tar.gz](https://dl.k8s.io/v1.15.3/kubernetes-node-linux-amd64.tar.gz) | `77d7031a5d9f3e4ba5aa66b011982152898b68cc97eca1e9b6f6f5dad4e722ba41e33d66136226c5a7e9c54e5e71257ab3fd8f9ca2233ad616fd5e7ca84052d2`
[kubernetes-node-linux-arm.tar.gz](https://dl.k8s.io/v1.15.3/kubernetes-node-linux-arm.tar.gz) | `d94894a86051c63e5d5c768059c9a1ce88bed6105222e498110dac7980d0ffd92b6821ff8c79e4388dd31f9b5aae03178889da016561541aa5cd672beff4e7e9`
[kubernetes-node-linux-arm64.tar.gz](https://dl.k8s.io/v1.15.3/kubernetes-node-linux-arm64.tar.gz) | `9d79049451b2dc3030a1edb62ea826b05a78dad2ffbe9623fe1a8bf235bb29102f0cae133443c95166fcde6469433d814c32379a7b15679843903d1fe165063c`
[kubernetes-node-linux-ppc64le.tar.gz](https://dl.k8s.io/v1.15.3/kubernetes-node-linux-ppc64le.tar.gz) | `c8cad37ce2f67415bbd21bec8e019ef0bb790ebd083d67f62066643d4a5af3670d765322bce01af7d44d18d804a5f729180565886fd65d86562c2dc1df208387`
[kubernetes-node-linux-s390x.tar.gz](https://dl.k8s.io/v1.15.3/kubernetes-node-linux-s390x.tar.gz) | `a8a1bde2451de413a429c15693299525eda1057b1d879899f4f02b6b46af5580b3f20b0afefa3a4661d5a633feaf945a7e076826c844257a87a0898ab9ff4f02`
[kubernetes-node-windows-amd64.tar.gz](https://dl.k8s.io/v1.15.3/kubernetes-node-windows-amd64.tar.gz) | `6010f63e040a6b8f8a8047a4c4a2e1b293ac3a514f2cf3202d494985e9fe0fb8951ad36d29e32337bac4fe68813621c8bee8306f9d7b66b014c64eb714562104`

## Changelog since v1.15.2

### Other notable changes

* Update golang/x/net dependency to bring in fixes for CVE-2019-9512, CVE-2019-9514 ([#81522](https://github.com/kubernetes/kubernetes/pull/81522), [@cblecker](https://github.com/cblecker))
* Update to use go 1.12.8 ([#81390](https://github.com/kubernetes/kubernetes/pull/81390), [@cblecker](https://github.com/cblecker))
* Update to use go 1.12.9 ([#81489](https://github.com/kubernetes/kubernetes/pull/81489), [@BenTheElder](https://github.com/BenTheElder))
* cpuUsageNanoCores is now reported in the Kubelet summary API on Windows nodes ([#80176](https://github.com/kubernetes/kubernetes/pull/80176), [@liyanhui1228](https://github.com/liyanhui1228))
* API: the metadata.selfLink field is deprecated in individual and list objects. It will no longer be returned starting in v1.20, and the field will be removed entirely in v1.21. ([#80978](https://github.com/kubernetes/kubernetes/pull/80978), [@wojtek-t](https://github.com/wojtek-t))
* Fix Azure client requests stuck issues on http.StatusTooManyRequests (HTTP Code 429). ([#81279](https://github.com/kubernetes/kubernetes/pull/81279), [@feiskyer](https://github.com/feiskyer))
* Update the GCE windows node image to include hot fixes since July. ([#81233](https://github.com/kubernetes/kubernetes/pull/81233), [@YangLu1031](https://github.com/YangLu1031))
* switch to VM Update call in attach/detach disk operation, original CreateOrUpdate call may lead to orphaned VMs or blocked resources ([#81208](https://github.com/kubernetes/kubernetes/pull/81208), [@andyzhangx](https://github.com/andyzhangx))
* Fix conflicted cache when the requests are canceled by other Azure operations. ([#81282](https://github.com/kubernetes/kubernetes/pull/81282), [@feiskyer](https://github.com/feiskyer))
* update to use go 1.12.7 ([#80134](https://github.com/kubernetes/kubernetes/pull/80134), [@tao12345666333](https://github.com/tao12345666333))
* Fix public IP not found issues for VMSS nodes ([#80703](https://github.com/kubernetes/kubernetes/pull/80703), [@feiskyer](https://github.com/feiskyer))
* Fixes validation of VolumeAttachment API objects created with inline volume sources. ([#80945](https://github.com/kubernetes/kubernetes/pull/80945), [@tedyu](https://github.com/tedyu))
* Fix kubelet errors in AArch64 with huge page sizes smaller than 1MiB ([#78495](https://github.com/kubernetes/kubernetes/pull/78495), [@odinuge](https://github.com/odinuge))
* kube-addon-manager has been updated to v9.0.2 to fix a bug in leader election (https://github.com/kubernetes/kubernetes/pull/80575) ([#80861](https://github.com/kubernetes/kubernetes/pull/80861), [@mborsz](https://github.com/mborsz))
* Fix a bug that ListOptions.AllowWatchBookmarks wasn't propagating correctly in kube-apiserver. ([#80157](https://github.com/kubernetes/kubernetes/pull/80157), [@wojtek-t](https://github.com/wojtek-t))
* Pass-through volume MountOptions to global mount (NodeStageVolume) on the node for CSI ([#80191](https://github.com/kubernetes/kubernetes/pull/80191), [@davidz627](https://github.com/davidz627))
* Fix error in `kubeadm join --discovery-file` when using discovery files with embedded credentials ([#80675](https://github.com/kubernetes/kubernetes/pull/80675), [@fabriziopandini](https://github.com/fabriziopandini))
* make node lease renew interval more heuristic based on node-status-update-frequency in kubelet ([#80173](https://github.com/kubernetes/kubernetes/pull/80173), [@gaorong](https://github.com/gaorong))
* Bugfix: csi plugin supporting raw block that does not need attach mounted failed ([#79920](https://github.com/kubernetes/kubernetes/pull/79920), [@cwdsuzhou](https://github.com/cwdsuzhou))
* Reduces GCE PD Node Attach Limits by 1 since the node boot disk is considered an attachable disk ([#80923](https://github.com/kubernetes/kubernetes/pull/80923), [@davidz627](https://github.com/davidz627))



# v1.15.2

[Documentation](https://docs.k8s.io)

## Downloads for v1.15.2


filename | sha512 hash
-------- | -----------
[kubernetes.tar.gz](https://dl.k8s.io/v1.15.2/kubernetes.tar.gz) | `0c8b0614236666c1025551bc0fc239b412348998352458ab94a63e67bcb0357a1b04355ddd23a1587ede931d109fb4132b3e73204f523d238b0e20e2e488d6aa`
[kubernetes-src.tar.gz](https://dl.k8s.io/v1.15.2/kubernetes-src.tar.gz) | `2aa692bedd5f68e41c51025f9f5824e2ad494fd079bfc2901f3c6e4c3434137a27f4b7305fec424bdb27c2f14f376305060c2799707541e1ec5c32a97c50a2a6`

### Client Binaries

filename | sha512 hash
-------- | -----------
[kubernetes-client-darwin-386.tar.gz](https://dl.k8s.io/v1.15.2/kubernetes-client-darwin-386.tar.gz) | `fff381fc2708f8ef47607e146942af09daecea1f36a1856e34669c158efd9af4e24e9fe83368355fa1d68be1cdf16c3d458cb3def84454d4477d1191da1e8bb6`
[kubernetes-client-darwin-amd64.tar.gz](https://dl.k8s.io/v1.15.2/kubernetes-client-darwin-amd64.tar.gz) | `655bddb7749c10c5c15004879d31cb129d051245cdc0d098d7a8ee100b8e01ceff996721b97ffac7805f533e38b494b736501e75cd6578f9a9008790ffaa769f`
[kubernetes-client-linux-386.tar.gz](https://dl.k8s.io/v1.15.2/kubernetes-client-linux-386.tar.gz) | `a527dd9ee0487060eff7dcece01e8e2bb59cf568719258323410884100d7e5bc5bec910e792c6a71d61228e4c35fd99117b2ac0bc3c70874a60050e3f1cd6e7d`
[kubernetes-client-linux-amd64.tar.gz](https://dl.k8s.io/v1.15.2/kubernetes-client-linux-amd64.tar.gz) | `8a5f25e74a317169687abd65c499fc4f7cc2ff0824a7a9830acd38bfeec9923d8a0d653c3b1eec147c44a853ceeaa62bbb741f17e69b4df614008e53a2fe5b08`
[kubernetes-client-linux-arm.tar.gz](https://dl.k8s.io/v1.15.2/kubernetes-client-linux-arm.tar.gz) | `57bed3825c618309effff69119d39a8e51827da0f39a40778d174ba2c3cf9410fa05449cd617b79fd681de3fc236cd23f14b00fd771e97098d51b8483bf716d1`
[kubernetes-client-linux-arm64.tar.gz](https://dl.k8s.io/v1.15.2/kubernetes-client-linux-arm64.tar.gz) | `45fcdc5deffd958320ade3f69d15937c64d4bee88dd25d11947b8a74c012c786915d2bcb3cc75060be83a5405fa1dc04fd1640246f77014d4e7885f751b72024`
[kubernetes-client-linux-ppc64le.tar.gz](https://dl.k8s.io/v1.15.2/kubernetes-client-linux-ppc64le.tar.gz) | `a7e0b68ec91902896540ce715cee9ed88237870c32582593725f8c42e31308a73da3224a941d457bf728b2cd015a0011e91491b834861cd57e3a28a17b2c0b7c`
[kubernetes-client-linux-s390x.tar.gz](https://dl.k8s.io/v1.15.2/kubernetes-client-linux-s390x.tar.gz) | `f0182c00864eb6bd3c878c2910b4fecf321241cd943c8cf56545e2d65f7ad74201b6b5733b70a20266d47cae9e07cbf9baac4e8a717140c5731e11b64e10ec13`
[kubernetes-client-windows-386.tar.gz](https://dl.k8s.io/v1.15.2/kubernetes-client-windows-386.tar.gz) | `b23f31c300bdac3dcee745e2ea4aaea8ba15128f4a0b7690c07353165776093a3471be970cc23d6ee08a7bd47e2c8b857eb1ec0ed782a338c2cf662d18d77dd4`
[kubernetes-client-windows-amd64.tar.gz](https://dl.k8s.io/v1.15.2/kubernetes-client-windows-amd64.tar.gz) | `0833e95864c562a1a5a7bd3d6f1005251e21a24e03483bbba1c4ae96c2c4470d65649fef422b819fa6d644df34df764590642f20d8994f182b990ba79f904f12`

### Server Binaries

filename | sha512 hash
-------- | -----------
[kubernetes-server-linux-amd64.tar.gz](https://dl.k8s.io/v1.15.2/kubernetes-server-linux-amd64.tar.gz) | `faa734636ca18ae8786552eab317c0288cf958525df9236ce9b734d5b13809c002bb1538763bc0f8cbb2efa4340152f2cc78630e6158ed7edee163ac53570e22`
[kubernetes-server-linux-arm.tar.gz](https://dl.k8s.io/v1.15.2/kubernetes-server-linux-arm.tar.gz) | `bd539e5789eef3123c62c368b4733b5a1eb23e651b8d1a93bf3fba00fc5f0e9f8648865086f0a27271027fd3f13dc7c58da8d9336e62788380f1da23596bf8f9`
[kubernetes-server-linux-arm64.tar.gz](https://dl.k8s.io/v1.15.2/kubernetes-server-linux-arm64.tar.gz) | `05267d81e27dc7508e315b4b815d5c4c879729b5e60db9e5c9fa0f19f3b7518f0f31ad85a1d50af1ba3fdf0532346a6cfbdc9f7fb0b1d98337a4f285cbda078d`
[kubernetes-server-linux-ppc64le.tar.gz](https://dl.k8s.io/v1.15.2/kubernetes-server-linux-ppc64le.tar.gz) | `709a9fc6ec1ee0b8b35bfc84bff1084aab83264140d1cce2e264bbcf003001494acf2275ea7ff41fc0c5a2a012abd3a5229193b00d63ced947a238998fb8f7a2`
[kubernetes-server-linux-s390x.tar.gz](https://dl.k8s.io/v1.15.2/kubernetes-server-linux-s390x.tar.gz) | `6efefb71811db1a992d87336b05094362f52b7bc978b506a7cd432e8a3ccda465258f4b9c6399282883dc1192784ad993c47179712da85d556f4bc9f51c84905`

### Node Binaries

filename | sha512 hash
-------- | -----------
[kubernetes-node-linux-amd64.tar.gz](https://dl.k8s.io/v1.15.2/kubernetes-node-linux-amd64.tar.gz) | `ad85793c65b8a520090594bf4a0dd4992ae824d24b5968a40b0bf98cbf86624765e08afaddc906e67e14040014336b84bea2052317a23271f8a7230802266e98`
[kubernetes-node-linux-arm.tar.gz](https://dl.k8s.io/v1.15.2/kubernetes-node-linux-arm.tar.gz) | `d6ea163d4afdf0184100f048bc517f3d0705e3aeb763ff8decfb0e8be518daac9c2fcc5644fd09f72129b9ab1dd0b4763bae2d7cc5d8d0a4b1e358cd0a64d221`
[kubernetes-node-linux-arm64.tar.gz](https://dl.k8s.io/v1.15.2/kubernetes-node-linux-arm64.tar.gz) | `a1e9fe0a8033191b432c22a401d01c5c5d516efeff1958ce7e520228a92bd35309cc1aa7d752d8d74a00ed879c8c6dbb782f64e99ae70151effa36eb32a442d8`
[kubernetes-node-linux-ppc64le.tar.gz](https://dl.k8s.io/v1.15.2/kubernetes-node-linux-ppc64le.tar.gz) | `1f4dcc0e9aa13c8fe43f821e54c380f8f91765f1d2987be8eded6d2d2f7b678c2b28206b73c0282afe72d97320e3efc91c15c76145673c9ff91652c1e1071682`
[kubernetes-node-linux-s390x.tar.gz](https://dl.k8s.io/v1.15.2/kubernetes-node-linux-s390x.tar.gz) | `9f58799e9d89810a4a1bb2579445ef584f795e1250338807bc082e6fa4d0c8063b3eb6857a98999bf85d7dfe6b6949ae1f9a888fec7e97f458d188fd85135f2e`
[kubernetes-node-windows-amd64.tar.gz](https://dl.k8s.io/v1.15.2/kubernetes-node-windows-amd64.tar.gz) | `3750fbcf32e00ad6510b2ade2b6dff7ea26aaadc986cc565c22c254bf5726ef86c6340b1c4d4fb9cb6d433c49e2eeeaa0de4041555e6498f2470bb3b8ce84356`

## Changelog since v1.15.1

* Fix CVE-2019-11249: Incomplete fixes for CVE-2019-1002101 and CVE-2019-11246, kubectl cp potential directory traversal ([#80436](https://github.com/kubernetes/kubernetes/pull/80436))
* Fix CVE-2019-11247: API server allows access to custom resources via wrong scope ([#80750](https://github.com/kubernetes/kubernetes/pull/80750))

See also the [security announcement for this release](https://groups.google.com/forum/#!topic/kubernetes-security-announce/vUtEcSEY6SM).

# v1.15.1

[Documentation](https://docs.k8s.io)

## Downloads for v1.15.1


filename | sha512 hash
-------- | -----------
[kubernetes.tar.gz](https://dl.k8s.io/v1.15.1/kubernetes.tar.gz) | `75cdef9f2e7e246a7833b454282858574bea37aea207d967599f49777e2998c49bf04e6c314b83b0debbbbaf50abd724cbb621ca7b909ede720305ae701c4e89`
[kubernetes-src.tar.gz](https://dl.k8s.io/v1.15.1/kubernetes-src.tar.gz) | `52ead4397b3fbcaca927e82ed70bc8a7dae2ce806c60499618a415ca6f697db61e5101a8deafa77dfb80e26e80276ca584c463f53c18436646f33f618a816dc0`

### Client Binaries

filename | sha512 hash
-------- | -----------
[kubernetes-client-darwin-386.tar.gz](https://dl.k8s.io/v1.15.1/kubernetes-client-darwin-386.tar.gz) | `d331d981b3cce9cd60a43f6a30482b4d7178f07d940b9a0644b3651bb2516ada6e940dee021fce5061c81546cab6134f582ddc2f7f238fba24bb3e0509b7043b`
[kubernetes-client-darwin-amd64.tar.gz](https://dl.k8s.io/v1.15.1/kubernetes-client-darwin-amd64.tar.gz) | `64740289806c40337c019605697e667b16120b44459ce13fb7f8c2db754e5ef61de6a34a418789afbd56a1ae4a7646cb38dc4ec20958632dd177f4bbaf0817d8`
[kubernetes-client-linux-386.tar.gz](https://dl.k8s.io/v1.15.1/kubernetes-client-linux-386.tar.gz) | `2ebc06c0c63ee4c0ef4bf30661fb639979cd81374e907ce8c2289303d874680343d69d0ec1b6f2706c82bb27349388a3d5be53f8d21965fadb4bccc0ed567798`
[kubernetes-client-linux-amd64.tar.gz](https://dl.k8s.io/v1.15.1/kubernetes-client-linux-amd64.tar.gz) | `b1830b66e69b96ca092da19adb97cc61b8af70b4d512c7ba8a3ec64c7f41d8db6bf225c63f408d70d42eecfca9f8868141674aecb00268cec5baa72bb7a9a217`
[kubernetes-client-linux-arm.tar.gz](https://dl.k8s.io/v1.15.1/kubernetes-client-linux-arm.tar.gz) | `4d16fc26fd980c95f29cdc6b7b7a05c92e7ce2347aa06871c35b856b74d5000a7495223843c1bbe785bddd5cb0cbf7e4fa1cf5bfd8abc7669dbe12f82b3b36b9`
[kubernetes-client-linux-arm64.tar.gz](https://dl.k8s.io/v1.15.1/kubernetes-client-linux-arm64.tar.gz) | `fa1e5355768d4dcd7c2dcf6364e31b8ba5b9dd9b9f67eca04a8f60f334ab82aba327e828892dab89f7cea00f3531b47222abf34b9204672ad592ba81ef62a5e2`
[kubernetes-client-linux-ppc64le.tar.gz](https://dl.k8s.io/v1.15.1/kubernetes-client-linux-ppc64le.tar.gz) | `4a60ebd26393fa0d404e51fa6cfdc79e1d141bbada74578ff68f5426b770981700a6d1d64be0e063817d2de6502088c0c9c4dadcf58b067015b71ba48e1a255f`
[kubernetes-client-linux-s390x.tar.gz](https://dl.k8s.io/v1.15.1/kubernetes-client-linux-s390x.tar.gz) | `b50dd9f013c028395f21d487f8157a2093c13b178ade5751fd3afed745ba0280ffcc620834e68579e07d2a3ff5ef1ba7435575be2a18ff14cb91cf056f2cb4f0`
[kubernetes-client-windows-386.tar.gz](https://dl.k8s.io/v1.15.1/kubernetes-client-windows-386.tar.gz) | `83838859a420d4eb6fdebcf8c10e2e2162cb51088cd6e735ea692abc8642992d87d3693a9bab7f517f91f73c302ed8b66e5c4056749430fbdb1ed3b16038871d`
[kubernetes-client-windows-amd64.tar.gz](https://dl.k8s.io/v1.15.1/kubernetes-client-windows-amd64.tar.gz) | `50b2aff80ecee3a01a76345b90ef9e8c13002ae0ebd51289d80af654954a64f989cd254829fa12f5be954f2a48d1f4226ed36d9c548ddb3e9838b08193ec8abe`

### Server Binaries

filename | sha512 hash
-------- | -----------
[kubernetes-server-linux-amd64.tar.gz](https://dl.k8s.io/v1.15.1/kubernetes-server-linux-amd64.tar.gz) | `5080c5f955c27b678b173af0f34b1dcac00437b7b93f368fd7315a1e61eb35eaee8df7da6af92f205a89a1c48825a98470c8fd3210a539c35cc81c9740a48781`
[kubernetes-server-linux-arm.tar.gz](https://dl.k8s.io/v1.15.1/kubernetes-server-linux-arm.tar.gz) | `e1983d3dd28d915d2d2bc232f1205d8b1ffe1c6afd7be6f488eaab121df31e922c332ee3fa618b745cb0130997e293d8e9d14d88eaae74b97c0de69a9b26c72b`
[kubernetes-server-linux-arm64.tar.gz](https://dl.k8s.io/v1.15.1/kubernetes-server-linux-arm64.tar.gz) | `d59bbab5acadd6918341b37f1edbaadb4745d960b0a81e817a87f6aadaa1bd721f9774186b5475ab16047a52fe3324e1df6f3e2c2c3a68e04d9b7ca30b68e97e`
[kubernetes-server-linux-ppc64le.tar.gz](https://dl.k8s.io/v1.15.1/kubernetes-server-linux-ppc64le.tar.gz) | `6be4abc81ab762fbe3872b598b654bb5d8d14c4f47746c939543aa63d5ca39e054ff017f58ec9ba4ba2fbc56cb5d757da30d9f09b1ae7a780c6def6daeba5594`
[kubernetes-server-linux-s390x.tar.gz](https://dl.k8s.io/v1.15.1/kubernetes-server-linux-s390x.tar.gz) | `67ae29519a5864bff4afbd7000a603db1571b14af82dad041808384ea3d0f6fde7f6fda6c6d27dff9f45c006935232b76d4161c12c22b3bf47448cc0354a95b7`

### Node Binaries

filename | sha512 hash
-------- | -----------
[kubernetes-node-linux-amd64.tar.gz](https://dl.k8s.io/v1.15.1/kubernetes-node-linux-amd64.tar.gz) | `e29961aa6519d0bb6d2e41ba599abde1f0a19736a5fcce939e236cba91e70b07c95f7df8ffeb46207e6c898f6439e43d11293715cabcc082e979c874ac48d557`
[kubernetes-node-linux-arm.tar.gz](https://dl.k8s.io/v1.15.1/kubernetes-node-linux-arm.tar.gz) | `4e74ff45c833b762dcf3495349ae91ad77939df685f5bd4b47ff21c7aa1751d80e88652165c3acb12b842ae1277242f84f05fa77e350397de64894b158cf38eb`
[kubernetes-node-linux-arm64.tar.gz](https://dl.k8s.io/v1.15.1/kubernetes-node-linux-arm64.tar.gz) | `86bd8ce2ef600b8fd2d7ae2cf5f6128d66fb1409a0d9df6698e2fbfb12eb2eff985eede340032624965166cdcdc1335c2462c274a555c509a54c58e30034db38`
[kubernetes-node-linux-ppc64le.tar.gz](https://dl.k8s.io/v1.15.1/kubernetes-node-linux-ppc64le.tar.gz) | `fb1f00a87d39aad6cb44cd5ae334217cb57eb68d8003844ecc6cd043826f3c85f3baabb765f03114df686b421006bc88c75bd8b540f75eaa1328d066b7189f5a`
[kubernetes-node-linux-s390x.tar.gz](https://dl.k8s.io/v1.15.1/kubernetes-node-linux-s390x.tar.gz) | `b333913b7736ba367dac8dcd95673f71820f198442adddff5a4454dc0e3996d60ebce8d64016398948a41cb436c06afdb55fb8e4b27d9418ab1450c581f6fd3d`
[kubernetes-node-windows-amd64.tar.gz](https://dl.k8s.io/v1.15.1/kubernetes-node-windows-amd64.tar.gz) | `d064ae274f10cda36a70d332623f7f7c464b0f161d9954e66dd9892f95c590f519afd54fee0dbebdee1661cc642fea86fcf2a9222f6b22a2d0e4e4104f403b5b`

## Changelog since v1.15.0

### Other notable changes

* kubeadm: implement support for concurrent add/remove of stacked etcd members ([#79677](https://github.com/kubernetes/kubernetes/pull/79677), [@neolit123](https://github.com/neolit123))
* Fixes a bug in openapi published for custom resources using x-kubernetes-preserve-unknown-fields extensions, so that kubectl will allow sending unknown fields for that portion of the object. ([#79636](https://github.com/kubernetes/kubernetes/pull/79636), [@liggitt](https://github.com/liggitt))
* Resolves an issue serving aggregated APIs backed by services that respond to requests to `/` with non-2xx HTTP responses ([#79895](https://github.com/kubernetes/kubernetes/pull/79895), [@deads2k](https://github.com/deads2k))
* changes timeout value in csi plugin from 15s to 2min which fixes the timeout issue ([#79529](https://github.com/kubernetes/kubernetes/pull/79529), [@andyzhangx](https://github.com/andyzhangx))
* kubeadm: fix the bug that "--cri-socket" flag does not work for `kubeadm reset` ([#79498](https://github.com/kubernetes/kubernetes/pull/79498), [@SataQiu](https://github.com/SataQiu))
* fix kubelet fail to delete orphaned pod directory when the kubelet's pods directory (default is "/var/lib/kubelet/pods") symbolically links to another disk device's directory ([#79094](https://github.com/kubernetes/kubernetes/pull/79094), [@gaorong](https://github.com/gaorong))
* Fix possible fd leak and closing of dirs in doSafeMakeDir  ([#79534](https://github.com/kubernetes/kubernetes/pull/79534), [@odinuge](https://github.com/odinuge))
* Default resourceGroup should be used when the value of annotation azure-load-balancer-resource-group is an empty string. ([#79514](https://github.com/kubernetes/kubernetes/pull/79514), [@feiskyer](https://github.com/feiskyer))
* The CRD handler now properly re-creates stale CR storage to reflect CRD update. ([#79114](https://github.com/kubernetes/kubernetes/pull/79114), [@roycaihw](https://github.com/roycaihw))
* fix pod stuck issue due to corrupt mnt point in flexvol plugin, call Unmount if PathExists returns any error ([#75234](https://github.com/kubernetes/kubernetes/pull/75234), [@andyzhangx](https://github.com/andyzhangx))
* Fix a bug where kubelet would not retry pod sandbox creation when the restart policy of the pod is Never ([#79451](https://github.com/kubernetes/kubernetes/pull/79451), [@yujuhong](https://github.com/yujuhong))
* Remove pids cgroup controller requirement when related feature gates are disabled ([#79073](https://github.com/kubernetes/kubernetes/pull/79073), [@rafatio](https://github.com/rafatio))
* Fix remove the etcd member from the cluster during a kubeadm reset. ([#79326](https://github.com/kubernetes/kubernetes/pull/79326), [@bradbeam](https://github.com/bradbeam))



# v1.15.0

[Documentation](https://docs.k8s.io)

## Downloads for v1.15.0


filename | sha512 hash
-------- | -----------
[kubernetes.tar.gz](https://dl.k8s.io/v1.15.0/kubernetes.tar.gz) | `cb03adc8bee094b93652a19cb77ca4b7b0b2ec201cf9c09958128eb93b4c717514fb423ef60c8fdd2af98ea532ef8d9f3155a684a3a7dc2a20cba0f8d7821a79`
[kubernetes-src.tar.gz](https://dl.k8s.io/v1.15.0/kubernetes-src.tar.gz) | `a682c88539b46741f6f3b2fa27017d52e88149e0cf0fe49c5a84ff30018cfa18922772a49828091364910570cf5f6b4089a128b400f48a278d6ac7b18ef84635`

### Client Binaries

filename | sha512 hash
-------- | -----------
[kubernetes-client-darwin-386.tar.gz](https://dl.k8s.io/v1.15.0/kubernetes-client-darwin-386.tar.gz) | `bb14d564f5c2e4da964f6dcaf4026ac7371b35ecf5d651d226fb7cc0c3f194c1540860b7cf5ba35c1ebbdf683cefd8011bd35d345cf6707a1584f6a20230db96`
[kubernetes-client-darwin-amd64.tar.gz](https://dl.k8s.io/v1.15.0/kubernetes-client-darwin-amd64.tar.gz) | `8c218437588d960f6782576038bc63af5623e66291d37029653d4bdbba5e19b3e8a8a0225d250d76270ab243aa97fa15ccaf7cae84fefc05a129c05687854c0e`
[kubernetes-client-linux-386.tar.gz](https://dl.k8s.io/v1.15.0/kubernetes-client-linux-386.tar.gz) | `6a17e7215d0eb9ca18d4b55ee179a13f1f111ac995aad12bf2613b9dbee1a6a3a25e8856fdb902955c47d076131c03fc074fad5ad490bc09d6dc53638a358582`
[kubernetes-client-linux-amd64.tar.gz](https://dl.k8s.io/v1.15.0/kubernetes-client-linux-amd64.tar.gz) | `0906a8f7de1e5c5efd124385fdee376893733f343d3e8113e4f0f02dfae6a1f5b12dca3e2384700ea75ec39985b7c91832a3aeb8fa4f13ffd736c56a86f23594`
[kubernetes-client-linux-arm.tar.gz](https://dl.k8s.io/v1.15.0/kubernetes-client-linux-arm.tar.gz) | `1d3418665b4998d6fff1c137424eb60302129098321052d7c5cee5a0e2a5624c9eb2fd19c94b50a598ddf039664e5795e97ba99ae66aabc0ee79f48d23c30a65`
[kubernetes-client-linux-arm64.tar.gz](https://dl.k8s.io/v1.15.0/kubernetes-client-linux-arm64.tar.gz) | `986d6bec386b3bb427e49cd7e41390c7dc5361da4f2f7fc2a823507f83579ea1402de566651519bf83267bf2a92dc4bc40b72bb587cdc78aa8b9027f629e8436`
[kubernetes-client-linux-ppc64le.tar.gz](https://dl.k8s.io/v1.15.0/kubernetes-client-linux-ppc64le.tar.gz) | `81315af33bc21f9f8808b125e1f4c7a1f797c70f01098fe1fe8dba73d05d89074209c70e39b0fd8b42a5e43f2392ece3a070b9e83be5c4978e82ddad3ce09452`
[kubernetes-client-linux-s390x.tar.gz](https://dl.k8s.io/v1.15.0/kubernetes-client-linux-s390x.tar.gz) | `485978a24ba97a2a2cac162a6984d4b5c32dbe95882cf18d2fd2bf74477f689abc6e9d6b10ec016cd5957b0b71237cd9c01d850ff1c7bd07a561d0c2d6598ee7`
[kubernetes-client-windows-386.tar.gz](https://dl.k8s.io/v1.15.0/kubernetes-client-windows-386.tar.gz) | `9a1b5d0f6fbfc85269e9bd7e08be95eeb9a11f43ea38325b8a736e768f3e855e681eef17508ca0c9da6ab9cbed2875dba5beffc91d1418316b7ca3efa192c768`
[kubernetes-client-windows-amd64.tar.gz](https://dl.k8s.io/v1.15.0/kubernetes-client-windows-amd64.tar.gz) | `f2f0221c7d364e3e71b2d9747628298422441c43b731d58c14d7a0ed292e5f12011780c482bdb8f613ddc966868fd422e4ca01e4b522601d74cdee49c59a1766`

### Server Binaries

filename | sha512 hash
-------- | -----------
[kubernetes-server-linux-amd64.tar.gz](https://dl.k8s.io/v1.15.0/kubernetes-server-linux-amd64.tar.gz) | `fee0200887c7616e3706394b0540b471ad24d57bb587a3a7154adfcd212c7a2521605839b0e95c23d61c86f6c21ef85c63f0d0a0504ba378b4c28cd110771c31`
[kubernetes-server-linux-arm.tar.gz](https://dl.k8s.io/v1.15.0/kubernetes-server-linux-arm.tar.gz) | `2d329ec0e231dbd4ec750317fc45fb8a966b9a81b45f1af0dde3ca0d1ae66a5ade39c6b64f6a1a492b55f6fca04057113ec05de61cb0f11caeee2fb7639e7775`
[kubernetes-server-linux-arm64.tar.gz](https://dl.k8s.io/v1.15.0/kubernetes-server-linux-arm64.tar.gz) | `0fb64d934d82c17eee15e1f97fc5eeeb4af6e042c30abe41a4d245cde1d9d81ee4dad7e0b0b3f707a509c84fce42289edd2b18c4e364e99a1c396f666f114dcf`
[kubernetes-server-linux-ppc64le.tar.gz](https://dl.k8s.io/v1.15.0/kubernetes-server-linux-ppc64le.tar.gz) | `5cac4b5951692921389db280ec587037eb3bb7ec4ccf08599ecee2fa39c2a5980df9aba80fc276c78b203222ad297671c45a9fed690ad7bcd774854bd918012b`
[kubernetes-server-linux-s390x.tar.gz](https://dl.k8s.io/v1.15.0/kubernetes-server-linux-s390x.tar.gz) | `39a33f0bb0e06b34779d741e6758b6f7d385e0b933ab799b233e3d4e317f76b5d1e1a6d196f3c7a30a24916ddb7c3c95c8b1c5f6683bce709b2054e1fc018b77`

### Node Binaries

filename | sha512 hash
-------- | -----------
[kubernetes-node-linux-amd64.tar.gz](https://dl.k8s.io/v1.15.0/kubernetes-node-linux-amd64.tar.gz) | `73abf50e44319763be3124891a1db36d7f7b38124854a1f223ebd91dce8e848a825716c48c9915596447b16388e5b752ca90d4b9977348221adb8a7e3d2242fd`
[kubernetes-node-linux-arm.tar.gz](https://dl.k8s.io/v1.15.0/kubernetes-node-linux-arm.tar.gz) | `b7ddb82efa39ba5fce5b4124d83279357397a1eb60be24aa19ccbd8263e5e6146bfaff52d7f5167b14d6d9b919c4dcd34319009701e9461d820dc40b015890a0`
[kubernetes-node-linux-arm64.tar.gz](https://dl.k8s.io/v1.15.0/kubernetes-node-linux-arm64.tar.gz) | `458f20f7e9ca2ebddef8738de6a2baa8b8d958b22a935e4d7ac099b07bed91fe44126342faa8942cf23214855b20d2a52fcb95b1fbb8ae6fe33b601ecdbf0c39`
[kubernetes-node-linux-ppc64le.tar.gz](https://dl.k8s.io/v1.15.0/kubernetes-node-linux-ppc64le.tar.gz) | `d4d5bfe9b9d56495b00322f62aed0f76029d774bff5004d68e85a0db4fb3b4ceb3cef79a4f56e322b8bb47b4adbf3966cff0b5a24f9678da02122f2024ecc6cd`
[kubernetes-node-linux-s390x.tar.gz](https://dl.k8s.io/v1.15.0/kubernetes-node-linux-s390x.tar.gz) | `b967034c8db871a7f503407d5a096fcd6811771c9a294747b0a028659af582fbc47061c388adfabf1c84cd73b33f7bbf5377eb5b31ab51832ea0b5625a82e799`
[kubernetes-node-windows-amd64.tar.gz](https://dl.k8s.io/v1.15.0/kubernetes-node-windows-amd64.tar.gz) | `dd021d8f2a3d9ddff6e88bce678c28cc0f38165a5d7a388df952d900dcfd1dcaf45c7e75c6387d061014cba15aaf7453905a46e84ddd8b3f8eff2539d50fce9b`

# Kubernetes v1.15 Release Notes

## 1.15 What’s New

A complete changelog for the release notes is now hosted in a customizable format at [https://relnotes.k8s.io/](https://relnotes.k8s.io/?releaseVersions=1.15.0). Check it out and please give us your feedback!

Kubernetes 1.15 consists of **25 enhancements**: 2 moving to stable, 13 in beta, and 10 in alpha. The main themes of this release are:

#### Continuous Improvement
- Project sustainability is not just about features. Many SIGs have been working on  improving test coverage, ensuring the basics stay reliable, and stability of the core feature set and working on maturing existing features and cleaning up the backlog.

#### Extensibility

- The community has been asking for continuing support of extensibility, so this cycle features more work around CRDs and API Machinery. Most of the enhancements in this cycle were from SIG API Machinery and related areas.

### Extensibility around core Kubernetes APIs

#### CustomResourceDefinitions Pruning
To enforce both data consistency and security, Kubernetes performs pruning, or the automatic removal of unknown fields in objects sent to a Kubernetes API. An "unknown" field is one that is not specified in the OpenAPI validation schema. This behavior is already in place for native resources and ensures only data structures specified by the CRD developer are persisted to etcd. It will be available as a beta feature in Kubernetes 1.15.

Pruning is activated by setting `spec.preserveUnknownFields: false` in the CustomResourceDefinition. A future apiextensions.k8s.io/v1 variant of CRDs will enforce pruning.

Pruning requires that CRD developer provides complete, structural validation schemas, either at the top-level or for all versions of the CRD.

#### CustomResourceDefinition Defaulting

CustomResourceDefinitions also have new support for defaulting, with defaults specified using the `default` keyword in the OpenAPI validation schema. Defaults are set for unspecified fields in an object sent to the API, and when reading from etcd.

Defaulting will be available as alpha in Kubernetes 1.15 and requires structural schemas.

#### CustomResourceDefinition OpenAPI Publishing

OpenAPI specs for native types have long been served at /openapi/v2, and they are consumed by a number of components, notably kubectl client-side validation, kubectl explain and OpenAPI based client generators.

With Kubernetes 1.15 as beta, OpenAPI schemas are also published for CRDs, as long as their schemas are structural.

These changes are reflected in the following Kubernetes enhancements:
([#383](https://github.com/kubernetes/enhancements/issues/383)), ([#575](https://github.com/kubernetes/enhancements/issues/575) ), ([#492](https://github.com/kubernetes/enhancements/issues/492) ), ([#598](https://github.com/kubernetes/enhancements/issues/598) ), ([#692](https://github.com/kubernetes/enhancements/issues/692) ), ([#95](https://github.com/kubernetes/enhancements/issues/95) ), ([#995](https://github.com/kubernetes/enhancements/issues/995) ), ([#956](https://github.com/kubernetes/enhancements/issues/956) )

### Cluster Lifecycle Stability and Usability Improvements
Work on making Kubernetes installation, upgrade and configuration even more robust has been a major focus for this cycle for SIG Cluster Lifecycle (see the May 6, 2019 [Community Update](https://docs.google.com/presentation/d/1QUOsQxfEfHlMq4lPjlK2ewQHsr9peEKymDw5_XwZm8Q/edit?usp=sharing)). Bug fixes across bare metal tooling and production-ready user stories, such as the high availability use cases have been given priority for 1.15.

kubeadm, the cluster lifecycle building block, continues to receive features and stability work required for bootstrapping production clusters efficiently. kubeadm has promoted high availability (HA) capability to beta, allowing users to use the familiar `kubeadm init` and `kubeadm join` commands to [configure and deploy an HA control plane](https://kubernetes.io/docs/setup/production-environment/tools/kubeadm/high-availability/). An entire new test suite has been created specifically for ensuring these features will stay stable over time.

Certificate management has become more robust in 1.15, with kubeadm now seamlessly rotating all your certificates (on upgrades) before they expire. Check the [kubeadm documentation](https://github.com/kubernetes/website/blob/dev-1.15/content/en/docs/reference/setup-tools/kubeadm/kubeadm-alpha.md) for information on how to manage your certificates.

The kubeadm configuration file API is moving from v1beta1 to v1beta2 in 1.15.

These changes are reflected in the following Kubernetes enhancements:
([#357](https://github.com/kubernetes/enhancements/issues/357) ), ([#970](https://github.com/kubernetes/enhancements/issues/970) )

### Continued improvement of CSI
In Kubernetes v1.15, SIG Storage continued work to [enable migration of in-tree volume plugins](https://github.com/kubernetes/enhancements/issues/625) to the Container Storage Interface (CSI). SIG Storage worked on bringing CSI to feature parity with in-tree functionality, including functionality like resizing, inline volumes, and more. SIG Storage introduces new alpha functionality in CSI that doesn't exist in the Kubernetes Storage subsystem yet, like volume cloning.

Volume cloning enables users to specify another PVC as a "DataSource" when provisioning a new volume. If the underlying storage system supports this functionality and implements the "CLONE_VOLUME" capability in its CSI driver, then the new volume becomes a clone of the source volume.

These changes are reflected in the following Kubernetes enhancements:
([#625](https://github.com/kubernetes/enhancements/issues/625))

#### Additional Notable Feature Updates
- Support for go modules in Kubernetes Core.
- Continued preparation for cloud provider extraction and code organization.  The cloud provider code has been moved to kubernetes/legacy-cloud-providers for easier removal later and external consumption.
- Kubectl [get and describe](https://github.com/kubernetes/enhancements/issues/515) now works with extensions
- Nodes now support [third party monitoring plugins](https://github.com/kubernetes/enhancements/issues/606).
- A new [Scheduling Framework](https://github.com/kubernetes/enhancements/issues/624) for schedule plugins is now Alpha.
- Continued deprecation of extensions/v1beta1, apps/v1beta1, and apps/v1beta2 APIs; these extensions will be retired in 1.16!

Check the [release notes website](https://relnotes.k8s.io/?releaseVersions=1.15.0) for the complete changelog of notable features and fixes.




## Known Issues

- Concurrently joining control-plane nodes does not work as expected in kubeadm 1.15.0. The feature was planned for release in 1.15.0, but a fix may  come in a follow up patch release.

- Using `--log-file` is known to be problematic in 1.15. This presents as things being logged multiple times to the same file. The behaviour and details of this issue, as well as some preliminary attempts at fixing it are documented [here](https://github.com/kubernetes/kubernetes/issues/78734#issuecomment-501372131)

## Urgent Upgrade Notes

### (No, really, you MUST read this before you upgrade)

#### API Machinery

- `k8s.io/kubernetes` and published components (such as `k8s.io/client-go` and `k8s.io/api`) now contain go module files including dependency version information. See [go-modules](http://git.k8s.io/client-go/INSTALL.md#go-modules) for details on consuming `k8s.io/client-go` using go modules. ([#74877](https://github.com/kubernetes/kubernetes/pull/74877), [@liggitt](https://github.com/liggitt))

#### Apps

- Hyperkube short aliases have been removed from source code, because hyperkube docker image currently creates these aliases. ([#76953](https://github.com/kubernetes/kubernetes/pull/76953), [@Rand01ph](https://github.com/Rand01ph))

#### Auth

- The Rancher credential provider has now been removed. This only affects you if you are using the downstream Rancher distro. ([#77099](https://github.com/kubernetes/kubernetes/pull/77099), [@dims](https://github.com/dims))


#### AWS

- The `system:aws-cloud-provider` cluster role, deprecated in v1.13, is no longer auto-created. Deployments using the AWS cloud provider should grant required permissions to the `aws-cloud-provider` service account in the `kube-system` namespace as part of deployment.  ([#66635](https://github.com/kubernetes/kubernetes/pull/66635), [@wgliang](https://github.com/wgliang))

#### Azure

- Kubelet can now run without identity on Azure. A sample cloud provider configuration is:  `{"vmType": "vmss", "useInstanceMetadata": true, "subscriptionId": "<subscriptionId>"}` ([#77906](https://github.com/kubernetes/kubernetes/pull/77906), [@feiskyer](https://github.com/feiskyer))
- Multiple Kubernetes clusters can now share the same resource group
    - When upgrading from previous releases, issues will arise with public IPs if multiple clusters share the same resource group. To solve these problems, make the following changes to the cluster:
Recreate the relevant LoadBalancer services, or add a new tag 'kubernetes-cluster-name: <cluster-name>' manually for existing public IPs.
Configure each cluster with a different cluster name using `kube-controller-manager --cluster-name=<cluster-name>` ([#77630](https://github.com/kubernetes/kubernetes/pull/77630), [@feiskyer](https://github.com/feiskyer))
- The cloud config for Azure cloud provider can now be initialized from Kubernetes secret azure-cloud-provider in kube-system namespace
    - the secret is a serialized version of `azure.json` file with key cloud-config. And the secret name is azure-cloud-provider.
    - A new option cloudConfigType has been added to the cloud-config file. Supported values are: `file`, `secret` and `merge` (`merge` is the default value).
    - To allow Azure cloud provider to read secrets, the [RBAC rules](https://github.com/kubernetes/kubernetes/pull/78242) should be configured.

#### CLI

- `kubectl scale job`, deprecated since 1.10, has been removed. ([#78445](https://github.com/kubernetes/kubernetes/pull/78445), [@soltysh](https://github.com/soltysh))
- The deprecated `--pod`/`-p` flag for `kubectl exec` has been removed. The flag has been marked as deprecated since k8s version v1.12. ([#76713](https://github.com/kubernetes/kubernetes/pull/76713), [@prksu](https://github.com/prksu))


#### Lifecycle

- Support for deprecated old kubeadm v1alpha3 config has been totally removed. ([#75179](https://github.com/kubernetes/kubernetes/pull/75179), [@rosti](https://github.com/rosti))
- kube-up.sh no longer supports "centos" and "local" providers. ([#76711](https://github.com/kubernetes/kubernetes/pull/76711), [@dims](https://github.com/dims))

#### Network

- The deprecated flag `--conntrack-max` has been removed from kube-proxy. Users of this flag should switch to `--conntrack-min` and `--conntrack-max-per-core` instead. ([#78399](https://github.com/kubernetes/kubernetes/pull/78399), [@rikatz](https://github.com/rikatz))
- The deprecated kube-proxy flag `--cleanup-iptables` has been removed. ([#78344](https://github.com/kubernetes/kubernetes/pull/78344), [@aramase](https://github.com/aramase))

#### Node

- The deprecated kubelet security controls `AllowPrivileged`, `HostNetworkSources`, `HostPIDSources`, and `HostIPCSources` have been removed. Enforcement of these restrictions should be done through admission control (such as `PodSecurityPolicy`) instead. ([#77820](https://github.com/kubernetes/kubernetes/pull/77820), [@dims](https://github.com/dims))
- The deprecated Kubelet flag `--allow-privileged` has been removed. Remove any use of the flag from your kubelet scripts or manifests. ([#77820](https://github.com/kubernetes/kubernetes/pull/77820), [@dims](https://github.com/dims))
- The kubelet now only collects cgroups metrics for the node, container runtime, kubelet, pods, and containers. ([#72787](https://github.com/kubernetes/kubernetes/pull/72787), [@dashpole](https://github.com/dashpole))

#### Storage

- The `Node.Status.Volumes.Attached.DevicePath` field is now unset for CSI volumes. You must update any external controllers that depend on this field. ([#75799](https://github.com/kubernetes/kubernetes/pull/75799), [@msau42](https://github.com/msau42))
- CSI alpha CRDs have been removed ([#75747](https://github.com/kubernetes/kubernetes/pull/75747), [@msau42](https://github.com/msau42))
- The `StorageObjectInUseProtection` admission plugin is enabled by default, so  the default enabled admission plugins are now `NamespaceLifecycle,LimitRanger,ServiceAccount,PersistentVolumeLabel,DefaultStorageClass,DefaultTolerationSeconds,MutatingAdmissionWebhook,ValidatingAdmissionWebhook,ResourceQuota,StorageObjectInUseProtection`. Please note that if you previously had not set the `--admission-control` flag, your cluster behavior may change (to be more standard). ([#74610](https://github.com/kubernetes/kubernetes/pull/74610), [@oomichi](https://github.com/oomichi))



## Deprecations and Removals

- kubectl
  - `kubectl convert`, deprecated since v1.14, will be removed in v1.17.
  - The `--export` flag for the `kubectl get` command, deprecated since v1.14, will be removed in v1.18.
  - The `--pod`/`-p` flag for `kubectl exec`, deprecated since 1.12, has been removed.
  - `kubectl scale job`, deprecated since 1.10, has been removed. ([#78445](https://github.com/kubernetes/kubernetes/pull/78445), [@soltysh](https://github.com/soltysh))


- kubelet
  - The `beta.kubernetes.io/os` and `beta.kubernetes.io/arch` labels, deprecated since v1.14, are targeted for removal in v1.18.
  - The `--containerized` flag, deprecated since v1.14, will be removed in a future release.
  - cAdvisor json endpoints have been deprecated. ([#78504](https://github.com/kubernetes/kubernetes/pull/78504), [@dashpole](https://github.com/dashpole))

- kube-apiserver
  - The `--enable-logs-handler` flag and log-serving functionality is deprecated, and scheduled to be removed in v1.19. ([#77611](https://github.com/kubernetes/kubernetes/pull/77611), [@rohitsardesai83](https://github.com/rohitsardesai83))

- kube-proxy
  - The deprecated `--cleanup-iptables` has been removed,. ([#78344](https://github.com/kubernetes/kubernetes/pull/78344), [@aramase](https://github.com/aramase))


- API
  - Ingress resources will no longer be served from `extensions/v1beta1` in v1.19. Migrate use to the `networking.k8s.io/v1beta1` API, available since v1.14. Existing persisted data can be retrieved via the `networking.k8s.io/v1beta1` API.
  - NetworkPolicy resources will no longer be served from `extensions/v1beta1` in v1.16. Migrate use to the `networking.k8s.io/v1` API, available since v1.8. Existing persisted data can be retrieved via the `networking.k8s.io/v1` API.
  - PodSecurityPolicy resources will no longer be served from `extensions/v1beta1` in v1.16. Migrate to the `policy/v1beta1` API, available since v1.10. Existing persisted data can be retrieved via the `policy/v1beta1` API.
  - DaemonSet, Deployment, and ReplicaSet resources will no longer be served from `extensions/v1beta1`, `apps/v1beta1`, or `apps/v1beta2` in v1.16. Migrate to the `apps/v1` API, available since v1.9. Existing persisted data can be retrieved via the `apps/v1` API.
  - PriorityClass resources will no longer be served from `scheduling.k8s.io/v1beta1` and `scheduling.k8s.io/v1alpha1` in v1.17. Migrate use to the `scheduling.k8s.io/v1` API, available since v1.14. Existing persisted data can be retrieved via the `scheduling.k8s.io/v1` API.
  - The `export` query parameter for list API calls, deprecated since v1.14, will be removed in v1.18.
  - The `series.state` field in the events.k8s.io/v1beta1 Event API is deprecated and will be removed in v1.18 ([#75987](https://github.com/kubernetes/kubernetes/pull/75987), [@yastij](https://github.com/yastij))

- kubeadm
  - The `kubeadm upgrade node config` and `kubeadm upgrade node experimental-control-plane` commands are deprecated in favor of `kubeadm upgrade node`, and will be removed in a future release. ([#78408](https://github.com/kubernetes/kubernetes/pull/78408), [@fabriziopandini](https://github.com/fabriziopandini))
  - The flag `--experimental-control-plane` is now deprecated in favor of  `--control-plane`. The flag `--experimental-upload-certs` is now deprecated in favor of `--upload-certs` ([#78452](https://github.com/kubernetes/kubernetes/pull/78452), [@fabriziopandini](https://github.com/fabriziopandini))
  - `kubeadm config upload` has been deprecated, as its replacement is now graduated. Please use `kubeadm init phase upload-config` instead. ([#77946](https://github.com/kubernetes/kubernetes/pull/77946), [@Klaven](https://github.com/Klaven))

- The following features are now GA, and the associated feature gates are deprecated and will be removed in v1.17:
  - `GCERegionalPersistentDisk`

## Metrics Changes

### Added metrics

- The metric `kube_proxy_sync_proxy_rules_last_timestamp_seconds` is now available, indicating the last time that kube-proxy successfully applied proxying rules. ([#74027](https://github.com/kubernetes/kubernetes/pull/74027), [@squeed](https://github.com/squeed))
- `process_start_time_seconds` has been added to kubelet’s '/metrics/probes' endpoint ([#77975](https://github.com/kubernetes/kubernetes/pull/77975), [@logicalhan](https://github.com/logicalhan))
- Scheduler: added metrics to record the number of pending pods in different queues ([#75501](https://github.com/kubernetes/kubernetes/pull/75501), [@Huang-Wei](https://github.com/Huang-Wei))
- Exposed CSI volume stats via kubelet volume metrics ([#76188](https://github.com/kubernetes/kubernetes/pull/76188), [@humblec](https://github.com/humblec))
- Added a new `storage_operation_status_count` metric for kube-controller-manager and kubelet to count success and error statues. ([#75750](https://github.com/kubernetes/kubernetes/pull/75750), [@msau42](https://github.com/msau42))

### Deprecated/changed metrics

- kubelet probe metrics are now of the counter type rather than the gauge type, and the `prober_probe_result` has been replaced by `prober_probe_total`. ([#76074](https://github.com/kubernetes/kubernetes/pull/76074), [@danielqsj](https://github.com/danielqsj))
- The `transformer_failures_total` metric is deprecated in favor of `transformation_operation_total`. The old metric will continue to be populated but will be removed in a future release. ([#70715](https://github.com/kubernetes/kubernetes/pull/70715), [@immutableT](https://github.com/immutableT))
- Introducing new semantic for metric `volume_operation_total_seconds` to be the end to end latency of volume provisioning/deletion. Existing metric "storage_operation_duration_seconds" will remain untouched, however it is exposed to the following potential issues:
  1. For volumes provisioned/deleted via external provisioner/deleter, `storage_operation_duration_seconds` will NOT wait for the external operation to be done before reporting latency metric (effectively close to 0). This will be fixed by using `volume_operation_total_seconds` instead
  2. if there's a transient error happened during "provisioning/deletion", i.e., a volume is still in-use while a deleteVolume has been called, original `storage_operation_duration_seconds` will NOT wait until a volume has been finally deleted before reporting an inaccurate latency metric. The newly implemented metric `volume_operation_total_seconds`, however, waits until a provisioning/deletion operation has been fully executed.

    Potential impacts:
    If an SLO/alert has been defined based on `volume_operation_total_seconds`, it might get violated because of the more accurate metric might be significantly larger than previously reported. The metric is defined to be a histogram and the new semantic could change the distribution. ([#78061](https://github.com/kubernetes/kubernetes/pull/78061), [@yuxiangqian](https://github.com/yuxiangqian))

- Implement the scheduling framework with `Reserve`, `Prebind`, `Permit`, `Post-bind`, `Queue sort` and `Unreserve` extension points.
([#77567](https://github.com/kubernetes/kubernetes/pull/77567), [@wgliang](https://github.com/wgliang))
([#77559](https://github.com/kubernetes/kubernetes/pull/77559), [@ahg-g](https://github.com/ahg-g))
([#77529](https://github.com/kubernetes/kubernetes/pull/77529), [@draveness](https://github.com/draveness))
([#77598](https://github.com/kubernetes/kubernetes/pull/77598), [@danielqsj](https://github.com/danielqsj))
([#77501](https://github.com/kubernetes/kubernetes/pull/77501), [@JieJhih](https://github.com/JieJhih))
([#77457](https://github.com/kubernetes/kubernetes/pull/77457), [@danielqsj](https://github.com/danielqsj))
- Replaced *_admission_latencies_milliseconds_summary and *_admission_latencies_milliseconds metrics because they were reporting seconds rather than milliseconds. They were also subject to multiple naming guideline violations (units should be in base units and "duration" is the best practice labelling to measure the time a request takes). Please convert to use *_admission_duration_seconds and *_admission_duration_seconds_summary, as these now report the unit as described, and follow the instrumentation best practices. ([#75279](https://github.com/kubernetes/kubernetes/pull/75279), [@danielqsj](https://github.com/danielqsj))
- Fixed admission metrics histogram bucket sizes to cover 25ms to ~2.5 seconds. ([#78608](https://github.com/kubernetes/kubernetes/pull/78608), [@jpbetz](https://github.com/jpbetz))
- Fixed incorrect prometheus azure metrics. ([#77722](https://github.com/kubernetes/kubernetes/pull/77722), [@andyzhangx](https://github.com/andyzhangx))
- `kubectl scale job`, deprecated since 1.10, has been removed. ([#78445](https://github.com/kubernetes/kubernetes/pull/78445), [@soltysh](https://github.com/soltysh))



## Notable Features

### Stable

- The kube-apiserver’s `watch` can now be enabled for events using the `--watch-cache-sizes` flag. ([#74321](https://github.com/kubernetes/kubernetes/pull/74321), [@yastij](https://github.com/yastij))

### Beta

- Admission webhooks can now register for a single version of a resource (for example, `apps/v1 deployments`) and be called when any other version of that resource is modified (for example `extensions/v1beta1 deployments`). This allows new versions of a resource to be handled by admission webhooks without needing to update every webhook to understand the new version. See the API documentation for the `matchPolicy: Equivalent` option in MutatingWebhookConfiguration and ValidatingWebhookConfiguration types. ([#78135](https://github.com/kubernetes/kubernetes/pull/78135), [@liggitt](https://github.com/liggitt))
- Third party device monitoring is now beta, and enabled by default (KubeletPodResources). ([#77274](https://github.com/kubernetes/kubernetes/pull/77274), [@RenaudWasTaken](https://github.com/RenaudWasTaken))
- The CustomResourcePublishOpenAPI feature is now beta and enabled by default. CustomResourceDefinitions with [structural schemas](https://github.com/kubernetes/enhancements/blob/master/keps/sig-api-machinery/20190425-structural-openapi.md) now publish schemas in the OpenAPI document served at `/openapi/v2`. CustomResourceDefinitions with non-structural schemas have a `NonStructuralSchema` condition added with details about what needs to be corrected in the validation schema. ([#77825](https://github.com/kubernetes/kubernetes/pull/77825), [@roycaihw](https://github.com/roycaihw))
- Online volume expansion (ExpandInUsePersistentVolumes) is now a beta feature. As such, it is enabled by default. ([#77755](https://github.com/kubernetes/kubernetes/pull/77755), [@gnufied](https://github.com/gnufied))
- The `SupportNodePidsLimit` feature is now beta, and enabled by default.  It is no longer necessary to set the feature gate `SupportNodePidsLimit=true`. ([#76221](https://github.com/kubernetes/kubernetes/pull/76221), [@RobertKrawitz](https://github.com/RobertKrawitz))
- kubeadm now includes the ability to specify certificate encryption and decryption keys for the upload and download certificate phases as part of the new v1beta2 kubeadm config format. ([#77012](https://github.com/kubernetes/kubernetes/pull/77012), [@rosti](https://github.com/rosti))
- You can now use kubeadm's `InitConfiguration` and `JoinConfiguration` to define which preflight errors will be ignored. ([#75499](https://github.com/kubernetes/kubernetes/pull/75499), [@marccarre](https://github.com/marccarre))
- CustomResourcesDefinition conversion via Web Hooks is promoted to beta. Note that you must set `spec.preserveUnknownFields` to `false`. ([#78426](https://github.com/kubernetes/kubernetes/pull/78426), [@sttts](https://github.com/sttts))
- Group Managed Service Account support has moved to a new API for beta. Special annotations for Windows GMSA support have been deprecated.
([#75459](https://github.com/kubernetes/kubernetes/pull/75459), [@wk8](https://github.com/wk8))
- The `storageVersionHash` feature is now beta. `StorageVersionHash` is a field in the discovery document of each resource. It enables clients to detect whether the storage version of that resource has changed. Its value must be treated as opaque by clients. Only equality comparison on the value is valid. ([#78325](https://github.com/kubernetes/kubernetes/pull/78325), [@caesarxuchao](https://github.com/caesarxuchao))
- Ingress objects are now persisted in etcd using the `networking.k8s.io/v1beta1` version ([#77139](https://github.com/kubernetes/kubernetes/pull/77139), [@cmluciano](https://github.com/cmluciano))
- NodeLocal DNSCache graduating to beta. ([#77887](https://github.com/kubernetes/kubernetes/pull/77887), [@prameshj](https://github.com/prameshj))

### Alpha

- You can now create a non-preempting Pod priority (NonPreemptingPriority). If set on a class, the pod will continue to be prioritized above queued pods of a lesser class, but will not preempt running pods. ([#74614](https://github.com/kubernetes/kubernetes/pull/74614), [@denkensk](https://github.com/denkensk))
- kubelet now allows the use of XFS quotas (on XFS and suitably configured ext4fs filesystems) to monitor storage consumption for ephemeral storage.  This method of monitoring consumption, which is currently available only for `emptyDir` volumes, is faster and more accurate than the old method of walking the filesystem tree. Note that it does not enforce limits, it only monitors consumption. To utilize this functionality, set the feature gate `LocalStorageCapacityIsolationFSQuotaMonitoring=true`. For ext4fs filesystems, create the filesystem with `mkfs.ext4 -O project <block_device>` and run `tune2fs -Q prjquota `block device`; XFS filesystems need no additional preparation. The filesystem must be mounted with option `project` in `/etc/fstab`. If the primary partition is the root filesystem, add `rootflags=pquota` to the GRUB config file. ([#66928](https://github.com/kubernetes/kubernetes/pull/66928), [@RobertKrawitz](https://github.com/RobertKrawitz))
- Finalizer Protection for Service LoadBalancers (ServiceLoadBalancerFinalizer) has been added as an Alpha feature, which is disabled by default. This feature ensures the Service resource is not fully deleted until the correlating load balancer resources are deleted. ([#78262](https://github.com/kubernetes/kubernetes/pull/78262), [@MrHohn](https://github.com/MrHohn))
- Inline CSI ephemeral volumes can now be controlled with PodSecurityPolicy when the CSIInlineVolume alpha feature is enabled. ([#76915](https://github.com/kubernetes/kubernetes/pull/76915), [@vladimirvivien](https://github.com/vladimirvivien))
- Kubernetes now includes an alpha field, `AllowWatchBookmarks`, in ListOptions for requesting the watching of bookmarks from apiserver. The implementation in apiserver is hidden behind the feature gate `WatchBookmark`. ([#74074](https://github.com/kubernetes/kubernetes/pull/74074), [@wojtek-t](https://github.com/wojtek-t))

### Staging Repositories

- The CRI API is now available in the `k8s.io/cri-api` staging repository. ([#75531](https://github.com/kubernetes/kubernetes/pull/75531), [@dims](https://github.com/dims))
- Support for the Azure File plugin has been added to `csi-translation-lib` (CSIMigrationAzureFile). ([#78356](https://github.com/kubernetes/kubernetes/pull/78356), [@andyzhangx](https://github.com/andyzhangx))
- Added support for Azure Disk plugin to csi-translation-lib (CSIMigrationAzureDisk) ([#78330](https://github.com/kubernetes/kubernetes/pull/78330), [@andyzhangx](https://github.com/andyzhangx))

### CLI Improvements

- Added `kubeadm upgrade node`. This command can be used to upgrade both secondary control-plane nodes and worker nodes. The `kubeadm upgrade node config` and `kubeadm upgrade node experimental-control-plane` commands are now deprecated. ([#78408](https://github.com/kubernetes/kubernetes/pull/78408), [@fabriziopandini](https://github.com/fabriziopandini))
- The `kubectl top` command now includes a `--sort-by` option to sort by `memory` or `cpu`. ([#75920](https://github.com/kubernetes/kubernetes/pull/75920), [@artmello](https://github.com/artmello))
- `kubectl rollout restart` now works for DaemonSets and StatefulSets. ([#77423](https://github.com/kubernetes/kubernetes/pull/77423), [@apelisse](https://github.com/apelisse))
- `kubectl get --watch=true` now prints custom resource definitions with custom print columns. ([#76161](https://github.com/kubernetes/kubernetes/pull/76161), [@liggitt](https://github.com/liggitt))
- Added `kubeadm alpha certs certificate-key` command to generate secure random key to use on `kubeadm init --experimental-upload-certs` ([#77848](https://github.com/kubernetes/kubernetes/pull/77848), [@yagonobre](https://github.com/yagonobre))
- Kubernetes now supports printing the `volumeMode` using `kubectl get pv/pvc -o wide` ([#76646](https://github.com/kubernetes/kubernetes/pull/76646), [@cwdsuzhou](https://github.com/cwdsuzhou))
- Created a new `kubectl rollout restart` command that does a rolling restart of a deployment. ([#76062](https://github.com/kubernetes/kubernetes/pull/76062), [@apelisse](https://github.com/apelisse))
- `kubectl exec` now allows using the resource name to select a matching pod and `--pod-running-timeout` flag to wait till at least one pod is running. ([#73664](https://github.com/kubernetes/kubernetes/pull/73664), [@prksu](https://github.com/prksu))
- `kubeadm alpha certs renew` and `kubeadm upgrade` now supports renewal of certificates embedded in KubeConfig files managed by kubeadm; this does not apply to certificates signed by external CAs.  ([#77180](https://github.com/kubernetes/kubernetes/pull/77180), [@fabriziopandini](https://github.com/fabriziopandini))
- Kubeadm: a new command `kubeadm alpha certs check-expiration` was created in order to help users in managing expiration for local PKI certificates ([#77863](https://github.com/kubernetes/kubernetes/pull/77863), [@fabriziopandini](https://github.com/fabriziopandini))

### Misc

- Service account controller clients to now use the TokenRequest API, and tokens are periodically rotated. ([#72179](https://github.com/kubernetes/kubernetes/pull/72179), [@WanLinghao](https://github.com/WanLinghao))
- Added `ListPager.EachListItem` utility function to client-go to enable incremental processing of chunked list responses ([#75849](https://github.com/kubernetes/kubernetes/pull/75849), [@jpbetz](https://github.com/jpbetz))
- Object count quota is now supported for namespaced custom resources using the `count/<resource>.<group>` syntax. ([#72384](https://github.com/kubernetes/kubernetes/pull/72384), [@zhouhaibing089](https://github.com/zhouhaibing089))
- Added completed job status in Cron Job event. ([#75712](https://github.com/kubernetes/kubernetes/pull/75712), [@danielqsj](https://github.com/danielqsj))
- Pod disruption budgets can now be updated and patched. ([#69867](https://github.com/kubernetes/kubernetes/pull/69867), [@davidmccormick](https://github.com/davidmccormick))
- Add CRD spec.preserveUnknownFields boolean, defaulting to true in v1beta1 and to false in v1 CRDs. If false, fields not specified in the validation schema will be removed when sent to the API server or when read from etcd. ([#77333](https://github.com/kubernetes/kubernetes/pull/77333), [@sttts](https://github.com/sttts))
- Added RuntimeClass restrictions and defaulting to PodSecurityPolicy. ([#73795](https://github.com/kubernetes/kubernetes/pull/73795), [@tallclair](https://github.com/tallclair))
- Kubelet plugin registration now has retry and exponential backoff logic for when registration of plugins (such as CSI or device plugin) fail. ([#73891](https://github.com/kubernetes/kubernetes/pull/73891), [@taragu](https://github.com/taragu))
- proxy/transport now supports Content-Encoding: deflate ([#76551](https://github.com/kubernetes/kubernetes/pull/76551), [@JieJhih](https://github.com/JieJhih))
- Admission webhooks are now properly called for `scale` and `deployments/rollback` subresources. ([#76849](https://github.com/kubernetes/kubernetes/pull/76849), [@liggitt](https://github.com/liggitt))

## API Changes

- CRDs get support for x-kubernetes-int-or-string to allow faithful representation of IntOrString types in CustomResources.([#78815](https://github.com/kubernetes/kubernetes/pull/78815), [@sttts](https://github.com/sttts))
- Introduced the [`v1beta2`](https://docs.google.com/document/d/1XnP67oO1i9VcDIpw42IzptnJsc5OQM-HTf8cVcjCR2w/edit) config format to kubeadm. ([#76710](https://github.com/kubernetes/kubernetes/pull/76710), [@rosti](https://github.com/rosti))
- Resource list requests for `PartialObjectMetadata` now correctly return list metadata like the resourceVersion and the continue token. ([#75971](https://github.com/kubernetes/kubernetes/pull/75971), [@smarterclayton](https://github.com/smarterclayton))
- Added a condition `NonStructuralSchema` to `CustomResourceDefinition` listing Structural Schema violations as defined in the [KEP](https://github.com/kubernetes/enhancements/blob/master/keps/sig-api-machinery/20190425-structural-openapi.md). CRD authors should update their validation schemas to be structural in order to participate in future CRD features. ([#77207](https://github.com/kubernetes/kubernetes/pull/77207), [@sttts](https://github.com/sttts))
- Promoted meta.k8s.io/v1beta1 Table and PartialObjectMetadata to v1. ([#77136](https://github.com/kubernetes/kubernetes/pull/77136), [@smarterclayton](https://github.com/smarterclayton))
- Introduced the flag `--ipvs-strict-arp` to configure stricter ARP sysctls, defaulting to false to preserve existing behaviors. This was enabled by default in 1.13.0, which impacted a few CNI plugins. ([#75295](https://github.com/kubernetes/kubernetes/pull/75295), [@lbernail](https://github.com/lbernail))
- CRD validation schemas should not specify `metadata` fields other than `name` and `generateName`. A schema will not be considered structural (and therefore ready for future features) if `metadata` is specified in any other way. ([#77653](https://github.com/kubernetes/kubernetes/pull/77653), [@sttts](https://github.com/sttts))

## Other notable changes

### API Machinery

- Added port configuration to Admission webhook configuration service reference.
- Added port configuration to AuditSink webhook configuration service reference.
- Added port configuration to CRD Conversion webhook configuration service reference.
- Added port configuration to kube-aggregator service reference. ([#74855](https://github.com/kubernetes/kubernetes/pull/74855), [@mbohlool](https://github.com/mbohlool))
- Implemented deduplication logic for v1beta1.Event API ([#65782](https://github.com/kubernetes/kubernetes/pull/65782), [@yastij](https://github.com/yastij))
- Added `objectSelector` to admission webhook configurations. `objectSelector` is evaluated the oldObject and newObject that would be sent to the webhook, and is considered to match if either object matches the selector. A null object (oldObject in the case of create, or newObject in the case of delete) or an object that cannot have labels (like a DeploymentRollback or a PodProxyOptions object) is not considered to match. Use the object selector only if the webhook is opt-in, because end users may skip the admission webhook by setting the labels. ([#78505](https://github.com/kubernetes/kubernetes/pull/78505), [@caesarxuchao](https://github.com/caesarxuchao))
- Watch will now support converting response objects into Table or PartialObjectMetadata forms. ([#71548](https://github.com/kubernetes/kubernetes/pull/71548), [@smarterclayton](https://github.com/smarterclayton))
- In CRD webhook conversion, Kubernetes will now ignore changes to metadata other than for labels and annotations. ([#77743](https://github.com/kubernetes/kubernetes/pull/77743), [@sttts](https://github.com/sttts))
- Added ListMeta.RemainingItemCount. When responding to a LIST request, if the server has more data available, and if the request does not contain label selectors or field selectors, the server sets the ListOptions.RemainingItemCount to the number of remaining objects. ([#75993](https://github.com/kubernetes/kubernetes/pull/75993), [@caesarxuchao](https://github.com/caesarxuchao))
- Clients may now request that API objects are converted to the `v1.Table` and `v1.PartialObjectMetadata` forms for generic access to objects. ([#77448](https://github.com/kubernetes/kubernetes/pull/77448), [@smarterclayton](https://github.com/smarterclayton))

- Fixed a spurious error where update requests to the status subresource of multi-version custom resources would complain about an incorrect API version. ([#78713](https://github.com/kubernetes/kubernetes/pull/78713), [@liggitt](https://github.com/liggitt))
- Fixed a bug in apiserver storage that could cause just-added finalizers to be ignored immediately following a delete request, leading to premature deletion. ([#77619](https://github.com/kubernetes/kubernetes/pull/77619), [@caesarxuchao](https://github.com/caesarxuchao))
- API requests rejected by admission webhooks which specify an http status code < 400 are now assigned a 400 status code. ([#77022](https://github.com/kubernetes/kubernetes/pull/77022), [@liggitt](https://github.com/liggitt))
- Fixed a transient error API requests for custom resources could encounter while changes to the CustomResourceDefinition were being applied. ([#77816](https://github.com/kubernetes/kubernetes/pull/77816), [@liggitt](https://github.com/liggitt))
- Added name validation for dynamic client methods in client-go ([#75072](https://github.com/kubernetes/kubernetes/pull/75072), [@lblackstone](https://github.com/lblackstone))
- CustomResourceDefinition with invalid regular expression in the pattern field of OpenAPI v3 validation schemas are no longer considered structural. ([#78453](https://github.com/kubernetes/kubernetes/pull/78453), [@sttts](https://github.com/sttts))
- API paging is now enabled by default in k8s.io/apiserver recommended options, and in k8s.io/sample-apiserver ([#77278](https://github.com/kubernetes/kubernetes/pull/77278), [@liggitt](https://github.com/liggitt))

- Increased verbose level for local openapi aggregation logs to avoid flooding the log during normal operation ([#75781](https://github.com/kubernetes/kubernetes/pull/75781), [@roycaihw](https://github.com/roycaihw))
- k8s.io/client-go/dynamic/dynamicinformer.NewFilteredDynamicSharedInformerFactory now honours the `namespace` argument. ([#77945](https://github.com/kubernetes/kubernetes/pull/77945), [@michaelfig](https://github.com/michaelfig))
- client-go and kubectl no longer write cached discovery files with world-accessible file permissions. ([#77874](https://github.com/kubernetes/kubernetes/pull/77874), [@yuchengwu](https://github.com/yuchengwu))
- Fixed an error with stuck informers when an etcd watch receives update or delete events with missing data. ([#76675](https://github.com/kubernetes/kubernetes/pull/76675), [@ryanmcnamara](https://github.com/ryanmcnamara))
- `DelayingQueue.ShutDown()` can now be invoked multiple times without causing a closed channel panic. ([#77170](https://github.com/kubernetes/kubernetes/pull/77170), [@smarterclayton](https://github.com/smarterclayton))
- When specifying an invalid value for a label, it was not always clear which label the value was specified for. Starting with this release, the label's key is included in such error messages, which makes debugging easier. ([#77144](https://github.com/kubernetes/kubernetes/pull/77144), [@kenegozi](https://github.com/kenegozi))
- Fixed a regression error when proxying responses from aggregated API servers, which could cause watch requests to hang until the first event was received. ([#75887](https://github.com/kubernetes/kubernetes/pull/75887), [@liggitt](https://github.com/liggitt))
- Fixed a bug where dry-run is not honored for pod/eviction sub-resource. ([#76969](https://github.com/kubernetes/kubernetes/pull/76969), [@apelisse](https://github.com/apelisse))

- DeleteOptions parameters for deletecollection endpoints are now published in the OpenAPI spec. ([#77843](https://github.com/kubernetes/kubernetes/pull/77843), [@roycaihw](https://github.com/roycaihw))
- Active watches of custom resources now terminate properly if the CRD is modified. ([#78029](https://github.com/kubernetes/kubernetes/pull/78029), [@liggitt](https://github.com/liggitt))
- Fixed a potential deadlock in the resource quota controller. Enabled recording partial usage info for quota objects specifying multiple resources, when only some of the resources' usage can be determined. ([#74747](https://github.com/kubernetes/kubernetes/pull/74747), [@liggitt](https://github.com/liggitt))
- Updates that remove remaining `metadata.finalizers` from  an object that is pending deletion (non-nil metadata.deletionTimestamp) and has no graceful deletion pending (nil or 0 metadata.deletionGracePeriodSeconds) now results in immediate deletion of the object. ([#77952](https://github.com/kubernetes/kubernetes/pull/77952), [@liggitt](https://github.com/liggitt))
- client-go: The `rest.AnonymousClientConfig(*rest.Config) *rest.Config` helper method no longer copies custom `Transport` and `WrapTransport` fields, because those can be used to inject user credentials. ([#75771](https://github.com/kubernetes/kubernetes/pull/75771), [@liggitt](https://github.com/liggitt))
- Validating admission webhooks are now properly called for CREATE operations on the following resources: pods/binding, pods/eviction, bindings ([#76910](https://github.com/kubernetes/kubernetes/pull/76910), [@liggitt](https://github.com/liggitt))
- Removed the function Parallelize, please convert to use the function ParallelizeUntil. ([#76595](https://github.com/kubernetes/kubernetes/pull/76595), [@danielqsj](https://github.com/danielqsj))

### Apps

- Users can now specify a DataSource/Kind of type `PersistentVolumeClaim` in their PVC spec.  This can then be detected by the external csi-provisioner and plugins if capable. ([#76913](https://github.com/kubernetes/kubernetes/pull/76913), [@j-griffith](https://github.com/j-griffith))
- Fixed bug in DaemonSetController causing it to stop processing some DaemonSets for 5 minutes after node removal. ([#76060](https://github.com/kubernetes/kubernetes/pull/76060), [@krzysztof-jastrzebski](https://github.com/krzysztof-jastrzebski))
- StatefulSet controllers no longer force a resync every 30 seconds when nothing has changed. ([#75622](https://github.com/kubernetes/kubernetes/pull/75622), [@jonsabo](https://github.com/jonsabo))
- Enhanced the daemonset sync logic to avoid a problem where pods are thought to be unavailable when the controller's clock is slower than the node's clock. ([#77208](https://github.com/kubernetes/kubernetes/pull/77208), [@DaiHao](https://github.com/DaiHao))
- Fixed a bug that caused a DaemonSet rolling update to hang when its pod gets stuck at terminating.  ([#77773](https://github.com/kubernetes/kubernetes/pull/77773), [@DaiHao](https://github.com/DaiHao))
- Route controller now respects rate limiting to the cloud provider on deletion; previously it was only for create. ([#78581](https://github.com/kubernetes/kubernetes/pull/78581), [@andrewsykim](https://github.com/andrewsykim))
- Removed extra pod creation expectations when daemonset fails to create pods in batches. ([#74856](https://github.com/kubernetes/kubernetes/pull/74856), [@draveness](https://github.com/draveness))
- Resolved spurious rollouts of workload controllers when upgrading the API server, due to incorrect defaulting of an alpha procMount field in pods. ([#78885](https://github.com/kubernetes/kubernetes/pull/78885), [@liggitt](https://github.com/liggitt))

### Auth

- Fixed OpenID Connect (OIDC) token refresh when the client secret contains a special character. ([#76914](https://github.com/kubernetes/kubernetes/pull/76914), [@tsuna](https://github.com/tsuna))
- Improved `kubectl auth can-i` command by warning users when they try to access a resource out of scope. ([#76014](https://github.com/kubernetes/kubernetes/pull/76014), [@WanLinghao](https://github.com/WanLinghao))
- Validating admission webhooks are now properly called for CREATE operations on the following resources: tokenreviews, subjectaccessreviews, localsubjectaccessreviews, selfsubjectaccessreviews, selfsubjectrulesreviews ([#76959](https://github.com/kubernetes/kubernetes/pull/76959), [@sbezverk](https://github.com/sbezverk))

### Autoscaling

- Horizontal Pod Autoscaling can now scale targets up even when one or more metrics are invalid/unavailable, as long as one metric indicates a scale up should occur. ([#78503](https://github.com/kubernetes/kubernetes/pull/78503), [@gjtempleton](https://github.com/gjtempleton))


### AWS

- Kubernetes will now use the zone from the node for topology aware aws-ebs volume creation to reduce unnecessary cloud provider calls. ([#78276](https://github.com/kubernetes/kubernetes/pull/78276), [@zhan849](https://github.com/zhan849))
- Kubernetes now supports configure accessLogs for AWS NLB. ([#78497](https://github.com/kubernetes/kubernetes/pull/78497), [@M00nF1sh](https://github.com/M00nF1sh))
- Kubernetes now supports update LoadBalancerSourceRanges for AWS NLB([#74692](https://github.com/kubernetes/kubernetes/pull/74692), [@M00nF1sh](https://github.com/M00nF1sh))
- Kubernetes now supports configure TLS termination for AWS NLB([#74910](https://github.com/kubernetes/kubernetes/pull/74910), [@M00nF1sh](https://github.com/M00nF1sh))
- Kubernetes will now consume the AWS region list from the AWS SDK instead of a hard-coded list in the cloud provider. ([#75990](https://github.com/kubernetes/kubernetes/pull/75990), [@mcrute](https://github.com/mcrute))
- Limit use of tags when calling EC2 API to prevent API throttling for very large clusters. ([#76749](https://github.com/kubernetes/kubernetes/pull/76749), [@mcrute](https://github.com/mcrute))
- The AWS credential provider can now obtain ECR credentials even without the AWS cloud provider or being on an EC2 instance. Additionally, AWS credential provider caching has been improved to honor the ECR credential timeout. ([#75587](https://github.com/kubernetes/kubernetes/pull/75587), [@tiffanyfay](https://github.com/tiffanyfay))


### Azure

- Kubernetes now supports specifying the Resource Group of the Route Table when updating the Pod network route on Azure. ([#75580](https://github.com/kubernetes/kubernetes/pull/75580), [@suker200](https://github.com/suker200))
- Kubernetes now uses instance-level update APIs for Azure VMSS loadbalancer operations. ([#76656](https://github.com/kubernetes/kubernetes/pull/76656), [@feiskyer](https://github.com/feiskyer))
- Users can now specify azure file share name in the azure file plugin, making it possible to use existing shares or specify a new share name. ([#76988](https://github.com/kubernetes/kubernetes/pull/76988), [@andyzhangx](https://github.com/andyzhangx))
- You can now run kubelet with no Azure identity. A sample cloud provider configuration is:  `{"vmType": "vmss", "useInstanceMetadata": true, "subscriptionId": "<subscriptionId>"}` ([#77906](https://github.com/kubernetes/kubernetes/pull/77906), [@feiskyer](https://github.com/feiskyer))
- Fixed some service tags not supported issues for Azure LoadBalancer service. ([#77719](https://github.com/kubernetes/kubernetes/pull/77719), [@feiskyer](https://github.com/feiskyer))
- Fixed an issue where `pull image` fails from a cross-subscription Azure Container Registry when using MSI to authenticate. ([#77245](https://github.com/kubernetes/kubernetes/pull/77245), [@norshtein](https://github.com/norshtein))
- Azure cloud provider can now be configured by Kubernetes secrets and a new option `cloudConfigType` has been introduced. Candidate values are `file`, `secret` or `merge` (default is `merge`). Note that the secret is a serialized version of `azure.json` file with key cloud-config. And the secret name is azure-cloud-provider in kube-system namespace. ([#78242](https://github.com/kubernetes/kubernetes/pull/78242), [@feiskyer](https://github.com/feiskyer))

### CLI

- Fixed `kubectl exec` usage string to correctly reflect flag placement. ([#77589](https://github.com/kubernetes/kubernetes/pull/77589), [@soltysh](https://github.com/soltysh))
- Fixed `kubectl describe cronjobs` error of `Successful Job History Limit`. ([#77347](https://github.com/kubernetes/kubernetes/pull/77347), [@danielqsj](https://github.com/danielqsj))
- In the `kubectl describe` output, the fields with names containing special characters are now displayed as-is without any pretty formatting, avoiding awkward outputs.  ([#75483](https://github.com/kubernetes/kubernetes/pull/75483), [@gsadhani](https://github.com/gsadhani))
- Fixed incorrect handling by kubectl of custom resources whose Kind is "Status". ([#77368](https://github.com/kubernetes/kubernetes/pull/77368), [@liggitt](https://github.com/liggitt))
- Report cp errors consistently, providing full message whether copying to or from a pod.  ([#77010](https://github.com/kubernetes/kubernetes/pull/77010), [@soltysh](https://github.com/soltysh))
- Preserved existing namespace information in manifests when running `
set ... --local` commands. ([#77267](https://github.com/kubernetes/kubernetes/pull/77267), [@liggitt](https://github.com/liggitt))
- Support for parsing more v1.Taint forms has been added. For example, `key:effect`, `key=:effect-` are now accepted. ([#74159](https://github.com/kubernetes/kubernetes/pull/74159), [@dlipovetsky](https://github.com/dlipovetsky))

### Cloud Provider

- The GCE-only flag `cloud-provider-gce-lb-src-cidrs` is now optional for external cloud providers. ([#76627](https://github.com/kubernetes/kubernetes/pull/76627), [@timoreimann](https://github.com/timoreimann))
- Fixed a bug where cloud-controller-manager initializes nodes multiple times. ([#75405](https://github.com/kubernetes/kubernetes/pull/75405), [@tghartland](https://github.com/tghartland))

### Cluster Lifecycle

- `kubeadm upgrade` now renews all the certificates used by a component before upgrading the component itself, with the exception of certificates signed by external CAs. User can eventually opt-out of certificate renewal during upgrades by setting the new flag `--certificate-renewal` to false. ([#76862](https://github.com/kubernetes/kubernetes/pull/76862), [@fabriziopandini](https://github.com/fabriziopandini))
- kubeadm still generates RSA keys when deploying a node, but also accepts ECDSA
keys if they already exist in the directory specified in the `--cert-dir` option. ([#76390](https://github.com/kubernetes/kubernetes/pull/76390), [@rojkov](https://github.com/rojkov))
- kubeadm now implements CRI detection for Windows worker nodes ([#78053](https://github.com/kubernetes/kubernetes/pull/78053), [@ksubrmnn](https://github.com/ksubrmnn))
- Added `--image-repository` flag to `kubeadm config images`. ([#75866](https://github.com/kubernetes/kubernetes/pull/75866), [@jmkeyes](https://github.com/jmkeyes))

- kubeadm: The kubeadm reset command has now been exposed as phases. ([#77847](https://github.com/kubernetes/kubernetes/pull/77847), [@yagonobre](https://github.com/yagonobre))
- kubeadm: Improved resiliency when it comes to updating the `kubeadm-config` configmap upon new control plane joins or resets. This allows for safe multiple control plane joins and/or resets. ([#76821](https://github.com/kubernetes/kubernetes/pull/76821), [@ereslibre](https://github.com/ereslibre))
- kubeadm: Bumped the minimum supported Docker version to 1.13.1 ([#77051](https://github.com/kubernetes/kubernetes/pull/77051), [@chenzhiwei](https://github.com/chenzhiwei))
- Reverted the CoreDNS version to 1.3.1 for kubeadm ([#78545](https://github.com/kubernetes/kubernetes/pull/78545), [@neolit123](https://github.com/neolit123))
- kubeadm: Fixed the machine readability of `kubeadm token create --print-join-command` ([#75487](https://github.com/kubernetes/kubernetes/pull/75487), [@displague](https://github.com/displague))
- `kubeadm alpha certs renew --csr-only` now reads the current certificates as the authoritative source for certificates attributes (same as kubeadm alpha certs renew). ([#77780](https://github.com/kubernetes/kubernetes/pull/77780), [@fabriziopandini](https://github.com/fabriziopandini))
- kubeadm: You can now delete multiple bootstrap tokens at once. ([#75646](https://github.com/kubernetes/kubernetes/pull/75646), [@bart0sh](https://github.com/bart0sh))
- util/initsystem: Added support for the OpenRC init system ([#73101](https://github.com/kubernetes/kubernetes/pull/73101), [@oz123](https://github.com/oz123))
- Default TTL for DNS records in kubernetes zone has been changed from 5s to 30s to keep consistent with old dnsmasq based kube-dns. The TTL can be customized with command `kubectl edit -n kube-system configmap/coredns`. ([#76238](https://github.com/kubernetes/kubernetes/pull/76238), [@Dieken](https://github.com/Dieken))
- Communication between the etcd server and kube-apiserver on master is now overridden to use HTTPS instead of HTTP when mTLS is enabled in GCE. ([#74690](https://github.com/kubernetes/kubernetes/pull/74690), [@wenjiaswe](https://github.com/wenjiaswe))

### GCP

- [stackdriver addon] Bumped prometheus-to-sd to v0.5.0 to pick up security fixes.
[fluentd-gcp addon] Bumped fluentd-gcp-scaler to v0.5.1 to pick up security fixes.
[fluentd-gcp addon] Bumped event-exporter to v0.2.4 to pick up security fixes.
[fluentd-gcp addon] Bumped prometheus-to-sd to v0.5.0 to pick up security fixes.
[metatada-proxy addon] Bumped prometheus-to-sd v0.5.0 to pick up security fixes. ([#75362](https://github.com/kubernetes/kubernetes/pull/75362), [@serathius](https://github.com/serathius))
- [fluentd-gcp addon] Bump fluentd-gcp-scaler to v0.5.2 to pick up security fixes. ([#76762](https://github.com/kubernetes/kubernetes/pull/76762), [@serathius](https://github.com/serathius))
- The GCERegionalPersistentDisk feature gate (GA in 1.13) can no longer be disabled. The feature gate will be removed in v1.17. ([#77412](https://github.com/kubernetes/kubernetes/pull/77412), [@liggitt](https://github.com/liggitt))
- GCE/Windows: When the service cannot be stopped Stackdriver logging processes are now force killed ([#77378](https://github.com/kubernetes/kubernetes/pull/77378), [@yujuhong](https://github.com/yujuhong))
- Reduced GCE log rotation check from 1 hour to every 5 minutes.  Rotation policy is unchanged (new day starts, log file size > 100MB). ([#76352](https://github.com/kubernetes/kubernetes/pull/76352), [@jpbetz](https://github.com/jpbetz))
- GCE/Windows: disabled stackdriver logging agent to prevent node startup failures ([#76099](https://github.com/kubernetes/kubernetes/pull/76099), [@yujuhong](https://github.com/yujuhong))
- API servers using the default Google Compute Engine bootstrapping scripts will have their insecure port (`:8080`) disabled by default. To enable the insecure port, set `ENABLE_APISERVER_INSECURE_PORT=true` in kube-env or as an environment variable. ([#77447](https://github.com/kubernetes/kubernetes/pull/77447), [@dekkagaijin](https://github.com/dekkagaijin))
- Fixed a NPD bug on GCI, so that it disables glog writing to files for log-counter. ([#76211](https://github.com/kubernetes/kubernetes/pull/76211), [@wangzhen127](https://github.com/wangzhen127))
- Windows nodes on GCE now have the Windows firewall enabled by default. ([#78507](https://github.com/kubernetes/kubernetes/pull/78507), [@pjh](https://github.com/pjh))
- Added `CNI_VERSION` and `CNI_SHA1` environment variables in `kube-up.sh` to configure CNI versions on GCE. ([#76353](https://github.com/kubernetes/kubernetes/pull/76353), [@Random-Liu](https://github.com/Random-Liu))
- GCE clusters will include some IP ranges that are not used on the public Internet in the list of non-masq IPs. Bumped ip-masq-agent version to v2.3.0 with flag `nomasq-all-reserved-ranges` turned on. ([#77458](https://github.com/kubernetes/kubernetes/pull/77458), [@grayluck](https://github.com/grayluck))
- GCE/Windows: added support for the stackdriver logging agent ([#76850](https://github.com/kubernetes/kubernetes/pull/76850), [@yujuhong](https://github.com/yujuhong))
- GCE Windows nodes will rely solely on kubernetes and kube-proxy (and not the GCE agent) for network address management. ([#75855](https://github.com/kubernetes/kubernetes/pull/75855), [@pjh](https://github.com/pjh))
- Ensured that the `node-role.kubernetes.io/master` taint is applied to the master with NoSchedule on GCE. ([#78183](https://github.com/kubernetes/kubernetes/pull/78183), [@cheftako](https://github.com/cheftako))
- Windows nodes on GCE now use a known-working 1809 image rather than the latest 1809 image. ([#76722](https://github.com/kubernetes/kubernetes/pull/76722), [@pjh](https://github.com/pjh))
- kube-up.sh scripts now disable the KubeletPodResources feature for Windows nodes, due to issue #[78628](https://github.com/kubernetes/kubernetes/pull/78668). ([#78668](https://github.com/kubernetes/kubernetes/pull/78668), [@mtaufen](https://github.com/mtaufen))


### Instrumentation

- [metrics-server addon] Restored the ability to connect to nodes via IP addresses. ([#76819](https://github.com/kubernetes/kubernetes/pull/76819), [@serathius](https://github.com/serathius))
- If a pod has a running instance, the stats of its previously terminated instances will not show up in the kubelet summary stats any more for CRI runtimes such as containerd and cri-o. This keeps the behavior consistent with Docker integration, and fixes an issue that some container Prometheus metrics don't work when there are summary stats for multiple instances of the same pod. ([#77426](https://github.com/kubernetes/kubernetes/pull/77426), [@Random-Liu](https://github.com/Random-Liu))


### Network

- Ingress objects are now persisted in etcd using the networking.k8s.io/v1beta1 version ([#77139](https://github.com/kubernetes/kubernetes/pull/77139), [@cmluciano](https://github.com/cmluciano))
- Transparent kube-proxy restarts when using IPVS are now allowed. ([#75283](https://github.com/kubernetes/kubernetes/pull/75283), [@lbernail](https://github.com/lbernail))
- Packets considered INVALID by conntrack are now dropped. In particular, this fixes
a problem where spurious retransmits in a long-running TCP connection to a service
IP could result in the connection being closed with the error "Connection reset by
peer" ([#74840](https://github.com/kubernetes/kubernetes/pull/74840), [@anfernee](https://github.com/anfernee))
- kube-proxy no longer automatically cleans up network rules created by running kube-proxy in other modes. If you are switching the kube-proxy mode (EG: iptables to IPVS), you will need to run `kube-proxy --cleanup`, or restart the worker node (recommended) before restarting kube-proxy. If you are not switching kube-proxy between different modes, this change should not require any action. ([#76109](https://github.com/kubernetes/kubernetes/pull/76109), [@vllry](https://github.com/vllry))
- kube-proxy: HealthzBindAddress and MetricsBindAddress now support ipv6 addresses. ([#76320](https://github.com/kubernetes/kubernetes/pull/76320), [@JieJhih](https://github.com/JieJhih))
- The userspace proxy now respects the IPTables proxy's minSyncInterval parameter. ([#71735](https://github.com/kubernetes/kubernetes/pull/71735), [@dcbw](https://github.com/dcbw))

- iptables proxier: now routes local traffic to LB IPs to service chain ([#77523](https://github.com/kubernetes/kubernetes/pull/77523), [@andrewsykim](https://github.com/andrewsykim))
- IPVS: Disabled graceful termination for UDP traffic to solve issues with high number of UDP connections (DNS / syslog in particular) ([#77802](https://github.com/kubernetes/kubernetes/pull/77802), [@lbernail](https://github.com/lbernail))
- Fixed a bug where kube-proxy returns error due to existing ipset rules using a different hash type. ([#77371](https://github.com/kubernetes/kubernetes/pull/77371), [@andrewsykim](https://github.com/andrewsykim))
- Fixed spurious error messages about failing to clean up iptables rules when using iptables 1.8. ([#77303](https://github.com/kubernetes/kubernetes/pull/77303), [@danwinship](https://github.com/danwinship))
- Increased log level to 2 for IPVS graceful termination ([#78395](https://github.com/kubernetes/kubernetes/pull/78395), [@andrewsykim](https://github.com/andrewsykim))
- kube-proxy: os exit when CleanupAndExit is set to true ([#76732](https://github.com/kubernetes/kubernetes/pull/76732), [@JieJhih](https://github.com/JieJhih))
- Kubernetes will now allow trailing dots in the externalName of Services of type ExternalName. ([#78385](https://github.com/kubernetes/kubernetes/pull/78385), [@thz](https://github.com/thz))

### Node

- The dockershim container runtime now accepts the `docker` runtime handler from a RuntimeClass. ([#78323](https://github.com/kubernetes/kubernetes/pull/78323), [@tallclair](https://github.com/tallclair))
- The init container can now get its own field value as environment variable values using downwardAPI support. ([#75109](https://github.com/kubernetes/kubernetes/pull/75109), [@yuchengwu](https://github.com/yuchengwu))
- UpdateContainerResources is no longer recorded as a `container_status` operation. It now uses the label `update_container`. ([#75278](https://github.com/kubernetes/kubernetes/pull/75278), [@Nessex](https://github.com/Nessex))
- kubelet: fix fail to close kubelet->API connections on heartbeat failure when bootstrapping or client certificate rotation is disabled ([#78016](https://github.com/kubernetes/kubernetes/pull/78016), [@gaorong](https://github.com/gaorong))
- Set selinux label at plugin socket directory ([#73241](https://github.com/kubernetes/kubernetes/pull/73241), [@vikaschoudhary16](https://github.com/vikaschoudhary16))
- Fixed detection of non-root image user ID.([#78261](https://github.com/kubernetes/kubernetes/pull/78261), [@tallclair](https://github.com/tallclair))
- Signal handling is now initialized within hyperkube commands that require it, such as apiserver and kubelet. ([#76659](https://github.com/kubernetes/kubernetes/pull/76659), [@S-Chan](https://github.com/S-Chan))
- The Kubelet now properly requests protobuf objects where they are supported from the apiserver, reducing load in large clusters. ([#75602](https://github.com/kubernetes/kubernetes/pull/75602), [@smarterclayton](https://github.com/smarterclayton))

### OpenStack

- You can now define a kubeconfig file for the OpenStack cloud provider. ([#77415](https://github.com/kubernetes/kubernetes/pull/77415), [@Fedosin](https://github.com/Fedosin))
- OpenStack user credentials can now be read from a secret instead of a local config file. ([#75062](https://github.com/kubernetes/kubernetes/pull/75062), [@Fedosin](https://github.com/Fedosin))

### Release

- Removed hyperkube short aliases from source code because hyperkube docker image currently create these aliases. ([#76953](https://github.com/kubernetes/kubernetes/pull/76953), [@Rand01ph](https://github.com/Rand01ph))

### Scheduling

- Tolerations with the same key and effect will be merged into one that has the value of the latest toleration for best effort pods. ([#75985](https://github.com/kubernetes/kubernetes/pull/75985), [@ravisantoshgudimetla](https://github.com/ravisantoshgudimetla))
- Achieved 2X performance improvement on both required and preferred PodAffinity. ([#76243](https://github.com/kubernetes/kubernetes/pull/76243), [@Huang-Wei](https://github.com/Huang-Wei))
- Fixed a scheduler racing issue to ensure low priority pods are unschedulable on the node(s) where high priority pods have `NominatedNodeName` set to the node(s).  ([#77990](https://github.com/kubernetes/kubernetes/pull/77990), [@Huang-Wei](https://github.com/Huang-Wei))

### Storage

- Fixed issue with kubelet waiting on invalid devicepath on AWS ([#78595](https://github.com/kubernetes/kubernetes/pull/78595), [@gnufied](https://github.com/gnufied))
- StorageOS volumes now show correct mount information (node and mount time) in the StorageOS administration CLI and UI. ([#78522](https://github.com/kubernetes/kubernetes/pull/78522), [@croomes](https://github.com/croomes))
- Fixed issue in Portworx volume driver causing controller manager to crash. ([#76341](https://github.com/kubernetes/kubernetes/pull/76341), [@harsh-px](https://github.com/harsh-px))
- For an empty regular file, `stat --printf %F` will now display `regular empty file` instead of `regular file`. ([#62159](https://github.com/kubernetes/kubernetes/pull/62159), [@dixudx](https://github.com/dixudx))
- You can now have different operation names for different storage operations. This still prevents two operations on same volume from happening concurrently but if the operation changes, it resets the exponential backoff.
([#75213](https://github.com/kubernetes/kubernetes/pull/75213), [@gnufied](https://github.com/gnufied))
- Reduced event spam for `AttachVolume` storage operation. ([#75986](https://github.com/kubernetes/kubernetes/pull/75986), [@mucahitkurt](https://github.com/mucahitkurt))
- Until this release, the iscsi plugin was waiting 10 seconds for a path to appear in the device list. However this timeout is not enough, or is less than the default device discovery timeout in most systems, which prevents certain devices from being discovered. This timeout has been raised to 30 seconds, which should help to avoid mount issues due to device discovery. ([#78475](https://github.com/kubernetes/kubernetes/pull/78475), [@humblec](https://github.com/humblec))
- Added a field to store CSI volume expansion secrets ([#77516](https://github.com/kubernetes/kubernetes/pull/77516), [@gnufied](https://github.com/gnufied))
- Fixed a bug in block volume expansion. ([#77317](https://github.com/kubernetes/kubernetes/pull/77317), [@gnufied](https://github.com/gnufied))
- Count PVCs that are unbound towards attach limit. ([#73863](https://github.com/kubernetes/kubernetes/pull/73863), [@gnufied](https://github.com/gnufied))

### VMware

- SAML token delegation (required for Zones support in vSphere) is now supported ([#78876](https://github.com/kubernetes/kubernetes/pull/78876), [@dougm](https://github.com/dougm))
- vSphere SAML token auth is now supported when using Zones ([#75515](https://github.com/kubernetes/kubernetes/pull/75515), [@dougm](https://github.com/dougm))

### Windows

- Kubectl port-forward for Windows containers was added in v1.15. To use it, you’ll need to build a new pause image including WinCAT. ([#75479](https://github.com/kubernetes/kubernetes/pull/75479), [@benmoss](https://github.com/benmoss))
- We’re working to simplify the Windows node join experience with better scripts and kubeadm. Scripts and doc updates are still in the works, but some of the needed improvements are included in 1.15.  These include:
    - Windows kube-proxy will wait for HNS network creation on start ([#78612](https://github.com/kubernetes/kubernetes/pull/78612), [@ksubrmnn](https://github.com/ksubrmnn))
    - kubeadm: implemented CRI detection for Windows worker nodes ([#78053](https://github.com/kubernetes/kubernetes/pull/78053), [@ksubrmnn](https://github.com/ksubrmnn))
- Worked toward support for Windows Server version 1903, including adding Windows support for preserving the destination IP as the VIP when loadbalancing with DSR. ([#74825](https://github.com/kubernetes/kubernetes/pull/74825), [@ksubrmnn](https://github.com/ksubrmnn))
- Bug fix: Windows Kubelet nodes will now correctly search the default location for Docker credentials (`%USERPROFILE%\.docker\config.json`) when pulling images from a private registry. (https://kubernetes.io/docs/concepts/containers/images/#configuring-nodes-to-authenticate-to-a-private-registry) ([#78528](https://github.com/kubernetes/kubernetes/pull/78528), [@bclau](https://github.com/bclau))


## Dependencies

### Changed

- The default Go version was updated to 1.12.5. ([#78528](https://github.com/kubernetes/kubernetes/pull/78528))
- cri-tools has been updated to v1.14.0. ([#75658](https://github.com/kubernetes/kubernetes/pull/75658))
- Cluster Autoscaler has been updated to v1.15.0. ([#78866](https://github.com/kubernetes/kubernetes/pull/78866))
- Kibana has been upgraded to v6.6.1. ([#71251](https://github.com/kubernetes/kubernetes/pull/71251))
- CAdvisor has been updated to v0.33.2. ([#76291](https://github.com/kubernetes/kubernetes/pull/76291))
- Fluentd-gcp-scaler has been upgraded to v0.5.2. ([#76762](https://github.com/kubernetes/kubernetes/pull/76762))
- Fluentd in fluentd-elasticsearch has been upgraded to v1.4.2. ([#76854](https://github.com/kubernetes/kubernetes/pull/76854))
- fluentd-elasticsearch has been updated to v2.5.2. ([#76854](https://github.com/kubernetes/kubernetes/pull/76854))
- event-exporter has been updated to v0.2.5. ([#77815](https://github.com/kubernetes/kubernetes/pull/77815))
- es-image has been updated to Elasticsearch 6.7.2. ([#77765](https://github.com/kubernetes/kubernetes/pull/77765))
- metrics-server has been updated to v0.3.3. ([#77950](https://github.com/kubernetes/kubernetes/pull/77950))
- ip-masq-agent has been updated to v2.4.1. ([#77844](https://github.com/kubernetes/kubernetes/pull/77844))
- addon-manager has been updated to v9.0.1 ([#77282](https://github.com/kubernetes/kubernetes/pull/77282))
- go-autorest has been updated to v11.1.2 ([#77070](https://github.com/kubernetes/kubernetes/pull/77070))
- klog has been updated to 0.3.0 ([#76474](https://github.com/kubernetes/kubernetes/pull/76474))
- k8s-dns-node-cache image has been updated to v1.15.1 ([#76640](https://github.com/kubernetes/kubernetes/pull/76640), [@george-angel](https://github.com/george-angel))

### Unchanged

- Default etcd server version remains unchanged at v3.3.10. The etcd client version was updated to v3.3.10. ([#71615](https://github.com/kubernetes/kubernetes/pull/71615), [#70168](https://github.com/kubernetes/kubernetes/pull/70168), [#76917](https://github.com/kubernetes/kubernetes/pull/76917))
- The list of validated docker versions remains unchanged.
  - The current list is 1.13.1, 17.03, 17.06, 17.09, 18.06, 18.09. ([#72823](https://github.com/kubernetes/kubernetes/pull/72823), [#72831](https://github.com/kubernetes/kubernetes/pull/72831))
- CNI remains unchanged at v0.7.5. ([#75455](https://github.com/kubernetes/kubernetes/pull/75455))
- CSI remains unchanged at to v1.1.0. ([#75391](https://github.com/kubernetes/kubernetes/pull/75391))
- The dashboard add-on remains unchanged at v1.10.1. ([#72495](https://github.com/kubernetes/kubernetes/pull/72495))
- kube-dns is unchanged at v1.14.13 as of Kubernetes 1.12. ([#68900](https://github.com/kubernetes/kubernetes/pull/68900))
- Influxdb is unchanged at v1.3.3 as of Kubernetes 1.10. ([#53319](https://github.com/kubernetes/kubernetes/pull/53319))
- Grafana is unchanged at v4.4.3 as of Kubernetes 1.10. ([#53319](https://github.com/kubernetes/kubernetes/pull/53319))
- The fluent-plugin-kubernetes_metadata_filter plugin in fluentd-elasticsearch is unchanged at v2.1.6. ([#71180](https://github.com/kubernetes/kubernetes/pull/71180))
- fluentd-gcp is unchanged at v3.2.0 as of Kubernetes 1.13. ([#70954](https://github.com/kubernetes/kubernetes/pull/70954))
- OIDC authentication is unchanged at coreos/go-oidc v2 as of Kubernetes 1.10. ([#58544](https://github.com/kubernetes/kubernetes/pull/58544))
- Calico is unchanged at v3.3.1 as of Kubernetes 1.13. ([#70932](https://github.com/kubernetes/kubernetes/pull/70932))
- crictl on GCE was updated to v1.14.0. ([#75658](https://github.com/kubernetes/kubernetes/pull/75658))
- CoreDNS is unchanged at v1.3.1 as of Kubernetes 1.14. ([#78691](https://github.com/kubernetes/kubernetes/pull/78691))
- GLBC remains unchanged at v1.2.3 as of Kubernetes 1.12. ([#66793](https://github.com/kubernetes/kubernetes/pull/66793))
- Ingress-gce remains unchanged at v1.2.3 as of Kubernetes 1.12. ([#66793](https://github.com/kubernetes/kubernetes/pull/66793))
- [v1.15.0-rc.1](#v1150-rc1)
- [v1.15.0-beta.2](#v1150-beta2)
- [v1.15.0-beta.1](#v1150-beta1)
- [v1.15.0-alpha.3](#v1150-alpha3)
- [v1.15.0-alpha.2](#v1150-alpha2)
- [v1.15.0-alpha.1](#v1150-alpha1)



# v1.15.0-rc.1

[Documentation](https://docs.k8s.io)

## Downloads for v1.15.0-rc.1


filename | sha512 hash
-------- | -----------
[kubernetes.tar.gz](https://dl.k8s.io/v1.15.0-rc.1/kubernetes.tar.gz) | `45733de20d0e46a0937577912d945434fa12604bd507f7a6df9a28b9c60b7699f2f13f2a6b99b6cc2a8cf012391346c961deae76f5902274ea09ba17e1796c4d`
[kubernetes-src.tar.gz](https://dl.k8s.io/v1.15.0-rc.1/kubernetes-src.tar.gz) | `63394dee48a5c69cecd26c2a8e54e6ed5c422a239b78a267c47b640f7c6774a68109179ebedd6bdb99bd9526b718831f754f75efed986dd01f8dea20988c498d`

### Client Binaries

filename | sha512 hash
-------- | -----------
[kubernetes-client-darwin-386.tar.gz](https://dl.k8s.io/v1.15.0-rc.1/kubernetes-client-darwin-386.tar.gz) | `6af05492d75b4e2b510381dd7947afd104bf412cfcfff86ccf5ec1f1071928c6b100ea5baa4ce75641b50ca7f77e5130fb336674879faf69ee1bb036bbe5b2e9`
[kubernetes-client-darwin-amd64.tar.gz](https://dl.k8s.io/v1.15.0-rc.1/kubernetes-client-darwin-amd64.tar.gz) | `72e4ac298a6fc0b64673243fd0e02fe8d51d534dca6361690f204d43ae87caaf09293ff2074c25422e69312debb16c7f0bc2b285578bd585468fe09d77c829c8`
[kubernetes-client-linux-386.tar.gz](https://dl.k8s.io/v1.15.0-rc.1/kubernetes-client-linux-386.tar.gz) | `06f96a3b48a92ec45125fbcff64ed13466be9c0aa418dfe64e158b7a122de4e50cf75fbee76830cfb6a9d46612f579c76edb84ab7d242b44ed9bee4b0286defb`
[kubernetes-client-linux-amd64.tar.gz](https://dl.k8s.io/v1.15.0-rc.1/kubernetes-client-linux-amd64.tar.gz) | `ba97ccad5c572e264bccf97c69d93d49f4da02512a7e3fbfa01d5569e15cca0f23bf4dd2fb3f3e89c1f6b3aa92654a51dc3e09334ef66cc2354c91cc1904ddd9`
[kubernetes-client-linux-arm.tar.gz](https://dl.k8s.io/v1.15.0-rc.1/kubernetes-client-linux-arm.tar.gz) | `6155c5775ebe937dabcfeb53983358e269fb43396b15a170214be0b3f682f78b682845ca1d1abbf94139752f812d887914dfff85dcb41626886d85460b8ba1a3`
[kubernetes-client-linux-arm64.tar.gz](https://dl.k8s.io/v1.15.0-rc.1/kubernetes-client-linux-arm64.tar.gz) | `ff6ef9f14be3c01f700546d949cfb2da91400f93bc4c8d0dc82cea442bf20593403956ffbe7934daad42d706949167b28b5bcc89e08488bbc5fa0fdd7369b753`
[kubernetes-client-linux-ppc64le.tar.gz](https://dl.k8s.io/v1.15.0-rc.1/kubernetes-client-linux-ppc64le.tar.gz) | `09dbec3378130acd52aee71ba0ac7ad3942ac1b05f17886868bb499c32abd89ff277d2ac28da71962ba741a5ea2cae07b3dd5ace1fc8c4fa9ffc7f7e79dd62e4`
[kubernetes-client-linux-s390x.tar.gz](https://dl.k8s.io/v1.15.0-rc.1/kubernetes-client-linux-s390x.tar.gz) | `8f1c211ef5764c57965d3ca197c93f8dcd768f7eb0ee9d5524f0867a8650ef8da9c21dced739697e879ba131e71311cc7df323ee7664fb35b9ea7f0149a686e3`
[kubernetes-client-windows-386.tar.gz](https://dl.k8s.io/v1.15.0-rc.1/kubernetes-client-windows-386.tar.gz) | `4bea6bd88eb41c7c1f0d495da6d0c7f39b55f2ccbbc0939ccd97a470aeff637bf2b2a42f94553df5073cb762787622f2467fca8c17fcc7d92619cbc26f4c3c95`
[kubernetes-client-windows-amd64.tar.gz](https://dl.k8s.io/v1.15.0-rc.1/kubernetes-client-windows-amd64.tar.gz) | `235e83e4bcf9535fb41a5d18dae145545ca4a7703ec6f7d6b3d0c3887c6981bb8fd12c367db2ba0cae0297724c16330978d569b2bad131aea7e1efcebef6b6a4`

### Server Binaries

filename | sha512 hash
-------- | -----------
[kubernetes-server-linux-amd64.tar.gz](https://dl.k8s.io/v1.15.0-rc.1/kubernetes-server-linux-amd64.tar.gz) | `7de5aa86903ae91e97ce3017d815ab944b2ce36b2a64b0d8222e49887013596d953c5e68fa30a3f6e8bc5973c4c247de490e6b3dd38ecdea17aa0d2dc7846841`
[kubernetes-server-linux-arm.tar.gz](https://dl.k8s.io/v1.15.0-rc.1/kubernetes-server-linux-arm.tar.gz) | `05d42c2a72c7ec54adc4e61bccae842fbab3e6f4f06ac3123eb6449fe7828698eeff2f2a1bfb883f443bae1b8a97ec0703f1e6243e1a1a74d57bf383fcc007e2`
[kubernetes-server-linux-arm64.tar.gz](https://dl.k8s.io/v1.15.0-rc.1/kubernetes-server-linux-arm64.tar.gz) | `143152305c6b9a99d95da4e6ed479ab33b1c4a58f5386496f9b680bf7d601d87f5a0c4f9dce6aceb4d231bb7054ff5018666851192bd1db86b84bef9dedb1e01`
[kubernetes-server-linux-ppc64le.tar.gz](https://dl.k8s.io/v1.15.0-rc.1/kubernetes-server-linux-ppc64le.tar.gz) | `7cf9084939319cf9ab67989151dd3384ffb4eb2c2575c8654c3afac65cabe27f499349c4f48633dc15e0cdadb2bf540ef054b57eb8fbd375b63e4592cf57c5e9`
[kubernetes-server-linux-s390x.tar.gz](https://dl.k8s.io/v1.15.0-rc.1/kubernetes-server-linux-s390x.tar.gz) | `aaca5140e6bfeb67259d47e28da75da9a8f335ed4b61580d9f13061c4010a7739631cbb2aabbe3a9ec47023837ac2f06f7e005789f411d61c8248991a23c0982`

### Node Binaries

filename | sha512 hash
-------- | -----------
[kubernetes-node-linux-amd64.tar.gz](https://dl.k8s.io/v1.15.0-rc.1/kubernetes-node-linux-amd64.tar.gz) | `ec53dc1eb78be6e80470c5606b515e6859a245136e6b19a6bbb1f18dbc0aa192858dcf77e913138ef09426fc064dd2be8f4252a9914a0a1b358d683888a316ff`
[kubernetes-node-linux-arm.tar.gz](https://dl.k8s.io/v1.15.0-rc.1/kubernetes-node-linux-arm.tar.gz) | `369e6a6f1f989af3863bc645019448964f0f1f28ace15680a888bc6e8b9192374ad823602709cb22969574876a700a3ef4c1889a8443b1526d3ccb6c6257da25`
[kubernetes-node-linux-arm64.tar.gz](https://dl.k8s.io/v1.15.0-rc.1/kubernetes-node-linux-arm64.tar.gz) | `c3ffd6c293feec6739881bf932c4fb5d49c01698b16bf950d63185883fcadacc2b7875e9c390423927a3a07d52971923f6f0c4c084fd073585874804e9984ead`
[kubernetes-node-linux-ppc64le.tar.gz](https://dl.k8s.io/v1.15.0-rc.1/kubernetes-node-linux-ppc64le.tar.gz) | `edeafe6bf1deeee4dd0174bdd3a09ece5a9a895667fcf60691a8b81ba5f99ec905cf231f9ea08ed25d58ddf692e9d1152484a085f0cfa1226ebf4476e12ccd9e`
[kubernetes-node-linux-s390x.tar.gz](https://dl.k8s.io/v1.15.0-rc.1/kubernetes-node-linux-s390x.tar.gz) | `3d10142101327ee9a6d754488c3e9e4fd0b5f3a43f3ef4a19c5d9da993fbab6306443c8877160de76dfecf32076606861ea4eb44e66e666036196d5f3e0e44ad`
[kubernetes-node-windows-amd64.tar.gz](https://dl.k8s.io/v1.15.0-rc.1/kubernetes-node-windows-amd64.tar.gz) | `514d09f3936af68746fc11e3b83f82c744ddab1c8160b59cb1b42ea8417dc0987d71040f37f6591d4df92da24e438d301932d7ccd93918692672b6176dc4f77b`

## Changelog since v1.15.0-beta.2

### Other notable changes

* Resolves spurious rollouts of workload controllers when upgrading the API server, due to incorrect defaulting of an alpha procMount field in pods ([#78885](https://github.com/kubernetes/kubernetes/pull/78885), [@liggitt](https://github.com/liggitt))
* vSphere: allow SAML token delegation (required for Zones support) ([#78876](https://github.com/kubernetes/kubernetes/pull/78876), [@dougm](https://github.com/dougm))
* Update Cluster Autoscaler to 1.15.0; changelog: https://github.com/kubernetes/autoscaler/releases/tag/cluster-autoscaler-1.15.0 ([#78866](https://github.com/kubernetes/kubernetes/pull/78866), [@losipiuk](https://github.com/losipiuk))
* Revert the CoreDNS version to 1.3.1 ([#78691](https://github.com/kubernetes/kubernetes/pull/78691), [@rajansandeep](https://github.com/rajansandeep))
* CRDs get support for x-kuberntes-int-or-string to allow faithful representation of IntOrString types in CustomResources. ([#78815](https://github.com/kubernetes/kubernetes/pull/78815), [@sttts](https://github.com/sttts))
* fix: retry detach azure disk issue ([#78700](https://github.com/kubernetes/kubernetes/pull/78700), [@andyzhangx](https://github.com/andyzhangx))
    * try to only update vm if detach a non-existing disk when got <200, error> after detach disk operation
* Fix issue with kubelet waiting on invalid devicepath on AWS ([#78595](https://github.com/kubernetes/kubernetes/pull/78595), [@gnufied](https://github.com/gnufied))
* Fixed a spurious error where update requests to the status subresource of multi-version custom resources would complain about an incorrect API version. ([#78713](https://github.com/kubernetes/kubernetes/pull/78713), [@liggitt](https://github.com/liggitt))
* Fix admission metrics histogram bucket sizes to cover 25ms to ~2.5 seconds. ([#78608](https://github.com/kubernetes/kubernetes/pull/78608), [@jpbetz](https://github.com/jpbetz))
* Revert Promotion of resource quota scope selector to GA ([#78696](https://github.com/kubernetes/kubernetes/pull/78696), [@ravisantoshgudimetla](https://github.com/ravisantoshgudimetla))



# v1.15.0-beta.2

[Documentation](https://docs.k8s.io)

## Downloads for v1.15.0-beta.2


filename | sha512 hash
-------- | -----------
[kubernetes.tar.gz](https://dl.k8s.io/v1.15.0-beta.2/kubernetes.tar.gz) | `e6c98ae93c710bb655e9b55d5ae60c56001fefb0fce74c624c18a032b94798cdfdc88ecbb1065dc36144147a9e9a77b69fba48a26097d132e708ddedde2f90b5`
[kubernetes-src.tar.gz](https://dl.k8s.io/v1.15.0-beta.2/kubernetes-src.tar.gz) | `c9666ddb858631721f15e988bb5c30e222f0db1c38a6d67721b9ddcfac870d5f2dd8fc399736c55117ba94502ffe7ab0bb5a9e390e18a05196b463184c42da56`

### Client Binaries

filename | sha512 hash
-------- | -----------
[kubernetes-client-darwin-386.tar.gz](https://dl.k8s.io/v1.15.0-beta.2/kubernetes-client-darwin-386.tar.gz) | `084e37b2d5d06aab37b34aba012eb6c2bb4d33bef433bef0340e306def8fddcbffb487cd150379283d11c3fa35387596780a12e306c39359f9a59106de20e8eb`
[kubernetes-client-darwin-amd64.tar.gz](https://dl.k8s.io/v1.15.0-beta.2/kubernetes-client-darwin-amd64.tar.gz) | `7319108bb6e7b28575d64dadc3f397de30eb6f4f3ae1bef2001a2e84f98cb64577ff1794c41e2a700600045272b4648cd201e434f27f0ec1fb23638b86a7cac1`
[kubernetes-client-linux-386.tar.gz](https://dl.k8s.io/v1.15.0-beta.2/kubernetes-client-linux-386.tar.gz) | `5c4c8993c3a57f08cf08232ce5f3ecd5a2acffe9f5bc779fd00a4042a2d2099cc5fcf07c40d3524439e2fd79ebaa52c64fa06866ff3146e27b4aafd8233a6c72`
[kubernetes-client-linux-amd64.tar.gz](https://dl.k8s.io/v1.15.0-beta.2/kubernetes-client-linux-amd64.tar.gz) | `607cd737c944d186c096d38bc256656b6226534c36ffcaab981df0a755e62fe7967649ff6d2e198348d1640302e799ab4de788bbeb297c1577e0b20f603f93c1`
[kubernetes-client-linux-arm.tar.gz](https://dl.k8s.io/v1.15.0-beta.2/kubernetes-client-linux-arm.tar.gz) | `9a0aac4210c453311d432fab0925cb9b275efa2d01335443795c35e4d7dde22cbf3a2cee5f74e50c90d80b8f252ad818c4199f6019b87b57c18fa4ea50ff0408`
[kubernetes-client-linux-arm64.tar.gz](https://dl.k8s.io/v1.15.0-beta.2/kubernetes-client-linux-arm64.tar.gz) | `6f416001e9fb42e1720302a6a46cee94952a2a825281ac7c5d6cce549f81b36b78585228ecee0fe2de56afbf44605c36a0abf100d59f25c40352c8c2e44d1168`
[kubernetes-client-linux-ppc64le.tar.gz](https://dl.k8s.io/v1.15.0-beta.2/kubernetes-client-linux-ppc64le.tar.gz) | `4c0e4451b6bfd08cdb851ef8e68d5206cbd55c60a65bb95e2951ab22f2f2d4a15c653ad8638a64e96b5975102db0aa338c16cea470c5f57bdf43e56db9848351`
[kubernetes-client-linux-s390x.tar.gz](https://dl.k8s.io/v1.15.0-beta.2/kubernetes-client-linux-s390x.tar.gz) | `d5c47fe6e79e73b426881e9ee00291952d70c65bfbdb69216e84b86ddaf2ffe5dc9447ea94d07a91a479ed85850125103d4bd0aa2ecd98c503b57d9c2018a68d`
[kubernetes-client-windows-386.tar.gz](https://dl.k8s.io/v1.15.0-beta.2/kubernetes-client-windows-386.tar.gz) | `d906d737a90ca0287156e42569479c9918f89f9a02e6fb800ea250a8c2a7a4792372401ecb25a342eebc2a8270ec2ebb714764af99afae83e6fe4b6a71d23f5b`
[kubernetes-client-windows-amd64.tar.gz](https://dl.k8s.io/v1.15.0-beta.2/kubernetes-client-windows-amd64.tar.gz) | `7b0c9f14600bdfb77dc2935ba0c3407f7d5720a3a0b7ca9a18fe3fabb87a2279216cc56fa136116b28b4b3ade7f3d2cf6f3c8e31cf1809c0fe575c3b0635bca6`

### Server Binaries

filename | sha512 hash
-------- | -----------
[kubernetes-server-linux-amd64.tar.gz](https://dl.k8s.io/v1.15.0-beta.2/kubernetes-server-linux-amd64.tar.gz) | `636ebe9044f0033e3eff310e781d395f31a871a53e322932f331d2496975148a415053d5f67ba4ecd562bf3c9f6e066518e6dc805e756f552a23ad370f1fb992`
[kubernetes-server-linux-arm.tar.gz](https://dl.k8s.io/v1.15.0-beta.2/kubernetes-server-linux-arm.tar.gz) | `ff656458f1d19345538a4145b97821403f418a06503ef94f6c0d0662f671b54b37aedbce064dc14f2d293bb997b3c1dc77decdaf979d333bc8ba5beae01592e6`
[kubernetes-server-linux-arm64.tar.gz](https://dl.k8s.io/v1.15.0-beta.2/kubernetes-server-linux-arm64.tar.gz) | `a95199a2b2f81c38c6c14791668598986595bedd41c9e9b2e94add0e93c5d0132f975e7a9042ae7abd4aeefd70d6a63f06030f632ecabffa358f73a575c7733f`
[kubernetes-server-linux-ppc64le.tar.gz](https://dl.k8s.io/v1.15.0-beta.2/kubernetes-server-linux-ppc64le.tar.gz) | `856d949df9494576e2dbd3b99d8097e97e8c4d2d195404f8307285303ff94ab7de282b55cd01d00bdafce20fa060585c97a065828269e6386abca245e15b2730`
[kubernetes-server-linux-s390x.tar.gz](https://dl.k8s.io/v1.15.0-beta.2/kubernetes-server-linux-s390x.tar.gz) | `7215091725f742977120f2ee4f4bc504dcff75d7258b7e90fcb4e41a2527d6cfd914d621258bd9735c08c86f53100300878eb0bbc89e13990145b77fe55dcbe1`

### Node Binaries

filename | sha512 hash
-------- | -----------
[kubernetes-node-linux-amd64.tar.gz](https://dl.k8s.io/v1.15.0-beta.2/kubernetes-node-linux-amd64.tar.gz) | `47b8c18afaa5f81b82a42309e95cf6b3f849db18bc2e8aeaaaa54ee219b5c412ba5c92276d3efe9c8fa4d10b7da1667fd7c8bede8f7a4bef9fe429ccadf910c3`
[kubernetes-node-linux-arm.tar.gz](https://dl.k8s.io/v1.15.0-beta.2/kubernetes-node-linux-arm.tar.gz) | `64d5ad334f9448c3444cd90b0a6a7f07d83f4fb307e850686eb14b13f8926f832ef994c93341488dbc67750af9d5b922e0f6b9cc98316813fd1960c38c0a9f77`
[kubernetes-node-linux-arm64.tar.gz](https://dl.k8s.io/v1.15.0-beta.2/kubernetes-node-linux-arm64.tar.gz) | `62d1e7fb2f1f271ca349d29bc43f683e7025107d893e974131063403746bb58ce203166656985c1ff22a4eef4d6d5a3373a9f49bdf9a55ad883308aedbc33cfb`
[kubernetes-node-linux-ppc64le.tar.gz](https://dl.k8s.io/v1.15.0-beta.2/kubernetes-node-linux-ppc64le.tar.gz) | `215a2e3a40c88922427d73af3d38b6a2827c2a699a76fa7acf1a171814d36c0abec406820045ae3f33f88d087dc9ceee3b8d5e6b9c70e77fb8095d1b8aa0cf7d`
[kubernetes-node-linux-s390x.tar.gz](https://dl.k8s.io/v1.15.0-beta.2/kubernetes-node-linux-s390x.tar.gz) | `d75f2a2fb430e7e7368f456590698fe04930c623269ffba88dd546a45ac9dd1f08f007bef28b53d232da3636c44c8f5e8e4135d8fe32ffc1bcdd45a8db883e45`
[kubernetes-node-windows-amd64.tar.gz](https://dl.k8s.io/v1.15.0-beta.2/kubernetes-node-windows-amd64.tar.gz) | `c8eeb1d9ada781a97dc368d308fb040124f644225579f18bb41bff0f354d65ea9e90fa2d4a161826c93c05f689abd4f7971fa80ea533c88b5a828cfc6f5a0801`

## Changelog since v1.15.0-beta.1

### Action Required

* ACTION REQUIRED: The deprecated flag --conntrack-max has been removed from kube-proxy. Users of this flag should switch to --conntrack-min and --conntrack-max-per-core instead. ([#78399](https://github.com/kubernetes/kubernetes/pull/78399), [@rikatz](https://github.com/rikatz))
* ACTION REQUIRED: kubeadm: the mixture of "--config" and "--certificate-key" is no longer allowed. The InitConfiguration and JoinConfiguration objects now support the "certificateKey" field and this field should be used instead of the command line argument in case a configuration file is already passed. ([#78542](https://github.com/kubernetes/kubernetes/pull/78542), [@neolit123](https://github.com/neolit123))
* ACTION REQUIRED: Azure cloud provider could now be configured by Kubernetes secrets and a new option `cloudConfigType` is introduced, whose candidate values are `file`, `secret` and `merge` (default is `merge`). Note that the secret is a serialized version of azure.json file with key cloud-config. And the secret name is azure-cloud-provider in kube-system namespace. To allow Azure cloud provider read this secret, the RBAC permission referred [here](https://github.com/kubernetes/kubernetes/pull/78242) should also be assigned to service account `kube-system:azure-cloud-provider`.([#78242](https://github.com/kubernetes/kubernetes/pull/78242), [@feiskyer](https://github.com/feiskyer))

### Other notable changes

* kube-up.sh scripts now disable the KubeletPodResources feature for Windows nodes, due to issue [#78628](https://github.com/kubernetes/kubernetes/pull/78628). ([#78668](https://github.com/kubernetes/kubernetes/pull/78668), [@mtaufen](https://github.com/mtaufen))
* StorageOS volumes now show correct mount information (node and mount time) in the StorageOS administration CLI and UI. ([#78522](https://github.com/kubernetes/kubernetes/pull/78522), [@croomes](https://github.com/croomes))
* Horizontal Pod Autoscaling can now scale targets up even when one or more metrics are invalid/unavailable as long as one metric indicates a scale up should occur. ([#78503](https://github.com/kubernetes/kubernetes/pull/78503), [@gjtempleton](https://github.com/gjtempleton))
* kubeadm: revert the CoreDNS version to 1.3.1 ([#78545](https://github.com/kubernetes/kubernetes/pull/78545), [@neolit123](https://github.com/neolit123))
* Move online volume expansion to beta ([#77755](https://github.com/kubernetes/kubernetes/pull/77755), [@gnufied](https://github.com/gnufied))
* Fixes a memory leak in Kubelet on Windows caused by not not closing containers when fetching container metrics ([#78594](https://github.com/kubernetes/kubernetes/pull/78594), [@benmoss](https://github.com/benmoss))
* Windows kube-proxy will wait for HNS network creation on start ([#78612](https://github.com/kubernetes/kubernetes/pull/78612), [@ksubrmnn](https://github.com/ksubrmnn))
* Fix error handling for loading initCfg in kubeadm upgrade and apply ([#78611](https://github.com/kubernetes/kubernetes/pull/78611), [@odinuge](https://github.com/odinuge))
* Route controller now respects rate limiting to the cloud provider on deletion, previously it was only for create. ([#78581](https://github.com/kubernetes/kubernetes/pull/78581), [@andrewsykim](https://github.com/andrewsykim))
* Windows Kubelet nodes will now correctly search the default location for Docker credentials (`%USERPROFILE%\.docker* Windows nodes on GCE now have the Windows firewall enabled by default. ([#78507](https://github.com/kubernetes/kubernetes/pull/78507), [@pjh](https://github.com/pjh))
* Added objectSelector to admission webhook configurations. objectSelector is evaluated the oldObject and newObject that would be sent to the webhook, and is considered to match if either object matches the selector. A null object (oldObject in the case of create, or newObject in the case of delete) or an object that cannot have labels (like a DeploymentRollback or a PodProxyOptions object) is not considered to match. Use the object selector only if the webhook is opt-in, because end users may skip the admission webhook by setting the labels. ([#78505](https://github.com/kubernetes/kubernetes/pull/78505), [@caesarxuchao](https://github.com/caesarxuchao))
* Deprecate kubelet cAdvisor json endpoints ([#78504](https://github.com/kubernetes/kubernetes/pull/78504), [@dashpole](https://github.com/dashpole))
* Supports configure accessLogs for AWS NLB ([#78497](https://github.com/kubernetes/kubernetes/pull/78497), [@M00nF1sh](https://github.com/M00nF1sh))
* Till this release, iscsi plugin was waiting 10 seconds for a path to appear in the device list. However this timeout is not enough or less than default device discovery timeout in most of the systems which cause certain device to be not accounted for the volume. This timeout has been lifted to 30seconds from this release and it should help to avoid mount issues due to device discovery. ([#78475](https://github.com/kubernetes/kubernetes/pull/78475), [@humblec](https://github.com/humblec))
* Remove deprecated --pod/-p flag from kubectl exec. The flag has been marked as deprecated since k8s version v1.12 ([#76713](https://github.com/kubernetes/kubernetes/pull/76713), [@prksu](https://github.com/prksu))
* CustomResourceDefinition with invalid regular expression in the pattern field of OpenAPI v3 validation schemas are not considere structural. ([#78453](https://github.com/kubernetes/kubernetes/pull/78453), [@sttts](https://github.com/sttts))
* Fixed panic in kube-proxy when parsing iptables-save output ([#78428](https://github.com/kubernetes/kubernetes/pull/78428), [@luksa](https://github.com/luksa))
* Remove deprecated flag --cleanup-iptables from kube-proxy ([#78344](https://github.com/kubernetes/kubernetes/pull/78344), [@aramase](https://github.com/aramase))
* The storageVersionHash feature is beta now. "StorageVersionHash" is a field in the discovery document of each resource. It allows clients to detect if the storage version of that resource has changed. Its value must be treated as opaque by clients. Only equality comparison on the value is valid. ([#78325](https://github.com/kubernetes/kubernetes/pull/78325), [@caesarxuchao](https://github.com/caesarxuchao))
* Use zone from node for topology aware aws-ebs volume creation to reduce unnecessary cloud provider calls ([#78276](https://github.com/kubernetes/kubernetes/pull/78276), [@zhan849](https://github.com/zhan849))
* Finalizer Protection for Service LoadBalancers is now added as Alpha (disabled by default). This feature ensures the Service resource is not fully deleted until the correlating load balancer resources are deleted. ([#78262](https://github.com/kubernetes/kubernetes/pull/78262), [@MrHohn](https://github.com/MrHohn))
* Introducing new semantic for metric "volume_operation_total_seconds" to be the end to end latency of volume provisioning/deletion. Existing metric "storage_operation_duration_seconds" will remain untouched however exposed to the following potential issues: ([#78061](https://github.com/kubernetes/kubernetes/pull/78061), [@yuxiangqian](https://github.com/yuxiangqian))
    * 1. for volume's provisioned/deleted via external provisioner/deleter, "storage_operation_duration_seconds" will NOT wait for the external operation to be done before reporting latency metric (effectively close to 0). This will be fixed by using "volume_operation_total_seconds" instead
    * 2. if there's a transient error happened during "provisioning/deletion", i.e., a volume is still in-use while a deleteVolume has been called, original "storage_operation_duration_seconds" will NOT wait until a volume has been finally deleted before reporting a not accurate latency metric. The newly implemented metric "volume_operation_total_seconds", however, wait util a provisioning/deletion operation has been fully executed.
    * Potential impacts:
    * If an SLO/alert has been defined based on "volume_operation_total_seconds", it might get violated because of the more accurate metric might be significantly larger than previously reported. The metric is defined to be a histogram and the new semantic could change the distribution.
* metrics added to kubelet endpoint 'metrics/probes': ([#77975](https://github.com/kubernetes/kubernetes/pull/77975), [@logicalhan](https://github.com/logicalhan))
    *    process_start_time_seconds 
* NodeLocal DNSCache graduating to beta. ([#77887](https://github.com/kubernetes/kubernetes/pull/77887), [@prameshj](https://github.com/prameshj))
* Kubelet will attempt to use wincat.exe in the pause container for port forwarding when running on Windows ([#75479](https://github.com/kubernetes/kubernetes/pull/75479), [@benmoss](https://github.com/benmoss))
* iptables proxier: route local traffic to LB IPs to service chain ([#77523](https://github.com/kubernetes/kubernetes/pull/77523), [@andrewsykim](https://github.com/andrewsykim))
* When the number of jobs exceeds 500, cronjob should schedule without error. ([#77475](https://github.com/kubernetes/kubernetes/pull/77475), [@liucimin](https://github.com/liucimin))
* Enable 3rd party device monitoring by default ([#77274](https://github.com/kubernetes/kubernetes/pull/77274), [@RenaudWasTaken](https://github.com/RenaudWasTaken))
* This change enables a user to specify a DataSource/Kind of type "PersistentVolumeClaim" in their PVC spec.  This can then be detected by the external csi-provisioner and plugins if capable. ([#76913](https://github.com/kubernetes/kubernetes/pull/76913), [@j-griffith](https://github.com/j-griffith))
* proxy/transport: Support Content-Encoding: deflate ([#76551](https://github.com/kubernetes/kubernetes/pull/76551), [@JieJhih](https://github.com/JieJhih))
* Add --sort-by option to kubectl top command ([#75920](https://github.com/kubernetes/kubernetes/pull/75920), [@artmello](https://github.com/artmello))
* Introduce Topolgy into the runtimeClass API ([#75744](https://github.com/kubernetes/kubernetes/pull/75744), [@yastij](https://github.com/yastij))
* Kubelet plugin registration now has retry and exponential backoff logic for when registration of plugins (like CSI or device plugin) fail. ([#73891](https://github.com/kubernetes/kubernetes/pull/73891), [@taragu](https://github.com/taragu))
* Windows support for preserving the destination IP as the VIP when loadbalancing with DSR. ([#74825](https://github.com/kubernetes/kubernetes/pull/74825), [@ksubrmnn](https://github.com/ksubrmnn))
* Add  NonPrempting field to the PriorityClass. ([#74614](https://github.com/kubernetes/kubernetes/pull/74614), [@denkensk](https://github.com/denkensk))
* The kubelet only collects metrics for the node, container runtime, kubelet, pods, and containers. ([#72787](https://github.com/kubernetes/kubernetes/pull/72787), [@dashpole](https://github.com/dashpole))
* Improved README for k8s.io/sample-apiserver ([#73447](https://github.com/kubernetes/kubernetes/pull/73447), [@MikeSpreitzer](https://github.com/MikeSpreitzer))
* kubeadm: flag “--experimental-control-plane” is now deprecated. use “--control-plane” instead ([#78452](https://github.com/kubernetes/kubernetes/pull/78452), [@fabriziopandini](https://github.com/fabriziopandini))
    * kubeadm: flag “--experimental-upload-certs” is now deprecated. use “--upload-certs” instead
* Promote resource quota scope selector to GA ([#78448](https://github.com/kubernetes/kubernetes/pull/78448), [@ravisantoshgudimetla](https://github.com/ravisantoshgudimetla))
* `kubectl scale job`, deprecated since 1.10, has been removed ([#78445](https://github.com/kubernetes/kubernetes/pull/78445), [@soltysh](https://github.com/soltysh))
* CustomResourcesDefinition conversion via webhooks is promoted to beta. It requires that spec.preserveUnknownFields is set to false. ([#78426](https://github.com/kubernetes/kubernetes/pull/78426), [@sttts](https://github.com/sttts))
* kubeadm: a new command `kubeadm upgrade node` is introduced for upgrading nodes (both secondary control-plane nodes and worker nodes)  ([#78408](https://github.com/kubernetes/kubernetes/pull/78408), [@fabriziopandini](https://github.com/fabriziopandini))
    * The command `kubeadm upgrade node config` is now deprecated; use `kubeadm upgrade node` instead.
    * The command `kubeadm upgrade node experimental-control-plane` is now deprecated; use `kubeadm upgrade node` instead.
* Increase log level to 2 for IPVS graceful termination ([#78395](https://github.com/kubernetes/kubernetes/pull/78395), [@andrewsykim](https://github.com/andrewsykim))
* Add support for Azure File plugin to csi-translation-lib ([#78356](https://github.com/kubernetes/kubernetes/pull/78356), [@andyzhangx](https://github.com/andyzhangx))
* refactor AWS NLB securityGroup handling ([#74692](https://github.com/kubernetes/kubernetes/pull/74692), [@M00nF1sh](https://github.com/M00nF1sh))
* Handle resize operation for volume plugins migrated to CSI ([#77994](https://github.com/kubernetes/kubernetes/pull/77994), [@gnufied](https://github.com/gnufied))
* Inline CSI ephemeral volumes can now be controlled with PodSecurityPolicy when the CSIInlineVolume alpha feature is enabled ([#76915](https://github.com/kubernetes/kubernetes/pull/76915), [@vladimirvivien](https://github.com/vladimirvivien))
* Add support for Azure Disk plugin to csi-translation-lib ([#78330](https://github.com/kubernetes/kubernetes/pull/78330), [@andyzhangx](https://github.com/andyzhangx))
* Ensures that the node-role.kubernetes.io/master taint is applied to the master with NoSchedule on GCE. ([#78183](https://github.com/kubernetes/kubernetes/pull/78183), [@cheftako](https://github.com/cheftako))
* Add Post-bind extension point to the scheduling framework ([#77567](https://github.com/kubernetes/kubernetes/pull/77567), [@wgliang](https://github.com/wgliang))
* Add CRD support for default values in OpenAPI v3 validation schemas. `default` values are set for object fields which are undefined in request payload and in data read from etcd. Defaulting is alpha and disabled by default, if the feature gate CustomResourceDefaulting is not enabled. ([#77558](https://github.com/kubernetes/kubernetes/pull/77558), [@sttts](https://github.com/sttts))
* kubeadm: v1beta2 InitConfiguration no longer embeds ClusterConfiguration it it. ([#77739](https://github.com/kubernetes/kubernetes/pull/77739), [@rosti](https://github.com/rosti))
* kube-apiserver: the `--enable-logs-handler` flag and log-serving functionality is deprecated, and scheduled to be removed in v1.19. ([#77611](https://github.com/kubernetes/kubernetes/pull/77611), [@rohitsardesai83](https://github.com/rohitsardesai83))
* Fix vSphere SAML token auth when using Zones ([#78137](https://github.com/kubernetes/kubernetes/pull/78137), [@dougm](https://github.com/dougm))
* Admission webhooks can now register for a single version of a resource (for example, `apps/v1 deployments`) and be called when any other version of that resource is modified (for example `extensions/v1beta1 deployments`). This allows new versions of a resource to be handled by admission webhooks without needing to update every webhook to understand the new version. See the API documentation for the `matchPolicy: Equivalent` option in MutatingWebhookConfiguration and ValidatingWebhookConfiguration types. ([#78135](https://github.com/kubernetes/kubernetes/pull/78135), [@liggitt](https://github.com/liggitt))
* Add `kubeadm alpha certs certificate-key` command to generate secure random key to use on `kubeadm init --experimental-upload-certs` ([#77848](https://github.com/kubernetes/kubernetes/pull/77848), [@yagonobre](https://github.com/yagonobre))
* IPVS: Disable graceful termination for UDP traffic to solve issues with high number of UDP connections (DNS / syslog in particular) ([#77802](https://github.com/kubernetes/kubernetes/pull/77802), [@lbernail](https://github.com/lbernail))
* In CRD webhook conversion ignore changes to metadata other than for labels and annotations. ([#77743](https://github.com/kubernetes/kubernetes/pull/77743), [@sttts](https://github.com/sttts))
* Allow trailing dots in the externalName of Services of type ExternalName. ([#78385](https://github.com/kubernetes/kubernetes/pull/78385), [@thz](https://github.com/thz))
* Fix a bug where kube-proxy returns error due to existing ipset rules using a different hash type. ([#77371](https://github.com/kubernetes/kubernetes/pull/77371), [@andrewsykim](https://github.com/andrewsykim))
* kubeadm: implement CRI detection for Windows worker nodes ([#78053](https://github.com/kubernetes/kubernetes/pull/78053), [@ksubrmnn](https://github.com/ksubrmnn))



# v1.15.0-beta.1

[Documentation](https://docs.k8s.io)

## Downloads for v1.15.0-beta.1


filename | sha512 hash
-------- | -----------
[kubernetes.tar.gz](https://dl.k8s.io/v1.15.0-beta.1/kubernetes.tar.gz) | `c0dcbe90feaa665613a6a1ca99c1ab68d9174c5bcd3965ff9b8d9bad345dfa9e5eaa04a544262e3648438c852c5ce2c7ae34caecebefdb06091747a23098571c`
[kubernetes-src.tar.gz](https://dl.k8s.io/v1.15.0-beta.1/kubernetes-src.tar.gz) | `b79bc690792e0fbc380e47d6708250211a4e742d306fb433a1b6b50d5cea79227d4e836127f33791fb29c9a228171cd48e11bead624c8401818db03c6dc8b310`

### Client Binaries

filename | sha512 hash
-------- | -----------
[kubernetes-client-darwin-386.tar.gz](https://dl.k8s.io/v1.15.0-beta.1/kubernetes-client-darwin-386.tar.gz) | `b79ca71cf048515084cffd9459153e6ad4898f123fda1b6aa158e5b59033e97f3b4eb1a5563c0bfe4775d56a5dc58d651d5275710b9b250db18d60cc945ea992`
[kubernetes-client-darwin-amd64.tar.gz](https://dl.k8s.io/v1.15.0-beta.1/kubernetes-client-darwin-amd64.tar.gz) | `699a76b03ad3d1a38bd7e1ffb7765526cc33fb40b0e7dc0a782de3e9473e0e0d8b61a876c0d4e724450c3f2a6c2e91287eefae1c34982c84b5c76a598fbbca2c`
[kubernetes-client-linux-386.tar.gz](https://dl.k8s.io/v1.15.0-beta.1/kubernetes-client-linux-386.tar.gz) | `5fa8bc2cbd6c9f6a8c9fe3fa96cad85f98e2d21132333ab7068b73d2c7cd27a7ebe1384fef22fdfdb755f635554efca850fe154f9f272e505a5f594f86ffadff`
[kubernetes-client-linux-amd64.tar.gz](https://dl.k8s.io/v1.15.0-beta.1/kubernetes-client-linux-amd64.tar.gz) | `3dfbd496cd8bf9348fd2532f4c0360fe58ddfaab9d751f81cfbf9d9ddb8a347e004a9af84578aaa69bb8ee1f8cfc7adc5fd1864a32261dff94dd5a59e5f94c00`
[kubernetes-client-linux-arm.tar.gz](https://dl.k8s.io/v1.15.0-beta.1/kubernetes-client-linux-arm.tar.gz) | `4abcac1fa5c1ca5e9d245e87ca6f601f7013b6a7e9a9d8dae7b322e62c8332e94f0ab63db71c0c2a535eb45bf2da51055ca5311768b8e927a0766ad99f727a72`
[kubernetes-client-linux-arm64.tar.gz](https://dl.k8s.io/v1.15.0-beta.1/kubernetes-client-linux-arm64.tar.gz) | `22e2d6fc8eb1f64528215901c7cc8a016dda824557667199b9c9d5478f163962240426ef2a518e3981126be82a1da01cf585b1bf08d9fd2933a370beaef8d766`
[kubernetes-client-linux-ppc64le.tar.gz](https://dl.k8s.io/v1.15.0-beta.1/kubernetes-client-linux-ppc64le.tar.gz) | `8d6f283020d76382e00b9e96f1c880654196aead67f17285ad1faf7ca7d1d2c2776e30deb9b67cee516f0efa8c260026925924ea7655881f9d75e9e5a4b8a9b7`
[kubernetes-client-linux-s390x.tar.gz](https://dl.k8s.io/v1.15.0-beta.1/kubernetes-client-linux-s390x.tar.gz) | `3320edd26be88e9ba60b5fbb326a0e42934255bb8f1c2774eb2d309318e6dbd45d8f7162d741b7b8c056c1c0f2b943dd9939bcdde2ada80c6d9de3843e35aefe`
[kubernetes-client-windows-386.tar.gz](https://dl.k8s.io/v1.15.0-beta.1/kubernetes-client-windows-386.tar.gz) | `951d1c9b2e68615b6f26b85e27895a6dfea948b7e4c566e27b11fde8f32592f28de569bb9723136d830548f65018b9e9df8bf29823828778796568bff7f38c36`
[kubernetes-client-windows-amd64.tar.gz](https://dl.k8s.io/v1.15.0-beta.1/kubernetes-client-windows-amd64.tar.gz) | `2f049941d3902b2915bea5430a29254ac0936e4890c742162993ad13a6e6e3e5b6a40cd3fc4cfd406c55eba5112b55942e6c85e5f6a5aa83d0e85853ccccb130`

### Server Binaries

filename | sha512 hash
-------- | -----------
[kubernetes-server-linux-amd64.tar.gz](https://dl.k8s.io/v1.15.0-beta.1/kubernetes-server-linux-amd64.tar.gz) | `9049dc0680cb96245473422bb2c5c6ca8b1930d7e0256d993001f5de95f4c9980ded018d189b69d90c66a09af93152aa2823182ae0f3cbed72fb66a1e13a9d8c`
[kubernetes-server-linux-arm.tar.gz](https://dl.k8s.io/v1.15.0-beta.1/kubernetes-server-linux-arm.tar.gz) | `38f08b9e78ea3cbe72b473cda1cd48352ee879ce0cd414c0decf2abce63bab6bdf8dc05639990c84c63faf215c581f580aadd1d73be4be233ff5c87b636184b9`
[kubernetes-server-linux-arm64.tar.gz](https://dl.k8s.io/v1.15.0-beta.1/kubernetes-server-linux-arm64.tar.gz) | `6cd0166162fc13c9d47cb441e8dd3ff21fae6d2417d3eb780b24ebcd615ac0841ec0602e746371dc62b8bddebf94989a7e075d96718c3989dc1c12adbe366cf9`
[kubernetes-server-linux-ppc64le.tar.gz](https://dl.k8s.io/v1.15.0-beta.1/kubernetes-server-linux-ppc64le.tar.gz) | `79570f97383f102be77478a4bc19d0d2c2551717c5f37e8aa159a0889590fc2ac0726d4899a0d9bc33e8c9e701290114222c468a76b755dc2604b113ab992ef3`
[kubernetes-server-linux-s390x.tar.gz](https://dl.k8s.io/v1.15.0-beta.1/kubernetes-server-linux-s390x.tar.gz) | `7e1371631373407c3a1b231d09610d1029d1981026f02206a11fd58471287400809523b91de578eb26ca77a7fe4a86dcc32e225c797642733188ad043600f82e`

### Node Binaries

filename | sha512 hash
-------- | -----------
[kubernetes-node-linux-amd64.tar.gz](https://dl.k8s.io/v1.15.0-beta.1/kubernetes-node-linux-amd64.tar.gz) | `819bc76079474791d468a2945c9d0858f066a54b54fcc8a84e3f9827707d6f52f9c2abcf9ea7a2dd3f68852f9bd483b8773b979c46c60e5506dc93baab3bb067`
[kubernetes-node-linux-arm.tar.gz](https://dl.k8s.io/v1.15.0-beta.1/kubernetes-node-linux-arm.tar.gz) | `1054e793d5a38ac0616cc3e56c85053beda3f39bc3dad965d73397756e3d78ea07d1208b0fdd5f8e9e6a10f75da017100ef6b04fdb650983262eaad682d84c38`
[kubernetes-node-linux-arm64.tar.gz](https://dl.k8s.io/v1.15.0-beta.1/kubernetes-node-linux-arm64.tar.gz) | `8357b8ee1ff5b2705fea1f70fdb3a10cb09ed1e48ee0507032dbadfb68b44b3c11c0c796541e6e0bbf010b20040871ca91f8edb4756d6596999092ca4931a540`
[kubernetes-node-linux-ppc64le.tar.gz](https://dl.k8s.io/v1.15.0-beta.1/kubernetes-node-linux-ppc64le.tar.gz) | `cf62d7a660dd16ee56717a786c04b457478bf51f262fefa2d1500035ccf5bb7cc605f16ef331852f5023671d61b7c3ef348c148288c5c41fb4e309679fa51265`
[kubernetes-node-linux-s390x.tar.gz](https://dl.k8s.io/v1.15.0-beta.1/kubernetes-node-linux-s390x.tar.gz) | `60f3eb8bfe3694f5def28661c62b67a56fb5d9efad7cfeb5dc7e76f8a15be625ac123e8ee0ac543a4464a400fca3851731d41418409d385ef8ff99156b816b0c`
[kubernetes-node-windows-amd64.tar.gz](https://dl.k8s.io/v1.15.0-beta.1/kubernetes-node-windows-amd64.tar.gz) | `66fb625fd68a9b754e63a3e1369a21e6d2116120b5dc5aae837896f21072ce4c03d96507b66e6a239f720abcf742adef6d06d85e19bebf935d4927cccdc6817d`

## Changelog since v1.15.0-alpha.3

### Action Required

* ACTION REQUIRED: Deprecated Kubelet security controls AllowPrivileged, HostNetworkSources, HostPIDSources, HostIPCSources have been removed. Enforcement of these restrictions should be done through admission control instead (e.g. PodSecurityPolicy). ([#77820](https://github.com/kubernetes/kubernetes/pull/77820), [@dims](https://github.com/dims))
    * ACTION REQUIRED: The deprecated Kubelet flag `--allow-privileged` has been removed. Remove any use of `--allow-privileged` from your kubelet scripts or manifests.
* Fix public IPs issues when multiple clusters are sharing the same resource group. ([#77630](https://github.com/kubernetes/kubernetes/pull/77630), [@feiskyer](https://github.com/feiskyer))
    * action required: 
        * If the cluster is upgraded from old releases and the same resource group would be shared by multiple clusters, please recreate those LoadBalancer services or add a new tag 'kubernetes-cluster-name: <cluster-name>' manually for existing public IPs.
        * For multiple clusters sharing the same resource group, they should be configured with different cluster name by `kube-controller-manager --cluster-name=<cluster-name>`

### Other notable changes

* fix azure retry issue when return 2XX with error ([#78298](https://github.com/kubernetes/kubernetes/pull/78298), [@andyzhangx](https://github.com/andyzhangx))
* The dockershim container runtime now accepts the `docker` runtime handler from a RuntimeClass. ([#78323](https://github.com/kubernetes/kubernetes/pull/78323), [@tallclair](https://github.com/tallclair))
* GCE: Disable the Windows defender to work around a bug that could cause nodes to crash and reboot ([#78272](https://github.com/kubernetes/kubernetes/pull/78272), [@yujuhong](https://github.com/yujuhong))
* The CustomResourcePublishOpenAPI feature is now beta and enabled by default. CustomResourceDefinitions with [structural schemas](https://github.com/kubernetes/enhancements/blob/master/keps/sig-api-machinery/20190425-structural-openapi.md) now publish schemas in the OpenAPI document served at `/openapi/v2`. CustomResourceDefinitions with non-structural schemas have a `NonStructuralSchema` condition added with details about what needs to be corrected in the validation schema. ([#77825](https://github.com/kubernetes/kubernetes/pull/77825), [@roycaihw](https://github.com/roycaihw))
* kubeadm's ignored pre-flight errors can now be configured via InitConfiguration and JoinConfiguration. ([#75499](https://github.com/kubernetes/kubernetes/pull/75499), [@marccarre](https://github.com/marccarre))
* Fix broken detection of non-root image user ID ([#78261](https://github.com/kubernetes/kubernetes/pull/78261), [@tallclair](https://github.com/tallclair))
* kubelet: fix fail to close kubelet->API connections on heartbeat failure when bootstrapping or client certificate rotation is disabled ([#78016](https://github.com/kubernetes/kubernetes/pull/78016), [@gaorong](https://github.com/gaorong))
* remove vmsizelist call in azure disk GetVolumeLimits which happens in kubelet finally ([#77851](https://github.com/kubernetes/kubernetes/pull/77851), [@andyzhangx](https://github.com/andyzhangx))
* reverts an aws-ebs volume provisioner optimization as we need to further discuss a viable optimization ([#78200](https://github.com/kubernetes/kubernetes/pull/78200), [@zhan849](https://github.com/zhan849))
* API changes and deprecating the use of special annotations for Windows GMSA support (version beta) ([#75459](https://github.com/kubernetes/kubernetes/pull/75459), [@wk8](https://github.com/wk8))
* apiextensions: publish (only) structural OpenAPI schemas ([#77554](https://github.com/kubernetes/kubernetes/pull/77554), [@sttts](https://github.com/sttts))
* Set selinux label at plugin socket directory ([#73241](https://github.com/kubernetes/kubernetes/pull/73241), [@vikaschoudhary16](https://github.com/vikaschoudhary16))
* Fix a bug that causes DaemonSet rolling update to hang when its pod gets stuck at terminating.  ([#77773](https://github.com/kubernetes/kubernetes/pull/77773), [@DaiHao](https://github.com/DaiHao))
* Kubeadm: a new command `kubeadm alpha certs check-expiration` was created in order to help users in managing expiration for local PKI certificates ([#77863](https://github.com/kubernetes/kubernetes/pull/77863), [@fabriziopandini](https://github.com/fabriziopandini))
* kubeadm: fix a bug related to volume unmount if the kubelet run directory is a symbolic link ([#77507](https://github.com/kubernetes/kubernetes/pull/77507), [@cuericlee](https://github.com/cuericlee))
* n/a ([#78059](https://github.com/kubernetes/kubernetes/pull/78059), [@figo](https://github.com/figo))
* Add configuration options for the scheduling framework and its plugins. ([#77501](https://github.com/kubernetes/kubernetes/pull/77501), [@JieJhih](https://github.com/JieJhih))
* Publish DeleteOptions parameters for deletecollection endpoints in OpenAPI spec ([#77843](https://github.com/kubernetes/kubernetes/pull/77843), [@roycaihw](https://github.com/roycaihw))
* CoreDNS is now version 1.5.0 ([#78030](https://github.com/kubernetes/kubernetes/pull/78030), [@rajansandeep](https://github.com/rajansandeep))
    * A `ready` plugin has been included to report pod readiness
    * The `proxy` plugin has been deprecated. The `forward` plugin is to be used instead.
    * CoreDNS fixes the logging now that kubernetes’ client lib switched to klog from glog.
* Upgrade Azure network API version to 2018-07-01, so that EnableTcpReset could be enabled on Azure standard loadbalancer (SLB). ([#78012](https://github.com/kubernetes/kubernetes/pull/78012), [@feiskyer](https://github.com/feiskyer))
* Fixed a scheduler racing issue to ensure low priority pods to be unschedulable on the node(s) where high priority pods have `NominatedNodeName` set to the node(s).  ([#77990](https://github.com/kubernetes/kubernetes/pull/77990), [@Huang-Wei](https://github.com/Huang-Wei))
* Support starting Kubernetes on GCE using containerd in COS and Ubuntu with `KUBE_CONTAINER_RUNTIME=containerd`. ([#77889](https://github.com/kubernetes/kubernetes/pull/77889), [@Random-Liu](https://github.com/Random-Liu))
* DelayingQueue.ShutDown() is now able to be invoked multiple times without causing a closed channel panic. ([#77170](https://github.com/kubernetes/kubernetes/pull/77170), [@smarterclayton](https://github.com/smarterclayton))
* For admission webhooks registered for DELETE operations on k8s built APIs or CRDs, the apiserver now sends the existing object as admissionRequest.Request.OldObject to the webhook.  ([#76346](https://github.com/kubernetes/kubernetes/pull/76346), [@caesarxuchao](https://github.com/caesarxuchao))
    * For custom apiservers they uses the generic registry in the apiserver library, they get this behavior automatically.
* Expose CSI volume stats via kubelet volume metrics ([#76188](https://github.com/kubernetes/kubernetes/pull/76188), [@humblec](https://github.com/humblec))
* Active watches of custom resources now terminate properly if the CRD is modified. ([#78029](https://github.com/kubernetes/kubernetes/pull/78029), [@liggitt](https://github.com/liggitt))
* Add CRD spec.preserveUnknownFields boolean, defaulting to true in v1beta1 and to false in v1 CRDs. If false, fields not specified in the validation schema will be removed when sent to the API server or when read from etcd. ([#77333](https://github.com/kubernetes/kubernetes/pull/77333), [@sttts](https://github.com/sttts))
* Updates that remove remaining `metadata.finalizers` from  an object that is pending deletion (non-nil metadata.deletionTimestamp) and has no graceful deletion pending (nil or 0 metadata.deletionGracePeriodSeconds) now results in immediate deletion of the object. ([#77952](https://github.com/kubernetes/kubernetes/pull/77952), [@liggitt](https://github.com/liggitt))
* Deprecates the kubeadm config upload command as it's replacement is now graduated. Please see `kubeadm init phase upload-config` ([#77946](https://github.com/kubernetes/kubernetes/pull/77946), [@Klaven](https://github.com/Klaven))
* k8s.io/client-go/dynamic/dynamicinformer.NewFilteredDynamicSharedInformerFactory now honours namespace argument ([#77945](https://github.com/kubernetes/kubernetes/pull/77945), [@michaelfig](https://github.com/michaelfig))
* `kubectl rollout restart` now works for daemonsets and statefulsets. ([#77423](https://github.com/kubernetes/kubernetes/pull/77423), [@apelisse](https://github.com/apelisse))
* Fix incorrect azuredisk lun error ([#77912](https://github.com/kubernetes/kubernetes/pull/77912), [@andyzhangx](https://github.com/andyzhangx))
* Kubelet could be run with no Azure identity now. A sample cloud provider configure is:  `{"vmType": "vmss", "useInstanceMetadata": true}` ([#77906](https://github.com/kubernetes/kubernetes/pull/77906), [@feiskyer](https://github.com/feiskyer))
* client-go and kubectl no longer write cached discovery files with world-accessible file permissions ([#77874](https://github.com/kubernetes/kubernetes/pull/77874), [@yuchengwu](https://github.com/yuchengwu))
* kubeadm: expose the kubeadm reset command as phases ([#77847](https://github.com/kubernetes/kubernetes/pull/77847), [@yagonobre](https://github.com/yagonobre))
* kubeadm: kubeadm alpha certs renew  --csr-only now reads the current certificates as the authoritative source for certificates attributes (same as kubeadm alpha certs renew) ([#77780](https://github.com/kubernetes/kubernetes/pull/77780), [@fabriziopandini](https://github.com/fabriziopandini))
* Support "queue-sort" extension point for scheduling framework ([#77529](https://github.com/kubernetes/kubernetes/pull/77529), [@draveness](https://github.com/draveness))
* Allow init container to get its own field value as environment variable values(downwardAPI spport) ([#75109](https://github.com/kubernetes/kubernetes/pull/75109), [@yuchengwu](https://github.com/yuchengwu))
* The metric `kube_proxy_sync_proxy_rules_last_timestamp_seconds` is now available, indicating the last time that kube-proxy successfully applied proxying rules. ([#74027](https://github.com/kubernetes/kubernetes/pull/74027), [@squeed](https://github.com/squeed))
* Fix panic logspam when running kubelet in standalone mode. ([#77888](https://github.com/kubernetes/kubernetes/pull/77888), [@tallclair](https://github.com/tallclair))
* consume the AWS region list from the AWS SDK instead of a hard-coded list in the cloud provider ([#75990](https://github.com/kubernetes/kubernetes/pull/75990), [@mcrute](https://github.com/mcrute))
* Add `Option` field to the admission webhook `AdmissionReview` API that provides the operation options (e.g. `DeleteOption` or `CreateOption`) for the operation being performed. ([#77563](https://github.com/kubernetes/kubernetes/pull/77563), [@jpbetz](https://github.com/jpbetz))
* Fix bug where cloud-controller-manager initializes nodes multiple times ([#75405](https://github.com/kubernetes/kubernetes/pull/75405), [@tghartland](https://github.com/tghartland))
* Fixed a transient error API requests for custom resources could encounter while changes to the CustomResourceDefinition were being applied. ([#77816](https://github.com/kubernetes/kubernetes/pull/77816), [@liggitt](https://github.com/liggitt))
* Fix kubectl exec usage string ([#77589](https://github.com/kubernetes/kubernetes/pull/77589), [@soltysh](https://github.com/soltysh))
* CRD validation schemas should not specify `metadata` fields other than `name` and `generateName`. A schema will not be considered structural (and therefore ready for future features) if `metadata` is specified in any other way. ([#77653](https://github.com/kubernetes/kubernetes/pull/77653), [@sttts](https://github.com/sttts))
* Implement Permit extension point of the scheduling framework. ([#77559](https://github.com/kubernetes/kubernetes/pull/77559), [@ahg-g](https://github.com/ahg-g))
* Fixed a bug in the apiserver storage that could cause just-added finalizers to be ignored on an immediately following delete request, leading to premature deletion. ([#77619](https://github.com/kubernetes/kubernetes/pull/77619), [@caesarxuchao](https://github.com/caesarxuchao))
* add operation name for vm/vmss update operations in prometheus metrics ([#77491](https://github.com/kubernetes/kubernetes/pull/77491), [@andyzhangx](https://github.com/andyzhangx))
* fix incorrect prometheus azure metrics ([#77722](https://github.com/kubernetes/kubernetes/pull/77722), [@andyzhangx](https://github.com/andyzhangx))
* Clients may now request that API objects are converted to the `v1.Table` and `v1.PartialObjectMetadata` forms for generic access to objects. ([#77448](https://github.com/kubernetes/kubernetes/pull/77448), [@smarterclayton](https://github.com/smarterclayton))
* ingress:  Update in-tree Ingress controllers, examples, and clients to target networking.k8s.io/v1beta1 ([#77617](https://github.com/kubernetes/kubernetes/pull/77617), [@cmluciano](https://github.com/cmluciano))
* util/initsystem: add support for the OpenRC init system ([#73101](https://github.com/kubernetes/kubernetes/pull/73101), [@oz123](https://github.com/oz123))
* Signal handling is initialized within hyperkube commands that require it (apiserver, kubelet) ([#76659](https://github.com/kubernetes/kubernetes/pull/76659), [@S-Chan](https://github.com/S-Chan))
* Fix some service tags not supported issues for Azure LoadBalancer service ([#77719](https://github.com/kubernetes/kubernetes/pull/77719), [@feiskyer](https://github.com/feiskyer))
* Add Un-reserve extension point for the scheduling framework. ([#77598](https://github.com/kubernetes/kubernetes/pull/77598), [@danielqsj](https://github.com/danielqsj))
* Once merged, `legacy cloud providers` unit tests will run as part of ci, just as they were before they move from `./pkg/cloudproviders/providers`  ([#77704](https://github.com/kubernetes/kubernetes/pull/77704), [@khenidak](https://github.com/khenidak))
* Check if container memory stats are available before accessing it ([#77656](https://github.com/kubernetes/kubernetes/pull/77656), [@yastij](https://github.com/yastij))
* Add a field to store CSI volume expansion secrets ([#77516](https://github.com/kubernetes/kubernetes/pull/77516), [@gnufied](https://github.com/gnufied))
* Add a condition NonStructuralSchema to CustomResourceDefinition listing Structural Schema violations as defined in KEP https://github.com/kubernetes/enhancements/blob/master/keps/sig-api-machinery/20190425-structural-openapi.md. CRD authors should update their validation schemas to be structural in order to participate in future CRD features. ([#77207](https://github.com/kubernetes/kubernetes/pull/77207), [@sttts](https://github.com/sttts))
* NONE ([#74314](https://github.com/kubernetes/kubernetes/pull/74314), [@oomichi](https://github.com/oomichi))
* Update to use go 1.12.5 ([#77528](https://github.com/kubernetes/kubernetes/pull/77528), [@cblecker](https://github.com/cblecker))
* Fix race conditions for Azure loadbalancer and route updates. ([#77490](https://github.com/kubernetes/kubernetes/pull/77490), [@feiskyer](https://github.com/feiskyer))
* remove VM API call dep in azure disk WaitForAttach ([#77483](https://github.com/kubernetes/kubernetes/pull/77483), [@andyzhangx](https://github.com/andyzhangx))
* N/A ([#77425](https://github.com/kubernetes/kubernetes/pull/77425), [@figo](https://github.com/figo))
* Fix TestEventChannelFull random fail ([#76603](https://github.com/kubernetes/kubernetes/pull/76603), [@changyaowei](https://github.com/changyaowei))
* `aws-cloud-provider` service account in the `kube-system` namespace need to be granted with list node permission with this optimization ([#76976](https://github.com/kubernetes/kubernetes/pull/76976), [@zhan849](https://github.com/zhan849))
* Remove hyperkube short aliases from source code, Because hyperkube docker image currently create these aliases. ([#76953](https://github.com/kubernetes/kubernetes/pull/76953), [@Rand01ph](https://github.com/Rand01ph))
* Allow to define kubeconfig file for OpenStack cloud provider. ([#77415](https://github.com/kubernetes/kubernetes/pull/77415), [@Fedosin](https://github.com/Fedosin))
* API servers using the default Google Compute Engine bootstrapping scripts will have their insecure port (`:8080`) disabled by default. To enable the insecure port, set `ENABLE_APISERVER_INSECURE_PORT=true` in kube-env or as an environment variable. ([#77447](https://github.com/kubernetes/kubernetes/pull/77447), [@dekkagaijin](https://github.com/dekkagaijin))
* GCE clusters will include some IP ranges that are not in used on the public Internet to the list of non-masq IPs. ([#77458](https://github.com/kubernetes/kubernetes/pull/77458), [@grayluck](https://github.com/grayluck))
    * Bump ip-masq-agent version to v2.3.0 with flag `nomasq-all-reserved-ranges` turned on.
* Implement un-reserve extension point for the scheduling framework. ([#77457](https://github.com/kubernetes/kubernetes/pull/77457), [@danielqsj](https://github.com/danielqsj))
* If a pod has a running instance, the stats of its previously terminated instances will not show up in the kubelet summary stats any more for CRI runtimes like containerd and cri-o. ([#77426](https://github.com/kubernetes/kubernetes/pull/77426), [@Random-Liu](https://github.com/Random-Liu))
    * This keeps the behavior consistent with Docker integration, and fixes an issue that some container Prometheus metrics don't work when there are summary stats for multiple instances of the same pod.
* Limit use of tags when calling EC2 API to prevent API throttling for very large clusters ([#76749](https://github.com/kubernetes/kubernetes/pull/76749), [@mcrute](https://github.com/mcrute))
* When specifying an invalid value for a label, it was not always clear which label the value was specified for. Starting with this release, the label's key is included in such error messages, which makes debugging easier. ([#77144](https://github.com/kubernetes/kubernetes/pull/77144), [@kenegozi](https://github.com/kenegozi))



# v1.15.0-alpha.3

[Documentation](https://docs.k8s.io)

## Downloads for v1.15.0-alpha.3


filename | sha512 hash
-------- | -----------
[kubernetes.tar.gz](https://dl.k8s.io/v1.15.0-alpha.3/kubernetes.tar.gz) | `88d9ced283324136e9230a0c92ad9ade10d1f52d095d5a3f9827a1ebe0cf87b5edf713cff9093cc5c61311282fe861b7c02d1da62a6ba74e2c19584e5d6084a6`
[kubernetes-src.tar.gz](https://dl.k8s.io/v1.15.0-alpha.3/kubernetes-src.tar.gz) | `c6cfe656825da66e863cd08887b3ce4374e3dae0448e33c77f960aec168c1cbad46e2485ddb9dc00f0733b4464f1e8c6e20f333097f43848decc07576ffb8d69`

### Client Binaries

filename | sha512 hash
-------- | -----------
[kubernetes-client-darwin-386.tar.gz](https://dl.k8s.io/v1.15.0-alpha.3/kubernetes-client-darwin-386.tar.gz) | `9df574b99dd03b15c784afa0bf91e826d687c5a2c7279878ddc9489e5542b2b24da5dc876eb01da0182dd4dabfda3b427875dcde16a99478923e9f74233640c1`
[kubernetes-client-darwin-amd64.tar.gz](https://dl.k8s.io/v1.15.0-alpha.3/kubernetes-client-darwin-amd64.tar.gz) | `bd8ac74d57e2c5dbfb36a8a3f79802a85393d914c0f513f83395f4b951a41d58ef23081d67edd1dacc039ef29bc761dcd17787b3315954f7460e15a15150dd5e`
[kubernetes-client-linux-386.tar.gz](https://dl.k8s.io/v1.15.0-alpha.3/kubernetes-client-linux-386.tar.gz) | `8ffecc41f973564b18ee6ee0cf3d2c553e9f4649b13e99dc92f427a3861b04c599e94b14ecab8b3f6018cc1248dec72cd0318c41a5d51364961cf14c8667b89c`
[kubernetes-client-linux-amd64.tar.gz](https://dl.k8s.io/v1.15.0-alpha.3/kubernetes-client-linux-amd64.tar.gz) | `8c62df3e8f02d0fe6388f82cf3af32c592783a012744b0595e5ae66097643dc6e28171322d69c1cd7e30c6b411f6f2b727728a503aec8f9d0c7cfdee44f307f5`
[kubernetes-client-linux-arm.tar.gz](https://dl.k8s.io/v1.15.0-alpha.3/kubernetes-client-linux-arm.tar.gz) | `6e411c605778e2a079971bfe6f066bd834dcaa13a6e1369d1a5064cc16a95aee8e6b07197522e4ef83d40692869dbd1b082a784102cad8168375202db773ce80`
[kubernetes-client-linux-arm64.tar.gz](https://dl.k8s.io/v1.15.0-alpha.3/kubernetes-client-linux-arm64.tar.gz) | `52daf658b97c66bf67b24ad45adf27e70cf8e721e616250bef06c8d4d4b6e0820647b337c38eec2673d440c2578989ba1ca1d24b4babeb7c0e22834700c225d5`
[kubernetes-client-linux-ppc64le.tar.gz](https://dl.k8s.io/v1.15.0-alpha.3/kubernetes-client-linux-ppc64le.tar.gz) | `0f2fe4d16518640a958166bc9e1963d594828e6edfa37c018778ccce79761561d0f9f8db206bd4ed122ce068d74e10cd25655bb6763fb0d53c881f0199db09bf`
[kubernetes-client-linux-s390x.tar.gz](https://dl.k8s.io/v1.15.0-alpha.3/kubernetes-client-linux-s390x.tar.gz) | `58582b030c95160460f7061000c19da225d175249beff26d4a3f5d415670ff374781b4612e1b8e01e86d31772e4ab86cd41553885d514f013df9c01cbda4b7c2`
[kubernetes-client-windows-386.tar.gz](https://dl.k8s.io/v1.15.0-alpha.3/kubernetes-client-windows-386.tar.gz) | `d2898a2e2c6d28c9069479b7dfcf5dc640864e20090441c9bb101e3f6a1cbc28051135b60143dc6b8f1edaa896e8467d3c1b7bbd7b75a3f1fb3657da6eb7385d`
[kubernetes-client-windows-amd64.tar.gz](https://dl.k8s.io/v1.15.0-alpha.3/kubernetes-client-windows-amd64.tar.gz) | `50fa515ba4be8a30739cb811d8750260f2746914b98de9989c58e9b100d07f59a9b701d83a06646ccf3ad53c74b8a7a35c9eb860fb0cff27178145f457921c1b`

### Server Binaries

filename | sha512 hash
-------- | -----------
[kubernetes-server-linux-amd64.tar.gz](https://dl.k8s.io/v1.15.0-alpha.3/kubernetes-server-linux-amd64.tar.gz) | `b124b2fa18935bbc15b9a3c0447df931314b41d36d2cd9a65bebd090dafec9bc8f3614bf0fca97504d9d5270580b0e5e3f8564a7c8d87fde57cd593b73a7697d`
[kubernetes-server-linux-arm.tar.gz](https://dl.k8s.io/v1.15.0-alpha.3/kubernetes-server-linux-arm.tar.gz) | `cde20282adb8d43e350c932c5a52176c2e1accb80499631a46c6d6980c1967c324a77e295a14eb0e37702bcd26462980ac5fe5f1ee689386d974ac4c28d7b462`
[kubernetes-server-linux-arm64.tar.gz](https://dl.k8s.io/v1.15.0-alpha.3/kubernetes-server-linux-arm64.tar.gz) | `657b24b24dddb475a737be8e65669caf3c41102de5feb990b8b0f29066f823130ff759b1579a6ddbb08fef1e75edca3621054934253ef9d636f4bbcc255093ea`
[kubernetes-server-linux-ppc64le.tar.gz](https://dl.k8s.io/v1.15.0-alpha.3/kubernetes-server-linux-ppc64le.tar.gz) | `2373012c73109a38a6a2b64f1db716d62a65a4a64ccf246680f226dba96b598f9757ded4e2d3581ba4f499a28e7d8d89bbc0db98a09c812fdc7e12a014fb70ec`
[kubernetes-server-linux-s390x.tar.gz](https://dl.k8s.io/v1.15.0-alpha.3/kubernetes-server-linux-s390x.tar.gz) | `c2ce4362766bb08ffccea13893431c5f59d02f996fbb5fad1fe0014a9670440dca9e9ab4037116e19f090eeba9bdbb2ff8d2e80128afe29a86adb043a7c4e674`

### Node Binaries

filename | sha512 hash
-------- | -----------
[kubernetes-node-linux-amd64.tar.gz](https://dl.k8s.io/v1.15.0-alpha.3/kubernetes-node-linux-amd64.tar.gz) | `c26b0b2fff310d791c91e610252a86966df271b745a3ded8067328dab04fd3c1600bf1f67d728521472fbba067be2a2a52c927c6af4ae6cbabf237f74843b5dd`
[kubernetes-node-linux-arm.tar.gz](https://dl.k8s.io/v1.15.0-alpha.3/kubernetes-node-linux-arm.tar.gz) | `79e70e550a401435b0f3d06b60312bc0740924ca56607eae9cd0d12dce1a6ea1ade1a850145ba05fccec1f52eb6879767e901b6fe2e7b499cf4c632d9ebae017`
[kubernetes-node-linux-arm64.tar.gz](https://dl.k8s.io/v1.15.0-alpha.3/kubernetes-node-linux-arm64.tar.gz) | `5f920cf9e169c863760a27022f3f0e1503cedcb6b84089a7e77a05d2d449a9a68f23f1ea48924acc8221e78f151e832e07cbb5586e6e652c56c2fd6ff6009551`
[kubernetes-node-linux-ppc64le.tar.gz](https://dl.k8s.io/v1.15.0-alpha.3/kubernetes-node-linux-ppc64le.tar.gz) | `6037b555f484337e659b347ce0ca725e0a25e2e3034100a9ebc4c18668eb102093e8477cca8022cd99957a4532034ad0b7d1cf356c0bb6582f8acf9895e46423`
[kubernetes-node-linux-s390x.tar.gz](https://dl.k8s.io/v1.15.0-alpha.3/kubernetes-node-linux-s390x.tar.gz) | `a32a0a22ade7658e5fb924ca8b0ccca40e96f872d136062842c046fd3f17ecc056c22d6cfa3736cbbbac3b648299ef976ad6811ed942e13af3185d83e3440d97`
[kubernetes-node-windows-amd64.tar.gz](https://dl.k8s.io/v1.15.0-alpha.3/kubernetes-node-windows-amd64.tar.gz) | `005120b6500ee9839a6914a08ec270ccd273b5dea863da17d4da5ab1e47a7dee5b174cf5d923870186d144b954778d26e3e4445dc997411f267b200001e13e03`

## Changelog since v1.15.0-alpha.2

### Other notable changes

* Adding ListMeta.RemainingItemCount. When responding a LIST request, if the server has more data available, and if the request does not contain label selectors or field selectors, the server sets the ListOptions.RemainingItemCount to the number of remaining objects. ([#75993](https://github.com/kubernetes/kubernetes/pull/75993), [@caesarxuchao](https://github.com/caesarxuchao))
* This PR removes unused soak test cauldron ([#77335](https://github.com/kubernetes/kubernetes/pull/77335), [@loqutus](https://github.com/loqutus))
* N/A ([#76966](https://github.com/kubernetes/kubernetes/pull/76966), [@figo](https://github.com/figo))
* kubeadm: kubeadm alpha certs renew and kubeadm upgrade now supports renews of certificates embedded in KubeConfig files managed by kubeadm; this does not apply to certificates signed by external CAs.  ([#77180](https://github.com/kubernetes/kubernetes/pull/77180), [@fabriziopandini](https://github.com/fabriziopandini))
* As of Kubernetes 1.15, the SupportNodePidsLimit feature introduced as alpha in Kubernetes 1.14 is now beta, and the ability to utilize it is enabled by default.  It is no longer necessary to set the feature gate `SupportNodePidsLimit=true`.  In all other respects, this functionality behaves as it did in Kubernetes 1.14. ([#76221](https://github.com/kubernetes/kubernetes/pull/76221), [@RobertKrawitz](https://github.com/RobertKrawitz))
* Bump addon-manager to v9.0.1 ([#77282](https://github.com/kubernetes/kubernetes/pull/77282), [@MrHohn](https://github.com/MrHohn))
    * Rebase image on debian-base:v1.0.0
* Fix kubectl describe CronJobs error of `Successful Job History Limit`. ([#77347](https://github.com/kubernetes/kubernetes/pull/77347), [@danielqsj](https://github.com/danielqsj))
* Remove extra pod creation exceptions when daemonset fails to create pods in batches. ([#74856](https://github.com/kubernetes/kubernetes/pull/74856), [@draveness](https://github.com/draveness))
* enhance the daemonset sync logic in clock-skew scenario ([#77208](https://github.com/kubernetes/kubernetes/pull/77208), [@DaiHao](https://github.com/DaiHao))
* GCE-only flag `cloud-provider-gce-lb-src-cidrs` becomes optional for external cloud providers. ([#76627](https://github.com/kubernetes/kubernetes/pull/76627), [@timoreimann](https://github.com/timoreimann))
* The GCERegionalPersistentDisk feature gate (GA in 1.13) can no longer be disabled. The feature gate will be removed in v1.17. ([#77412](https://github.com/kubernetes/kubernetes/pull/77412), [@liggitt](https://github.com/liggitt))
* API requests rejected by admission webhooks which specify an http status code < 400 are now assigned a 400 status code. ([#77022](https://github.com/kubernetes/kubernetes/pull/77022), [@liggitt](https://github.com/liggitt))
* kubeadm: Add ability to specify certificate encryption and decryption key for the upload/download certificates phases as part of the new v1beta2 kubeadm config format. ([#77012](https://github.com/kubernetes/kubernetes/pull/77012), [@rosti](https://github.com/rosti))
* Fixes incorrect handling by kubectl of custom resources whose Kind is "Status" ([#77368](https://github.com/kubernetes/kubernetes/pull/77368), [@liggitt](https://github.com/liggitt))
* kubeadm: disable the kube-proxy DaemonSet on non-Linux nodes. This step is required to support Windows worker nodes. ([#76327](https://github.com/kubernetes/kubernetes/pull/76327), [@neolit123](https://github.com/neolit123))
* Add etag for NSG updates so as to fix nsg race condition ([#77210](https://github.com/kubernetes/kubernetes/pull/77210), [@feiskyer](https://github.com/feiskyer))
* The `series.state` field in the events.k8s.io/v1beta1 Event API is deprecated and will be removed in v1.18 ([#75987](https://github.com/kubernetes/kubernetes/pull/75987), [@yastij](https://github.com/yastij))
* API paging is now enabled by default in k8s.io/apiserver recommended options, and in k8s.io/sample-apiserver ([#77278](https://github.com/kubernetes/kubernetes/pull/77278), [@liggitt](https://github.com/liggitt))
* GCE/Windows: force kill Stackdriver logging processes when the service cannot be stopped ([#77378](https://github.com/kubernetes/kubernetes/pull/77378), [@yujuhong](https://github.com/yujuhong))
* ingress objects are now persisted in etcd using the networking.k8s.io/v1beta1 version ([#77139](https://github.com/kubernetes/kubernetes/pull/77139), [@cmluciano](https://github.com/cmluciano))
* [fluentd-gcp addon] Bump fluentd-gcp-scaler to v0.5.2 to pick up security fixes. ([#76762](https://github.com/kubernetes/kubernetes/pull/76762), [@serathius](https://github.com/serathius))
* Add RuntimeClass restrictions & defaulting to PodSecurityPolicy. ([#73795](https://github.com/kubernetes/kubernetes/pull/73795), [@tallclair](https://github.com/tallclair))
* Promote meta.k8s.io/v1beta1 Table and PartialObjectMetadata to v1. ([#77136](https://github.com/kubernetes/kubernetes/pull/77136), [@smarterclayton](https://github.com/smarterclayton))
* Fix bug with block volume expansion ([#77317](https://github.com/kubernetes/kubernetes/pull/77317), [@gnufied](https://github.com/gnufied))
* Fixes spurious error messages about failing to clean up iptables rules when using iptables 1.8. ([#77303](https://github.com/kubernetes/kubernetes/pull/77303), [@danwinship](https://github.com/danwinship))
* Add TLS termination support for NLB ([#74910](https://github.com/kubernetes/kubernetes/pull/74910), [@M00nF1sh](https://github.com/M00nF1sh))
* Preserves existing namespace information in manifests when running `kubectl set ... --local` commands ([#77267](https://github.com/kubernetes/kubernetes/pull/77267), [@liggitt](https://github.com/liggitt))
* fix issue that pull image failed from a cross-subscription Azure Container Registry when using MSI to authenticate ([#77245](https://github.com/kubernetes/kubernetes/pull/77245), [@norshtein](https://github.com/norshtein))
* Clean links handling in cp's tar code ([#76788](https://github.com/kubernetes/kubernetes/pull/76788), [@soltysh](https://github.com/soltysh))
* Implement and update interfaces and skeleton for the scheduling framework. ([#75848](https://github.com/kubernetes/kubernetes/pull/75848), [@bsalamat](https://github.com/bsalamat))
* Fixes segmentation fault issue with Protobuf library when log entries are deeply nested. ([#77224](https://github.com/kubernetes/kubernetes/pull/77224), [@qingling128](https://github.com/qingling128))
* kubeadm: support sub-domain wildcards in certificate SANs ([#76920](https://github.com/kubernetes/kubernetes/pull/76920), [@sempr](https://github.com/sempr))
* Fixes an error with stuck informers when an etcd watch receives update or delete events with missing data ([#76675](https://github.com/kubernetes/kubernetes/pull/76675), [@ryanmcnamara](https://github.com/ryanmcnamara))



# v1.15.0-alpha.2

[Documentation](https://docs.k8s.io)

## Downloads for v1.15.0-alpha.2


filename | sha512 hash
-------- | -----------
[kubernetes.tar.gz](https://dl.k8s.io/v1.15.0-alpha.2/kubernetes.tar.gz) | `88ca590c9bc2a095492310fee73bd191398375bc7f549e66e8978c48be8a9c0f9ad26e3881b84d5f2f2e49273333b3086dd99cc8c52de68e38464729f0d2828f`
[kubernetes-src.tar.gz](https://dl.k8s.io/v1.15.0-alpha.2/kubernetes-src.tar.gz) | `f587073d7b58903a52beeaa911c932047294be54b6f395063c65b46a61113af1aeca37c0edc536525398f0051968708cc9bb17a2173edb8c2e8f3938ad91c0b0`

### Client Binaries

filename | sha512 hash
-------- | -----------
[kubernetes-client-darwin-386.tar.gz](https://dl.k8s.io/v1.15.0-alpha.2/kubernetes-client-darwin-386.tar.gz) | `1b944693f3813702e64f41fc11102af59beceb5ded52aac3109ebe39eb2e9103d10b26f29519337a36c86dec5c472d2b0dd5bb0264969a587345b6bb89142520`
[kubernetes-client-darwin-amd64.tar.gz](https://dl.k8s.io/v1.15.0-alpha.2/kubernetes-client-darwin-amd64.tar.gz) | `233bba8324f7570e527f7ef22a01552c28dbabc6eef658311668ed554923344791c2c9314678f205424a638fefebbbf67dd32be99cb70019cc77a08dbae08f4d`
[kubernetes-client-linux-386.tar.gz](https://dl.k8s.io/v1.15.0-alpha.2/kubernetes-client-linux-386.tar.gz) | `1203729b3180328631d4192c5f4cfb09e3fea958be544fe4ee3e86826422a6242d7eae9d3efba055ada4e65dbc7a3020305da97223d24416dd40686271fb3537`
[kubernetes-client-linux-amd64.tar.gz](https://dl.k8s.io/v1.15.0-alpha.2/kubernetes-client-linux-amd64.tar.gz) | `ad0613c88d4f97b2a8f35fff607bf6168724b28838587218ccece14afb52b531f723ced372de3a4014ee76ae2c738f523790178395a2b59d4b5f53fc3451fd04`
[kubernetes-client-linux-arm.tar.gz](https://dl.k8s.io/v1.15.0-alpha.2/kubernetes-client-linux-arm.tar.gz) | `e9d3905d306504838d417051df43431f724ea689fd3564e575f8235fc80d771b9bc72c98eae4641e9e3c5619fc93550b93634ff33d8db3b0058e348d7258ee3d`
[kubernetes-client-linux-arm64.tar.gz](https://dl.k8s.io/v1.15.0-alpha.2/kubernetes-client-linux-arm64.tar.gz) | `a426b27d0851d84b76d225b9366668521441539e7582b2439e973c98c84909fc0a236478d505c6cf50598c4ecb4796f3214ee5c80d42653ddb8e30d5ce7732be`
[kubernetes-client-linux-ppc64le.tar.gz](https://dl.k8s.io/v1.15.0-alpha.2/kubernetes-client-linux-ppc64le.tar.gz) | `be717777159b6f0c472754be704d543b80168cc02d76ca936f6559a55752530e061fe311df3906660dcaf7950a7cbea102232fb54bc4056384c11018d1dfff24`
[kubernetes-client-linux-s390x.tar.gz](https://dl.k8s.io/v1.15.0-alpha.2/kubernetes-client-linux-s390x.tar.gz) | `4a4a08d23be247e1543c85895c211e9fee8e8fa276e5aa31ed012804fa0921eeb0e5828f8ef152742b41dc1db08658dec01c0287b2828c3d3b91f260243c2457`
[kubernetes-client-windows-386.tar.gz](https://dl.k8s.io/v1.15.0-alpha.2/kubernetes-client-windows-386.tar.gz) | `8d16d655d7d4213a45a583f81b31056a02dd2100d06d8072a8ec77e255630bd9acfff062d7ab46946f94d667a8d73c611818445464638f3a3ef69c29e9aafda7`
[kubernetes-client-windows-amd64.tar.gz](https://dl.k8s.io/v1.15.0-alpha.2/kubernetes-client-windows-amd64.tar.gz) | `d4ece03464aaa9c2416d7acf9de7f94f3e01fa17f6f7469a9aedaefa90d4b0af193a1b78fb514fd9de0a55a45244a076e3897e62f9208581523690bbe0353357`

### Server Binaries

filename | sha512 hash
-------- | -----------
[kubernetes-server-linux-amd64.tar.gz](https://dl.k8s.io/v1.15.0-alpha.2/kubernetes-server-linux-amd64.tar.gz) | `932557827bfcc329162fcf29510f40951bdd5da4890de62fd5c44d5290349b0942ffe07bb2b518ca0f21b4de4c27ec6cfa338ec2b40e938e3a9f6e3ab5db89c0`
[kubernetes-server-linux-arm.tar.gz](https://dl.k8s.io/v1.15.0-alpha.2/kubernetes-server-linux-arm.tar.gz) | `e1c5349feab83ad458b9a5956026c48c7ce53f3becc09c537eda8984cea56bb254e7972d467e3b3349ad8e35cf70bebcb4b6a0ab98cbe43ab5f1238f0844d151`
[kubernetes-server-linux-arm64.tar.gz](https://dl.k8s.io/v1.15.0-alpha.2/kubernetes-server-linux-arm64.tar.gz) | `e8cfe09ff625b36b58d97440d82dbc06795d503729b45a8d077de7c73b70f350010747ad2c118ea75946e40cbf5cdfb1fdfa686c8cc714d4ec942f9bf2925664`
[kubernetes-server-linux-ppc64le.tar.gz](https://dl.k8s.io/v1.15.0-alpha.2/kubernetes-server-linux-ppc64le.tar.gz) | `99770fe0abd0ec2d5f7e38d434a82fa323b2e25124e62aadf483dd68e763b07292e9303a2c8d96964bed91cab7050e0f5be02c76919c33dcc18b46d541677022`
[kubernetes-server-linux-s390x.tar.gz](https://dl.k8s.io/v1.15.0-alpha.2/kubernetes-server-linux-s390x.tar.gz) | `3f0772f3b470d59330dd6b44a43af640a7ec42354d734a1aef491769d20a2dadaebda71cac6ad926082e03e967c6dd16ce9c440183d705c8c7c5a33f6d7b89be`

### Node Binaries

filename | sha512 hash
-------- | -----------
[kubernetes-node-linux-amd64.tar.gz](https://dl.k8s.io/v1.15.0-alpha.2/kubernetes-node-linux-amd64.tar.gz) | `9c879a12174a8c69124a649a8e6d51a5d4c174741d743f68f9ccec349aa671ca085e33cf63ba6047e89c9e16c2122758bbcac01eba48864cd834d18ff6c6bd36`
[kubernetes-node-linux-arm.tar.gz](https://dl.k8s.io/v1.15.0-alpha.2/kubernetes-node-linux-arm.tar.gz) | `3ac31c7f6b01896da60028037f30f8b6f331b7cd989dcfabd5623dbfbbed8a60ff5911fc175d976e831075587f2cd79c97f50b5cfa73bac203746bd2f6b75cd1`
[kubernetes-node-linux-arm64.tar.gz](https://dl.k8s.io/v1.15.0-alpha.2/kubernetes-node-linux-arm64.tar.gz) | `669376d5673534d53d2546bc7768f00a3add74da452061dbc2892f59efba28dc54835e4bc556c84ef54cb761f9e65f2b54e274f39faa0d609976da76fcdd87df`
[kubernetes-node-linux-ppc64le.tar.gz](https://dl.k8s.io/v1.15.0-alpha.2/kubernetes-node-linux-ppc64le.tar.gz) | `b1c7fb9fcafc216fa2bd9551399f11a592922556dfad4c56fa273a7c54426fbb63b786ecf44d71148f5c8bd08212f9915c0b784790661302b9953d6da44934d7`
[kubernetes-node-linux-s390x.tar.gz](https://dl.k8s.io/v1.15.0-alpha.2/kubernetes-node-linux-s390x.tar.gz) | `b93ae8cebd79d1ce0cb2aed66ded63b3541fcca23a1f879299c422774fb757ad3c30e782ccd7314480d247a5435c434014ed8a4cc3943b3078df0ef5b5a5b8f1`
[kubernetes-node-windows-amd64.tar.gz](https://dl.k8s.io/v1.15.0-alpha.2/kubernetes-node-windows-amd64.tar.gz) | `e99127789e045972d0c52c61902f00297c208851bb65e01d28766b6f9439f81a56e48f3fc1a20189c59ea76d3ba4ac3dd230ad054c8a2106ae8a19d4232137ba`

## Changelog since v1.15.0-alpha.1

### Other notable changes

* Kubemark scripts have been fixed for IKS clusters. ([#76909](https://github.com/kubernetes/kubernetes/pull/76909), [@Huang-Wei](https://github.com/Huang-Wei))
* fix azure disk list corruption issue ([#77187](https://github.com/kubernetes/kubernetes/pull/77187), [@andyzhangx](https://github.com/andyzhangx))
* kubeadm: kubeadm upgrade now renews all the certificates used by one component before upgrading the component itself, with the exception of certificates signed by external CAs. User can eventually opt-out from certificate renewal during upgrades by setting the new flag --certificate-renewal to false. ([#76862](https://github.com/kubernetes/kubernetes/pull/76862), [@fabriziopandini](https://github.com/fabriziopandini))
* kube-proxy: os exit when CleanupAndExit is set to true ([#76732](https://github.com/kubernetes/kubernetes/pull/76732), [@JieJhih](https://github.com/JieJhih))
* kubectl exec now allows using resource name (e.g., deployment/mydeployment) to select a matching pod. ([#73664](https://github.com/kubernetes/kubernetes/pull/73664), [@prksu](https://github.com/prksu))
    * kubectl exec now allows using --pod-running-timeout flag to wait till at least one pod is running.
* kubeadm: add optional ECDSA support. ([#76390](https://github.com/kubernetes/kubernetes/pull/76390), [@rojkov](https://github.com/rojkov))
    * kubeadm still generates RSA keys when deploying a node, but also accepts ECDSA
    * keys if they exist already in the directory specified in --cert-dir option.
* kube-proxy: HealthzBindAddress and MetricsBindAddress support ipv6 address. ([#76320](https://github.com/kubernetes/kubernetes/pull/76320), [@JieJhih](https://github.com/JieJhih))
* Packets considered INVALID by conntrack are now dropped. In particular, this fixes a problem where spurious retransmits in a long-running TCP connection to a service IP could result in the connection being closed with the error "Connection reset by peer" ([#74840](https://github.com/kubernetes/kubernetes/pull/74840), [@anfernee](https://github.com/anfernee))
* Introduce the v1beta2 config format to kubeadm. ([#76710](https://github.com/kubernetes/kubernetes/pull/76710), [@rosti](https://github.com/rosti))
* kubeadm: bump the minimum supported Docker version to 1.13.1 ([#77051](https://github.com/kubernetes/kubernetes/pull/77051), [@chenzhiwei](https://github.com/chenzhiwei))
* Rancher credential provider has now been removed ([#77099](https://github.com/kubernetes/kubernetes/pull/77099), [@dims](https://github.com/dims))
* Support print volumeMode using `kubectl get pv/pvc -o wide` ([#76646](https://github.com/kubernetes/kubernetes/pull/76646), [@cwdsuzhou](https://github.com/cwdsuzhou))
* Upgrade go-autorest to v11.1.2 ([#77070](https://github.com/kubernetes/kubernetes/pull/77070), [@feiskyer](https://github.com/feiskyer))
* Fixes a bug where dry-run is not honored for pod/eviction sub-resource. ([#76969](https://github.com/kubernetes/kubernetes/pull/76969), [@apelisse](https://github.com/apelisse))
* Reduce event spam for AttachVolume storage operation ([#75986](https://github.com/kubernetes/kubernetes/pull/75986), [@mucahitkurt](https://github.com/mucahitkurt))
* Report cp errors consistently  ([#77010](https://github.com/kubernetes/kubernetes/pull/77010), [@soltysh](https://github.com/soltysh))
* specify azure file share name in azure file plugin ([#76988](https://github.com/kubernetes/kubernetes/pull/76988), [@andyzhangx](https://github.com/andyzhangx))
* Migrate oom watcher not relying on cAdviosr's API any more ([#74942](https://github.com/kubernetes/kubernetes/pull/74942), [@WanLinghao](https://github.com/WanLinghao))
* Validating admission webhooks are now properly called for CREATE operations on the following resources: tokenreviews, subjectaccessreviews, localsubjectaccessreviews, selfsubjectaccessreviews, selfsubjectrulesreviews ([#76959](https://github.com/kubernetes/kubernetes/pull/76959), [@sbezverk](https://github.com/sbezverk))
* Fix OpenID Connect (OIDC) token refresh when the client secret contains a special character. ([#76914](https://github.com/kubernetes/kubernetes/pull/76914), [@tsuna](https://github.com/tsuna))
* kubeadm: Improve resiliency when it comes to updating the `kubeadm-config` config map upon new control plane joins or resets. This allows for safe multiple control plane joins and/or resets. ([#76821](https://github.com/kubernetes/kubernetes/pull/76821), [@ereslibre](https://github.com/ereslibre))
* Validating admission webhooks are now properly called for CREATE operations on the following resources: pods/binding, pods/eviction, bindings ([#76910](https://github.com/kubernetes/kubernetes/pull/76910), [@liggitt](https://github.com/liggitt))
* Default TTL for DNS records in kubernetes zone is changed from 5s to 30s to keep consistent with old dnsmasq based kube-dns. The TTL can be customized with command `kubectl edit -n kube-system configmap/coredns`. ([#76238](https://github.com/kubernetes/kubernetes/pull/76238), [@Dieken](https://github.com/Dieken))
* Fixed a kubemark panic when hollow-node is morphed as proxy. ([#76848](https://github.com/kubernetes/kubernetes/pull/76848), [@Huang-Wei](https://github.com/Huang-Wei))
* k8s-dns-node-cache image version v1.15.1 ([#76640](https://github.com/kubernetes/kubernetes/pull/76640), [@george-angel](https://github.com/george-angel))
* GCE/Windows: add support for stackdriver logging agent ([#76850](https://github.com/kubernetes/kubernetes/pull/76850), [@yujuhong](https://github.com/yujuhong))
* Admission webhooks are now properly called for `scale` and `deployments/rollback` subresources ([#76849](https://github.com/kubernetes/kubernetes/pull/76849), [@liggitt](https://github.com/liggitt))
* Switch to instance-level update APIs for Azure VMSS loadbalancer operations ([#76656](https://github.com/kubernetes/kubernetes/pull/76656), [@feiskyer](https://github.com/feiskyer))
* kubeadm: kubeadm alpha cert renew now ignores certificates signed by external CAs ([#76865](https://github.com/kubernetes/kubernetes/pull/76865), [@fabriziopandini](https://github.com/fabriziopandini))
* Update to use go 1.12.4 ([#76576](https://github.com/kubernetes/kubernetes/pull/76576), [@cblecker](https://github.com/cblecker))
* [metrics-server addon] Restore connecting to nodes via IP addresses ([#76819](https://github.com/kubernetes/kubernetes/pull/76819), [@serathius](https://github.com/serathius))
* fix detach azure disk back off issue which has too big lock in failure retry condition ([#76573](https://github.com/kubernetes/kubernetes/pull/76573), [@andyzhangx](https://github.com/andyzhangx))
* Updated klog to 0.3.0 ([#76474](https://github.com/kubernetes/kubernetes/pull/76474), [@vincepri](https://github.com/vincepri))
* kube-up.sh no longer supports "centos" and "local" providers ([#76711](https://github.com/kubernetes/kubernetes/pull/76711), [@dims](https://github.com/dims))
* Ensure the backend pools are set correctly for Azure SLB with multiple backend pools (e.g. outbound rules) ([#76691](https://github.com/kubernetes/kubernetes/pull/76691), [@feiskyer](https://github.com/feiskyer))
* Windows nodes on GCE use a known-working 1809 image rather than the latest 1809 image. ([#76722](https://github.com/kubernetes/kubernetes/pull/76722), [@pjh](https://github.com/pjh))
* The userspace proxy now respects the IPTables proxy's minSyncInterval parameter. ([#71735](https://github.com/kubernetes/kubernetes/pull/71735), [@dcbw](https://github.com/dcbw))
* Kubeadm will now include the missing certificate key if it is unable to find an expected key during `kubeadm join` when used with the `--experimental-control-plane` flow ([#76636](https://github.com/kubernetes/kubernetes/pull/76636), [@mdaniel](https://github.com/mdaniel))



# v1.15.0-alpha.1

[Documentation](https://docs.k8s.io)

## Downloads for v1.15.0-alpha.1


filename | sha512 hash
-------- | -----------
[kubernetes.tar.gz](https://dl.k8s.io/v1.15.0-alpha.1/kubernetes.tar.gz) | `e07246d1811bfcaf092a3244f94e4bcbfd050756aea1b56e8af54e9c016c16c9211ddeaaa08b8b398e823895dd7a8fc757e5674e11a86f1edc6f718b837cfe0c`
[kubernetes-src.tar.gz](https://dl.k8s.io/v1.15.0-alpha.1/kubernetes-src.tar.gz) | `ebd902a1cfdde0d9a0062f3f21732eed76eb123da04a25f9f5c7cfce8a2926dc8331e6028c3cd27aa84aaa0bf069422a0a0b0a61e6e5f48be7fe4934e1e786fc`

### Client Binaries

filename | sha512 hash
-------- | -----------
[kubernetes-client-darwin-386.tar.gz](https://dl.k8s.io/v1.15.0-alpha.1/kubernetes-client-darwin-386.tar.gz) | `88ce20f3c1f914aebca3439b3f4b642c9c371970945a25e623730826168ebadc53706ac6f4422ea4295de86c7c6bff14ec96ad3cc8ae52d9920ecbdc9dab1729`
[kubernetes-client-darwin-amd64.tar.gz](https://dl.k8s.io/v1.15.0-alpha.1/kubernetes-client-darwin-amd64.tar.gz) | `a5c1a43c7e3dbb27c1a4c7e4111596331887206f768072e3fb7671075c11f2ed7c26873eef291c048415247845e86ff58aa9946a89c4aede5d847677e871ccd5`
[kubernetes-client-linux-386.tar.gz](https://dl.k8s.io/v1.15.0-alpha.1/kubernetes-client-linux-386.tar.gz) | `cf7513ab821cd0c979b1421034ce50e9bc0f347c184551cf4a9b6beab06588adda19f1b53b073525c0e73b5961beb5c1fab913c040c911acaa36496e4386a70d`
[kubernetes-client-linux-amd64.tar.gz](https://dl.k8s.io/v1.15.0-alpha.1/kubernetes-client-linux-amd64.tar.gz) | `964296e9289e12bc02ec05fb5ca9e6766654f81e1885989f8185ee8b47573ae07731e8b3cb69742b58ab1e795df8e47fd110d3226057a4c56a9ebeae162f8b35`
[kubernetes-client-linux-arm.tar.gz](https://dl.k8s.io/v1.15.0-alpha.1/kubernetes-client-linux-arm.tar.gz) | `3480209c2112315d81e9ac22bc2a5961a805621b82ad80dc04c7044b7a8d63b3515f77ebdfad632555468b784bab92d018aeb92c42e8b382d0ce9f358f397514`
[kubernetes-client-linux-arm64.tar.gz](https://dl.k8s.io/v1.15.0-alpha.1/kubernetes-client-linux-arm64.tar.gz) | `be7d5bb5fddfbbe95d32b354b6ed26831b1afc406dc78e9188eae3d957991ea4ceb04b434d729891d017081816125c61ea67ac10ce82773e25edb9f45b39f2d3`
[kubernetes-client-linux-ppc64le.tar.gz](https://dl.k8s.io/v1.15.0-alpha.1/kubernetes-client-linux-ppc64le.tar.gz) | `bfaeb3b8b0b2e2dde8900cd2910786cb68804ad7d173b6b52c15400041d7e8db30ff601a7de6a789a8788100eda496f0ff6d5cdcabef775d4b09117e002fe758`
[kubernetes-client-linux-s390x.tar.gz](https://dl.k8s.io/v1.15.0-alpha.1/kubernetes-client-linux-s390x.tar.gz) | `653c99e3171f74e52903ac9101cf8280a5e9d82969c53e9d481a72e0cb5b4a22951f88305545c0916ba958ca609c39c249200780fed3f9bf88fa0b2d2438259c`
[kubernetes-client-windows-386.tar.gz](https://dl.k8s.io/v1.15.0-alpha.1/kubernetes-client-windows-386.tar.gz) | `9b2862996eadf4e97d890f21bd4392beca80e356c7f94abaf5968b4ea3c2485f3391c89ce331c1de69ff9380de0c0b7be8635b079c79181e046b854b4c2530e6`
[kubernetes-client-windows-amd64.tar.gz](https://dl.k8s.io/v1.15.0-alpha.1/kubernetes-client-windows-amd64.tar.gz) | `97d87fcbc0cd821b3ca5ebfbda0b38fdc9c5a5ec58e521936163fead936995c6b26b0f05b711fbc3d61315848b6733778cb025a34de837321cf2bb0a1cca76d0`

### Server Binaries

filename | sha512 hash
-------- | -----------
[kubernetes-server-linux-amd64.tar.gz](https://dl.k8s.io/v1.15.0-alpha.1/kubernetes-server-linux-amd64.tar.gz) | `ffa2db2c39676e39535bcee3f41f4d178b239ca834c1aa6aafb75fb58cc5909ab94b712f2be6c0daa27ff249de6e31640fb4e5cdc7bdae82fc5dd2ad9f659518`
[kubernetes-server-linux-arm.tar.gz](https://dl.k8s.io/v1.15.0-alpha.1/kubernetes-server-linux-arm.tar.gz) | `a526cf7009fec5cd43da693127668006d3d6c4ebfb719e8c5b9b78bd5ad34887d337f25b309693bf844eedcc77c972c5981475ed3c00537d638985c6d6af71de`
[kubernetes-server-linux-arm64.tar.gz](https://dl.k8s.io/v1.15.0-alpha.1/kubernetes-server-linux-arm64.tar.gz) | `4f9c8f85eebbf9f0023c9311560b7576cb5f4d2eac491e38aa4050c82b34f6a09b3702b3d8c1d7737d0f27fd2df82e8b0db5ab4600ca51efd5bd21ac38049062`
[kubernetes-server-linux-ppc64le.tar.gz](https://dl.k8s.io/v1.15.0-alpha.1/kubernetes-server-linux-ppc64le.tar.gz) | `bf95f15c3edd9a7f6c2911eedd55655a60da288c9df3fed4c5b2b7cc11d5e1da063546a44268d6c3cb7d48c48d566a0776b2536f847507bcbcd419dcc8643f49`
[kubernetes-server-linux-s390x.tar.gz](https://dl.k8s.io/v1.15.0-alpha.1/kubernetes-server-linux-s390x.tar.gz) | `a2588d8b3df5f7599cd84635e5772f9ba2c665287c54a6167784bb284eb09fb0e518e9acb0e295e18a77d48cc354c8918751b63f82504177a0b1838e9e89dfd3`

### Node Binaries

filename | sha512 hash
-------- | -----------
[kubernetes-node-linux-amd64.tar.gz](https://dl.k8s.io/v1.15.0-alpha.1/kubernetes-node-linux-amd64.tar.gz) | `b4e9faadd0e03d3d89de496b5248547b159a7fe0c26319d898a448f3da80eb7d7d346494ca52634e89850fbb8b2db1f996bc8e7efca6cff1d26370a77b669967`
[kubernetes-node-linux-arm.tar.gz](https://dl.k8s.io/v1.15.0-alpha.1/kubernetes-node-linux-arm.tar.gz) | `bf6db10d15a97ae39e2fcdf32c11c6cd8afcd254dc2fbc1fc00c5c74d6179f4ed74c973f221b0f41a29ad2e7d03e5fdebf1ab927ca2e2dea010e7519badf39a9`
[kubernetes-node-linux-arm64.tar.gz](https://dl.k8s.io/v1.15.0-alpha.1/kubernetes-node-linux-arm64.tar.gz) | `e89b95a23e36164b10510492841d7d140a9bd1799846f4ee1e8fbd74e8f6c512093a412edfb93bd68da10718ccdbe826f4b6ffa80e868461e7b7880c1cc44346`
[kubernetes-node-linux-ppc64le.tar.gz](https://dl.k8s.io/v1.15.0-alpha.1/kubernetes-node-linux-ppc64le.tar.gz) | `47f47c8b7fafc7d6ed0e55308ccb2a3b289e174d763c4a6415b7f1b7d2b81e4ee090a4c361eadd7cb9dd774638d0f0ad45d271ab21cc230a1b8564f06d9edae8`
[kubernetes-node-linux-s390x.tar.gz](https://dl.k8s.io/v1.15.0-alpha.1/kubernetes-node-linux-s390x.tar.gz) | `8a0af4be530008bc8f120cd82ec592d08b09a85a2a558c10d712ff44867c4ef3369b3e4e2f5a5d0c2fa375c337472b1b2e67b01ef3615eb174d36fbfd80ec2ff`
[kubernetes-node-windows-amd64.tar.gz](https://dl.k8s.io/v1.15.0-alpha.1/kubernetes-node-windows-amd64.tar.gz) | `f48886bf8f965572b78baf9e02417a56fab31870124240cac02809615caa0bc9be214d182e041fc142240f83500fe69c063d807cbe5566e9d8b64854ca39104b`

## Changelog since v1.14.0

### Action Required

* client-go: The `rest.AnonymousClientConfig(*rest.Config) *rest.Config` helper method no longer copies custom `Transport` and `WrapTransport` fields, because those can be used to inject user credentials. ([#75771](https://github.com/kubernetes/kubernetes/pull/75771), [@liggitt](https://github.com/liggitt))
* ACTION REQUIRED: The Node.Status.Volumes.Attached.DevicePath field is now unset for CSI volumes. Update any external controllers that depend on this field. ([#75799](https://github.com/kubernetes/kubernetes/pull/75799), [@msau42](https://github.com/msau42))

### Other notable changes

* Remove the function Parallelize, please convert to use the function ParallelizeUntil. ([#76595](https://github.com/kubernetes/kubernetes/pull/76595), [@danielqsj](https://github.com/danielqsj))
* StorageObjectInUseProtection admission plugin is additionally enabled by default. ([#74610](https://github.com/kubernetes/kubernetes/pull/74610), [@oomichi](https://github.com/oomichi))
    * So default enabled admission plugins are now `NamespaceLifecycle,LimitRanger,ServiceAccount,PersistentVolumeLabel,DefaultStorageClass,DefaultTolerationSeconds,MutatingAdmissionWebhook,ValidatingAdmissionWebhook,ResourceQuota,StorageObjectInUseProtection`. Please note that if you previously had not set the `--admission-control` flag, your cluster behavior may change (to be more standard).
* Juju provider source moved to the Charmed Kubernetes org ([#76628](https://github.com/kubernetes/kubernetes/pull/76628), [@kwmonroe](https://github.com/kwmonroe))
* improve `kubectl auth can-i` command by warning users when they try access resource out of scope ([#76014](https://github.com/kubernetes/kubernetes/pull/76014), [@WanLinghao](https://github.com/WanLinghao))
* Introduce API for watch bookmark events. ([#74074](https://github.com/kubernetes/kubernetes/pull/74074), [@wojtek-t](https://github.com/wojtek-t))
    * Introduce Alpha field `AllowWatchBookmarks` in ListOptions for requesting watch bookmarks from apiserver. The implementation in apiserver is hidden behind feature gate `WatchBookmark` (currently in Alpha stage).
* Override protocol between etcd server and kube-apiserver on master with HTTPS instead HTTP when mTLS is enabled in GCE ([#74690](https://github.com/kubernetes/kubernetes/pull/74690), [@wenjiaswe](https://github.com/wenjiaswe))
* Fix issue in Portworx volume driver causing controller manager to crash ([#76341](https://github.com/kubernetes/kubernetes/pull/76341), [@harsh-px](https://github.com/harsh-px))
* kubeadm: Fix a bug where if couple of CRIs are installed a user override of the CRI during join (via kubeadm join --cri-socket ...) is ignored and kubeadm bails out with an error ([#76505](https://github.com/kubernetes/kubernetes/pull/76505), [@rosti](https://github.com/rosti))
* UpdateContainerResources is no longer recorded as a `container_status` operation. It now uses the label `update_container` ([#75278](https://github.com/kubernetes/kubernetes/pull/75278), [@Nessex](https://github.com/Nessex))
* Bump metrics-server to v0.3.2 ([#76437](https://github.com/kubernetes/kubernetes/pull/76437), [@brett-elliott](https://github.com/brett-elliott))
* The kubelet's /spec endpoint no longer provides cloud provider information (cloud_provider, instance_type, instance_id).  ([#76291](https://github.com/kubernetes/kubernetes/pull/76291), [@dims](https://github.com/dims))
* Change kubelet probe metrics to counter type. ([#76074](https://github.com/kubernetes/kubernetes/pull/76074), [@danielqsj](https://github.com/danielqsj))
    * The metrics `prober_probe_result` is replaced by `prober_probe_total`.
* Reduce GCE log rotation check from 1 hour to every 5 minutes.  Rotation policy is unchanged (new day starts, log file size > 100MB). ([#76352](https://github.com/kubernetes/kubernetes/pull/76352), [@jpbetz](https://github.com/jpbetz))
* Add ListPager.EachListItem utility function to client-go to enable incremental processing of chunked list responses ([#75849](https://github.com/kubernetes/kubernetes/pull/75849), [@jpbetz](https://github.com/jpbetz))
* Added `CNI_VERSION` and `CNI_SHA1` environment variables in kube-up.sh to configure CNI versions on GCE. ([#76353](https://github.com/kubernetes/kubernetes/pull/76353), [@Random-Liu](https://github.com/Random-Liu))
* Update cri-tools to v1.14.0 ([#75658](https://github.com/kubernetes/kubernetes/pull/75658), [@feiskyer](https://github.com/feiskyer))
* 2X performance improvement on both required and preferred PodAffinity. ([#76243](https://github.com/kubernetes/kubernetes/pull/76243), [@Huang-Wei](https://github.com/Huang-Wei))
* scheduler: add metrics to record number of pending pods in different queues ([#75501](https://github.com/kubernetes/kubernetes/pull/75501), [@Huang-Wei](https://github.com/Huang-Wei))
* Create a new `kubectl rollout restart` command that does a rolling restart of a deployment. ([#76062](https://github.com/kubernetes/kubernetes/pull/76062), [@apelisse](https://github.com/apelisse))
* Added port configuration to Admission webhook configuration service reference. ([#74855](https://github.com/kubernetes/kubernetes/pull/74855), [@mbohlool](https://github.com/mbohlool))
    * Added port configuration to AuditSink webhook configuration service reference.
    * Added port configuration to CRD Conversion webhook configuration service reference.
    * Added port configuration to kube-aggregator service reference.
* `kubectl get -w` now prints custom resource definitions with custom print columns ([#76161](https://github.com/kubernetes/kubernetes/pull/76161), [@liggitt](https://github.com/liggitt))
* Fixes bug in DaemonSetController causing it to stop processing some DaemonSets for 5 minutes after node removal. ([#76060](https://github.com/kubernetes/kubernetes/pull/76060), [@krzysztof-jastrzebski](https://github.com/krzysztof-jastrzebski))
* no ([#75820](https://github.com/kubernetes/kubernetes/pull/75820), [@YoubingLi](https://github.com/YoubingLi))
* Use stdlib to log stack trace when a panic occurs ([#75853](https://github.com/kubernetes/kubernetes/pull/75853), [@roycaihw](https://github.com/roycaihw))
* Fixes a NPD bug on GCI, so that it disables glog writing to files for log-counter ([#76211](https://github.com/kubernetes/kubernetes/pull/76211), [@wangzhen127](https://github.com/wangzhen127))
* Tolerations with the same key and effect will be merged into one which has the value of the latest toleration for best effort pods. ([#75985](https://github.com/kubernetes/kubernetes/pull/75985), [@ravisantoshgudimetla](https://github.com/ravisantoshgudimetla))
* Fix empty array expansion error in cluster/gce/util.sh ([#76111](https://github.com/kubernetes/kubernetes/pull/76111), [@kewu1992](https://github.com/kewu1992))
* kube-proxy no longer automatically cleans up network rules created by running kube-proxy in other modes. If you are switching the mode that kube-proxy is in running in (EG: iptables to IPVS), you will need to run `kube-proxy --cleanup`, or restart the worker node (recommended) before restarting kube-proxy. ([#76109](https://github.com/kubernetes/kubernetes/pull/76109), [@vllry](https://github.com/vllry))
    * If you are not switching kube-proxy between different modes, this change should not require any action.
* Adds a new "storage_operation_status_count" metric for kube-controller-manager and kubelet to count success and error statues. ([#75750](https://github.com/kubernetes/kubernetes/pull/75750), [@msau42](https://github.com/msau42))
* GCE/Windows: disable stackdriver logging agent to prevent node startup failures ([#76099](https://github.com/kubernetes/kubernetes/pull/76099), [@yujuhong](https://github.com/yujuhong))
* StatefulSet controllers no longer force a resync every 30 seconds when nothing has changed. ([#75622](https://github.com/kubernetes/kubernetes/pull/75622), [@jonsabo](https://github.com/jonsabo))
* Ensures the conformance test image saves results before exiting when ginkgo returns non-zero value. ([#76039](https://github.com/kubernetes/kubernetes/pull/76039), [@johnSchnake](https://github.com/johnSchnake))
* Add --image-repository flag to "kubeadm config images". ([#75866](https://github.com/kubernetes/kubernetes/pull/75866), [@jmkeyes](https://github.com/jmkeyes))
* Paginate requests from the kube-apiserver watch cache to etcd in chunks. ([#75389](https://github.com/kubernetes/kubernetes/pull/75389), [@jpbetz](https://github.com/jpbetz))
    * Paginate reflector init and resync List calls that are not served by watch cache.
* `k8s.io/kubernetes` and published components (like `k8s.io/client-go` and `k8s.io/api`) now publish go module files containing dependency version information. See http://git.k8s.io/client-go/INSTALL.md#go-modules for details on consuming `k8s.io/client-go` using go modules. ([#74877](https://github.com/kubernetes/kubernetes/pull/74877), [@liggitt](https://github.com/liggitt))
* give users the option to suppress detailed output in integration test ([#76063](https://github.com/kubernetes/kubernetes/pull/76063), [@Huang-Wei](https://github.com/Huang-Wei))
* CSI alpha CRDs have been removed ([#75747](https://github.com/kubernetes/kubernetes/pull/75747), [@msau42](https://github.com/msau42))
* Fixes a regression proxying responses from aggregated API servers which could cause watch requests to hang until the first event was received ([#75887](https://github.com/kubernetes/kubernetes/pull/75887), [@liggitt](https://github.com/liggitt))
* Support specify the Resource Group of Route Table when update Pod network route (Azure) ([#75580](https://github.com/kubernetes/kubernetes/pull/75580), [@suker200](https://github.com/suker200))
* Support parsing more v1.Taint forms. `key:effect`, `key=:effect-` are now accepted. ([#74159](https://github.com/kubernetes/kubernetes/pull/74159), [@dlipovetsky](https://github.com/dlipovetsky))
* Resource list requests for PartialObjectMetadata now correctly return list metadata like the resourceVersion and the continue token. ([#75971](https://github.com/kubernetes/kubernetes/pull/75971), [@smarterclayton](https://github.com/smarterclayton))
* `StubDomains` and `Upstreamnameserver` which contains a service name will be omitted while translating to the equivalent CoreDNS config. ([#75969](https://github.com/kubernetes/kubernetes/pull/75969), [@rajansandeep](https://github.com/rajansandeep))
* Count PVCs that are unbound towards attach limit ([#73863](https://github.com/kubernetes/kubernetes/pull/73863), [@gnufied](https://github.com/gnufied))
* Increased verbose level for local openapi aggregation logs to avoid flooding the log during normal operation ([#75781](https://github.com/kubernetes/kubernetes/pull/75781), [@roycaihw](https://github.com/roycaihw))
* In the 'kubectl describe' output, the fields with names containing special characters are displayed as-is without any pretty formatting.  ([#75483](https://github.com/kubernetes/kubernetes/pull/75483), [@gsadhani](https://github.com/gsadhani))
* Support both JSON and YAML for scheduler configuration. ([#75857](https://github.com/kubernetes/kubernetes/pull/75857), [@danielqsj](https://github.com/danielqsj))
* kubeadm: fix "upgrade plan" not defaulting to a "stable" version if no version argument is passed ([#75900](https://github.com/kubernetes/kubernetes/pull/75900), [@neolit123](https://github.com/neolit123))
* clean up func podTimestamp in queue ([#75754](https://github.com/kubernetes/kubernetes/pull/75754), [@denkensk](https://github.com/denkensk))
* The AWS credential provider can now obtain ECR credentials even without the AWS cloud provider or being on an EC2 instance. Additionally, AWS credential provider caching has been improved to honor the ECR credential timeout. ([#75587](https://github.com/kubernetes/kubernetes/pull/75587), [@tiffanyfay](https://github.com/tiffanyfay))
* Add completed job status in Cronjob event. ([#75712](https://github.com/kubernetes/kubernetes/pull/75712), [@danielqsj](https://github.com/danielqsj))
* kubeadm: implement deletion of multiple bootstrap tokens at once ([#75646](https://github.com/kubernetes/kubernetes/pull/75646), [@bart0sh](https://github.com/bart0sh))
* GCE Windows nodes will rely solely on kubernetes and kube-proxy (and not the GCE agent) for network address management. ([#75855](https://github.com/kubernetes/kubernetes/pull/75855), [@pjh](https://github.com/pjh))
* kubeadm: preflight checks on external etcd certificates are now skipped when joining a control-plane node with automatic copy of cluster certificates (--certificate-key) ([#75847](https://github.com/kubernetes/kubernetes/pull/75847), [@fabriziopandini](https://github.com/fabriziopandini))
* [stackdriver addon] Bump prometheus-to-sd to v0.5.0 to pick up security fixes. ([#75362](https://github.com/kubernetes/kubernetes/pull/75362), [@serathius](https://github.com/serathius))
    * [fluentd-gcp addon] Bump fluentd-gcp-scaler to v0.5.1 to pick up security fixes.
    * [fluentd-gcp addon] Bump event-exporter to v0.2.4 to pick up security fixes.
    * [fluentd-gcp addon] Bump prometheus-to-sd to v0.5.0 to pick up security fixes.
    * [metatada-proxy addon] Bump prometheus-to-sd v0.5.0 to pick up security fixes.
* Support describe pod with inline csi volumes ([#75513](https://github.com/kubernetes/kubernetes/pull/75513), [@cwdsuzhou](https://github.com/cwdsuzhou))
* Object count quota is now supported for namespaced custom resources using the count/<resource>.<group> syntax. ([#72384](https://github.com/kubernetes/kubernetes/pull/72384), [@zhouhaibing089](https://github.com/zhouhaibing089))
* In case kubeadm can't access the current Kubernetes version remotely and fails to parse the git-based version it falls back to a static predefined value of k8s.io/kubernetes/cmd/kubeadm/app/constants.CurrentKubernetesVersion. ([#72454](https://github.com/kubernetes/kubernetes/pull/72454), [@rojkov](https://github.com/rojkov))
* Fixed a potential deadlock in resource quota controller Enabled recording partial usage info for quota objects specifying multiple resources, when only some of the resources' usage can be determined. ([#74747](https://github.com/kubernetes/kubernetes/pull/74747), [@liggitt](https://github.com/liggitt))
* CRI API will now be available in the kubernetes/cri-api repository ([#75531](https://github.com/kubernetes/kubernetes/pull/75531), [@dims](https://github.com/dims))
* Support vSphere SAML token auth when using Zones ([#75515](https://github.com/kubernetes/kubernetes/pull/75515), [@dougm](https://github.com/dougm))
* Transition service account controller clients to TokenRequest API ([#72179](https://github.com/kubernetes/kubernetes/pull/72179), [@WanLinghao](https://github.com/WanLinghao))
* kubeadm: reimplemented IPVS Proxy check that produced confusing warning message. ([#75036](https://github.com/kubernetes/kubernetes/pull/75036), [@bart0sh](https://github.com/bart0sh))
* Allow to read OpenStack user credentials from a secret instead of a local config file. ([#75062](https://github.com/kubernetes/kubernetes/pull/75062), [@Fedosin](https://github.com/Fedosin))
* watch can now be enabled  for events using the flag --watch-cache-sizes on kube-apiserver ([#74321](https://github.com/kubernetes/kubernetes/pull/74321), [@yastij](https://github.com/yastij))
* kubeadm: Support for deprecated old kubeadm v1alpha3 config is totally removed. ([#75179](https://github.com/kubernetes/kubernetes/pull/75179), [@rosti](https://github.com/rosti))
* The Kubelet now properly requests protobuf objects where they are supported from the apiserver, reducing load in large clusters. ([#75602](https://github.com/kubernetes/kubernetes/pull/75602), [@smarterclayton](https://github.com/smarterclayton))
* Add name validation for dynamic client methods in client-go ([#75072](https://github.com/kubernetes/kubernetes/pull/75072), [@lblackstone](https://github.com/lblackstone))
* Users may now execute `get-kube-binaries.sh` to request a client for an OS/Arch unlike the one of the host on which the script is invoked. ([#74889](https://github.com/kubernetes/kubernetes/pull/74889), [@akutz](https://github.com/akutz))
* Move config local to controllers in kube-controller-manager ([#72800](https://github.com/kubernetes/kubernetes/pull/72800), [@stewart-yu](https://github.com/stewart-yu))
* Fix some potential deadlocks and file descriptor leaking for inotify watches. ([#75376](https://github.com/kubernetes/kubernetes/pull/75376), [@cpuguy83](https://github.com/cpuguy83))
* [IPVS] Introduces flag ipvs-strict-arp to configure stricter ARP sysctls, defaulting to false to preserve existing behaviors. This was enabled by default in 1.13.0, which impacted a few CNI plugins. ([#75295](https://github.com/kubernetes/kubernetes/pull/75295), [@lbernail](https://github.com/lbernail))
* [IPVS] Allow for transparent kube-proxy restarts ([#75283](https://github.com/kubernetes/kubernetes/pull/75283), [@lbernail](https://github.com/lbernail))
* Replace *_admission_latencies_milliseconds_summary and *_admission_latencies_milliseconds metrics due to reporting wrong unit (was labelled milliseconds, but reported seconds), and multiple naming guideline violations (units should be in base units and "duration" is the best practice labelling to measure the time a request takes). Please convert to use *_admission_duration_seconds and *_admission_duration_seconds_summary, these now report the unit as described, and follow the instrumentation best practices. ([#75279](https://github.com/kubernetes/kubernetes/pull/75279), [@danielqsj](https://github.com/danielqsj))
* Reset exponential backoff when storage operation changes ([#75213](https://github.com/kubernetes/kubernetes/pull/75213), [@gnufied](https://github.com/gnufied))
* Watch will now support converting response objects into Table or PartialObjectMetadata forms. ([#71548](https://github.com/kubernetes/kubernetes/pull/71548), [@smarterclayton](https://github.com/smarterclayton))
* N/A ([#74974](https://github.com/kubernetes/kubernetes/pull/74974), [@goodluckbot](https://github.com/goodluckbot))
* kubeadm: fix the machine readability of "kubeadm token create --print-join-command" ([#75487](https://github.com/kubernetes/kubernetes/pull/75487), [@displague](https://github.com/displague))
* Update Cluster Autoscaler to 1.14.0; changelog: https://github.com/kubernetes/autoscaler/releases/tag/cluster-autoscaler-1.14.0 ([#75480](https://github.com/kubernetes/kubernetes/pull/75480), [@losipiuk](https://github.com/losipiuk))<|MERGE_RESOLUTION|>--- conflicted
+++ resolved
@@ -1,26 +1,5 @@
 <!-- BEGIN MUNGE: GENERATED_TOC -->
 
-<<<<<<< HEAD
-- [v1.15.10](#v11510)
-  - [Downloads for v1.15.10](#downloads-for-v11510)
-    - [Client Binaries](#client-binaries)
-    - [Server Binaries](#server-binaries)
-    - [Node Binaries](#node-binaries)
-  - [Changelog since v1.15.9](#changelog-since-v1159)
-  - [Changes by Kind](#changes-by-kind)
-    - [Other (Bug, Cleanup or Flake)](#other-bug-cleanup-or-flake)
-- [v1.15.9](#v1159)
-  - [Downloads for v1.15.9](#downloads-for-v1159)
-    - [Client Binaries](#client-binaries-1)
-    - [Server Binaries](#server-binaries-1)
-    - [Node Binaries](#node-binaries-1)
-  - [Changelog since v1.15.8](#changelog-since-v1158)
-- [v1.15.8](#v1158)
-  - [Downloads for v1.15.8](#downloads-for-v1158)
-    - [Client Binaries](#client-binaries-2)
-    - [Server Binaries](#server-binaries-2)
-    - [Node Binaries](#node-binaries-2)
-=======
 - [v1.15.11](#v11511)
   - [Downloads for v1.15.11](#downloads-for-v11511)
     - [Client Binaries](#client-binaries)
@@ -48,87 +27,45 @@
     - [Client Binaries](#client-binaries-3)
     - [Server Binaries](#server-binaries-3)
     - [Node Binaries](#node-binaries-3)
->>>>>>> e2a822d9
   - [Changelog since v1.15.7](#changelog-since-v1157)
     - [Other notable changes](#other-notable-changes)
 - [v1.15.7](#v1157)
   - [Downloads for v1.15.7](#downloads-for-v1157)
-<<<<<<< HEAD
-    - [Client Binaries](#client-binaries-3)
-    - [Server Binaries](#server-binaries-3)
-    - [Node Binaries](#node-binaries-3)
-=======
     - [Client Binaries](#client-binaries-4)
     - [Server Binaries](#server-binaries-4)
     - [Node Binaries](#node-binaries-4)
->>>>>>> e2a822d9
   - [Changelog since v1.15.6](#changelog-since-v1156)
     - [Other notable changes](#other-notable-changes-1)
 - [v1.15.6](#v1156)
   - [Downloads for v1.15.6](#downloads-for-v1156)
-<<<<<<< HEAD
-    - [Client Binaries](#client-binaries-4)
-    - [Server Binaries](#server-binaries-4)
-    - [Node Binaries](#node-binaries-4)
-=======
     - [Client Binaries](#client-binaries-5)
     - [Server Binaries](#server-binaries-5)
     - [Node Binaries](#node-binaries-5)
->>>>>>> e2a822d9
   - [Changelog since v1.15.5](#changelog-since-v1155)
     - [Other notable changes](#other-notable-changes-2)
 - [v1.15.5](#v1155)
   - [Downloads for v1.15.5](#downloads-for-v1155)
-<<<<<<< HEAD
-    - [Client Binaries](#client-binaries-5)
-    - [Server Binaries](#server-binaries-5)
-    - [Node Binaries](#node-binaries-5)
-=======
     - [Client Binaries](#client-binaries-6)
     - [Server Binaries](#server-binaries-6)
     - [Node Binaries](#node-binaries-6)
->>>>>>> e2a822d9
   - [Changelog since v1.15.4](#changelog-since-v1154)
     - [Other notable changes](#other-notable-changes-3)
 - [v1.15.4](#v1154)
   - [Downloads for v1.15.4](#downloads-for-v1154)
-<<<<<<< HEAD
-    - [Client Binaries](#client-binaries-6)
-    - [Server Binaries](#server-binaries-6)
-    - [Node Binaries](#node-binaries-6)
-=======
     - [Client Binaries](#client-binaries-7)
     - [Server Binaries](#server-binaries-7)
     - [Node Binaries](#node-binaries-7)
->>>>>>> e2a822d9
   - [Changelog since v1.15.3](#changelog-since-v1153)
     - [Other notable changes](#other-notable-changes-4)
 - [v1.15.3](#v1153)
   - [Downloads for v1.15.3](#downloads-for-v1153)
-<<<<<<< HEAD
-    - [Client Binaries](#client-binaries-7)
-    - [Server Binaries](#server-binaries-7)
-    - [Node Binaries](#node-binaries-7)
-=======
     - [Client Binaries](#client-binaries-8)
     - [Server Binaries](#server-binaries-8)
     - [Node Binaries](#node-binaries-8)
->>>>>>> e2a822d9
   - [Changelog since v1.15.2](#changelog-since-v1152)
     - [Other notable changes](#other-notable-changes-5)
 - [v1.15.2](#v1152)
   - [Downloads for v1.15.2](#downloads-for-v1152)
-<<<<<<< HEAD
-    - [Client Binaries](#client-binaries-8)
-    - [Server Binaries](#server-binaries-8)
-    - [Node Binaries](#node-binaries-8)
-  - [Changelog since v1.15.1](#changelog-since-v1151)
-- [v1.15.1](#v1151)
-  - [Downloads for v1.15.1](#downloads-for-v1151)
-    - [Client Binaries](#client-binaries-9)
-    - [Server Binaries](#server-binaries-9)
-    - [Node Binaries](#node-binaries-9)
-=======
     - [Client Binaries](#client-binaries-9)
     - [Server Binaries](#server-binaries-9)
     - [Node Binaries](#node-binaries-9)
@@ -138,20 +75,13 @@
     - [Client Binaries](#client-binaries-10)
     - [Server Binaries](#server-binaries-10)
     - [Node Binaries](#node-binaries-10)
->>>>>>> e2a822d9
   - [Changelog since v1.15.0](#changelog-since-v1150)
     - [Other notable changes](#other-notable-changes-6)
 - [v1.15.0](#v1150)
   - [Downloads for v1.15.0](#downloads-for-v1150)
-<<<<<<< HEAD
-    - [Client Binaries](#client-binaries-10)
-    - [Server Binaries](#server-binaries-10)
-    - [Node Binaries](#node-binaries-10)
-=======
     - [Client Binaries](#client-binaries-11)
     - [Server Binaries](#server-binaries-11)
     - [Node Binaries](#node-binaries-11)
->>>>>>> e2a822d9
 - [Kubernetes v1.15 Release Notes](#kubernetes-v115-release-notes)
   - [1.15 What’s New](#115-what’s-new)
     - [Continuous Improvement](#continuous-improvement)
@@ -186,19 +116,6 @@
       - [Alpha](#alpha)
 - [v1.15.0-beta.1](#v1150-beta1)
   - [Downloads for v1.15.0-beta.1](#downloads-for-v1150-beta1)
-<<<<<<< HEAD
-    - [Client Binaries](#client-binaries-11)
-    - [Server Binaries](#server-binaries-11)
-    - [Node Binaries](#node-binaries-11)
-  - [Changelog since v1.15.0-alpha.3](#changelog-since-v1150-alpha3)
-    - [Action Required](#action-required)
-    - [Other notable changes](#other-notable-changes-7)
-- [v1.15.0-alpha.3](#v1150-alpha3)
-  - [Downloads for v1.15.0-alpha.3](#downloads-for-v1150-alpha3)
-    - [Client Binaries](#client-binaries-12)
-    - [Server Binaries](#server-binaries-12)
-    - [Node Binaries](#node-binaries-12)
-=======
     - [Client Binaries](#client-binaries-12)
     - [Server Binaries](#server-binaries-12)
     - [Node Binaries](#node-binaries-12)
@@ -210,7 +127,6 @@
     - [Client Binaries](#client-binaries-13)
     - [Server Binaries](#server-binaries-13)
     - [Node Binaries](#node-binaries-13)
->>>>>>> e2a822d9
   - [Changelog since v1.15.0-alpha.2](#changelog-since-v1150-alpha2)
     - [Other notable changes](#other-notable-changes-8)
 - [v1.15.0-alpha.2](#v1150-alpha2)
@@ -231,8 +147,6 @@
 
 <!-- END MUNGE: GENERATED_TOC -->
 
-<<<<<<< HEAD
-=======
 # v1.15.11
 
 [Documentation](https://docs.k8s.io)
@@ -303,7 +217,6 @@
 - Update golang to go1.12.17 ([#88551](https://github.com/kubernetes/kubernetes/pull/88551), [@justaugustus](https://github.com/justaugustus)) [SIG Release and Testing]
 
 
->>>>>>> e2a822d9
 # v1.15.10
 
 [Documentation](https://docs.k8s.io)
